# Copyright 2022 The HuggingFace Team. All rights reserved.
#
# Licensed under the Apache License, Version 2.0 (the "License");
# you may not use this file except in compliance with the License.
# You may obtain a copy of the License at
#
#     http://www.apache.org/licenses/LICENSE-2.0
#
# Unless required by applicable law or agreed to in writing, software
# distributed under the License is distributed on an "AS IS" BASIS,
# WITHOUT WARRANTIES OR CONDITIONS OF ANY KIND, either express or implied.
# See the License for the specific language governing permissions and
# limitations under the License.
import copy
import gc
import itertools
import logging
import os
import unittest
from collections import OrderedDict
from tempfile import TemporaryDirectory

import torch
import torch.nn as nn
from transformers import AutoModelForCausalLM, AutoTokenizer

from accelerate.big_modeling import (
    cpu_offload,
    cpu_offload_with_hook,
    disk_offload,
    dispatch_model,
    init_empty_weights,
    init_on_device,
    load_checkpoint_and_dispatch,
)
from accelerate.hooks import remove_hook_from_submodules
from accelerate.test_utils import (
    require_bnb,
    require_cuda,
    require_cuda_or_xpu,
    require_multi_device,
    require_multi_gpu,
    require_non_cpu,
    require_non_hpu,
    require_non_torch_xla,
    slow,
    torch_device,
)
from accelerate.utils import is_hpu_available, offload_state_dict


logger = logging.getLogger(__name__)
torch_device = f"{torch_device}:0" if torch_device != "cpu" else "cpu"

if is_hpu_available():
    ATOL = 1e-4
    RTOL = 1e-4
else:
    ATOL = 1e-5
    RTOL = 1e-5


class ModelForTest(nn.Module):
    def __init__(self):
        super().__init__()
        self.linear1 = nn.Linear(3, 4)
        self.batchnorm = nn.BatchNorm1d(4)
        self.linear2 = nn.Linear(4, 5)

    def forward(self, x):
        return self.linear2(self.batchnorm(self.linear1(x)))


class LinearWithNonPersistentBuffers(nn.Module):
    def __init__(self, in_features: int, out_features: int, bias: bool = True, device=None, dtype=None) -> None:
        factory_kwargs = {"device": device, "dtype": dtype}
        super().__init__()
        self.in_features = in_features
        self.out_features = out_features
        self.register_buffer("weight", torch.ones((out_features, in_features), **factory_kwargs))
        if bias:
            self.register_buffer("bias", torch.ones(out_features, **factory_kwargs), persistent=False)
        else:
            self.register_buffer("bias", None)

    def forward(self, input: torch.Tensor) -> torch.Tensor:
        return torch.nn.functional.linear(input, self.weight, self.bias)


class ModelForTestNonPersistentBuffers(nn.Module):
    def __init__(self):
        super().__init__()
        self.linear1 = LinearWithNonPersistentBuffers(3, 4)
        self.batchnorm = nn.BatchNorm1d(4)
        self.linear2 = LinearWithNonPersistentBuffers(4, 5)

    def forward(self, x):
        return self.linear2(self.batchnorm(self.linear1(x)))


class ModelForTestCopy(nn.Module):
    def __init__(self, id: int):
        super().__init__()
        self.id = id
        self.linear1 = nn.Linear(3, 4)
        self.batchnorm = nn.BatchNorm1d(4)
        self.linear2 = nn.Linear(4, 5)

    def forward(self, x):
        return self.linear2(self.batchnorm(self.linear1(x))), self.id


class ModelForTestTiedWeights(nn.Module):
    def __init__(self):
        super().__init__()
        self.linear1 = nn.Linear(4, 4)
        self.batchnorm = nn.BatchNorm1d(4)
        self.linear2 = nn.Linear(4, 4)

    def forward(self, x):
        return self.linear2(self.batchnorm(self.linear1(x)))


class BiggerModelForTest(nn.Module):
    def __init__(self):
        super().__init__()
        self.linear1 = nn.Linear(3, 4)
        self.linear2 = nn.Linear(4, 5)
        self.batchnorm = nn.BatchNorm1d(5)
        self.linear3 = nn.Linear(5, 6)
        self.linear4 = nn.Linear(6, 5)

    def forward(self, x):
        return self.linear4(self.linear3(self.batchnorm(self.linear2(self.linear1(x)))))


# To test preload_module_classes
class ModuleWithUnusedSubModules(nn.Module):
    def __init__(self, input_dim, output_dim):
        super().__init__()
        self.linear = nn.Linear(input_dim, output_dim)

    def forward(self, x):
        return x @ self.linear.weight.t() + self.linear.bias


class ModelWithUnusedSubModulesForTest(nn.Module):
    def __init__(self):
        super().__init__()
        self.linear1 = ModuleWithUnusedSubModules(3, 4)
        self.linear2 = ModuleWithUnusedSubModules(4, 5)
        self.batchnorm = nn.BatchNorm1d(5)
        self.linear3 = ModuleWithUnusedSubModules(5, 6)
        self.linear4 = ModuleWithUnusedSubModules(6, 5)

    def forward(self, x):
        return self.linear4(self.linear3(self.batchnorm(self.linear2(self.linear1(x)))))


class BigModelingTester(unittest.TestCase):
    def test_init_empty_weights(self):
        # base use
        with init_empty_weights():
            module = nn.Linear(4, 5)
        assert module.weight.device == torch.device("meta")

        # base use with buffers, they are not touched
        with init_empty_weights():
            module = nn.BatchNorm1d(4)
        assert module.weight.device == torch.device("meta")
        assert module.running_mean.device == torch.device("cpu")

        # Use with include_buffers=True
        register_parameter_func = nn.Module.register_parameter
        register_buffer_func = nn.Module.register_buffer
        with init_empty_weights(include_buffers=True):
            module = nn.BatchNorm1d(4)
            # nn.Module.register_parameter/buffer shouldn't be changed with torch >= 2.0
            assert register_parameter_func == nn.Module.register_parameter
            assert register_buffer_func == nn.Module.register_buffer
        assert module.weight.device == torch.device("meta")
        assert module.running_mean.device == torch.device("meta")

        # Double check we didn't break PyTorch
        module = nn.BatchNorm1d(4)
        assert module.weight.device == torch.device("cpu")
        assert module.running_mean.device == torch.device("cpu")

    def test_init_empty_weights_very_large_model(self):
        # This is a 100 billion parameters model.
        with init_empty_weights():
            _ = nn.Sequential(*[nn.Linear(10000, 10000) for _ in range(1000)])

    @require_non_cpu
    def test_init_on_device(self):
        device = torch.device(torch_device)
        with init_on_device(device):
            model = nn.Linear(10, 10)
        assert model.weight.device == device
        assert model.weight.device == device

    def test_cpu_offload(self):
        model = ModelForTest()
        x = torch.randn(2, 3)
        expected = model(x)

        device = torch.device(torch_device)

        cpu_offload(model, execution_device=device)
        output = model(x)
        torch.testing.assert_close(expected, output.cpu(), atol=ATOL, rtol=RTOL)

        # Clean up for next test.
        remove_hook_from_submodules(model)

        cpu_offload(model, execution_device=device, offload_buffers=True)
        output = model(x)
        torch.testing.assert_close(expected, output.cpu(), atol=ATOL, rtol=RTOL)

    def test_cpu_offload_with_unused_submodules(self):
        model = ModelWithUnusedSubModulesForTest()
        x = torch.randn(2, 3)
        expected = model(x)

        device = torch.device(torch_device)

        cpu_offload(model, execution_device=device, preload_module_classes=["ModuleWithUnusedSubModules"])
        output = model(x)
        torch.testing.assert_close(expected, output.cpu(), atol=ATOL, rtol=RTOL)

        # Clean up for next test.
        remove_hook_from_submodules(model)

        cpu_offload(
            model,
            execution_device=device,
            offload_buffers=True,
            preload_module_classes=["ModuleWithUnusedSubModules"],
        )
        output = model(x)
        torch.testing.assert_close(expected, output.cpu(), atol=ATOL, rtol=RTOL)

    @slow
    @require_non_cpu
    def test_cpu_offload_gpt2(self):
        tokenizer = AutoTokenizer.from_pretrained("gpt2")
        inputs = tokenizer("Hello world! My name is", return_tensors="pt").to(torch_device)

        gpt2 = AutoModelForCausalLM.from_pretrained("gpt2")
        cpu_offload(gpt2, execution_device=0)
        outputs = gpt2.generate(inputs["input_ids"], max_new_tokens=10)
        assert tokenizer.decode(outputs[0].tolist()) == "Hello world! My name is Kiyoshi, and I'm a student at"

    def test_disk_offload(self):
        model = ModelForTest()
        x = torch.randn(2, 3)
        expected = model(x)

        device = torch.device(torch_device)

        with TemporaryDirectory() as tmp_dir:
            disk_offload(model, tmp_dir, execution_device=device)
            output = model(x)
            torch.testing.assert_close(expected, output.cpu(), atol=ATOL, rtol=RTOL)

            # Clean up for next test.
            remove_hook_from_submodules(model)

        with TemporaryDirectory() as tmp_dir:
            disk_offload(model, tmp_dir, execution_device=device, offload_buffers=True)
            output = model(x)
            torch.testing.assert_close(expected, output.cpu(), atol=ATOL, rtol=RTOL)

    def test_disk_offload_with_unused_submodules(self):
        model = ModelWithUnusedSubModulesForTest()
        x = torch.randn(2, 3)
        expected = model(x)

        device = torch.device(torch_device)

        with TemporaryDirectory() as tmp_dir:
            disk_offload(
                model, tmp_dir, execution_device=device, preload_module_classes=["ModuleWithUnusedSubModules"]
            )
            output = model(x)
            torch.testing.assert_close(expected, output.cpu(), atol=ATOL, rtol=RTOL)

            # Clean up for next test.
            remove_hook_from_submodules(model)

        with TemporaryDirectory() as tmp_dir:
            disk_offload(
                model,
                tmp_dir,
                execution_device=device,
                offload_buffers=True,
                preload_module_classes=["ModuleWithUnusedSubModules"],
            )
            output = model(x)
            torch.testing.assert_close(expected, output.cpu(), atol=ATOL, rtol=RTOL)

    @slow
    @require_non_cpu
    def test_disk_offload_gpt2(self):
        tokenizer = AutoTokenizer.from_pretrained("gpt2")
        inputs = tokenizer("Hello world! My name is", return_tensors="pt").to(torch_device)

        gpt2 = AutoModelForCausalLM.from_pretrained("gpt2")
        with TemporaryDirectory() as tmp_dir:
            disk_offload(gpt2, tmp_dir, execution_device=0)
            outputs = gpt2.generate(inputs["input_ids"], max_new_tokens=10)
            assert tokenizer.decode(outputs[0].tolist()) == "Hello world! My name is Kiyoshi, and I'm a student at"

    @require_non_cpu
    def test_dispatch_model_and_remove_hook(self):
        model = ModelForTest()
        device_map = {"linear1": "cpu", "batchnorm": "cpu", "linear2": 0}
        x = torch.randn(2, 3)
        expected = model(x)

        with TemporaryDirectory() as tmp_dir:
            dispatch_model(model, device_map, offload_dir=tmp_dir)
            output = model(x)
            remove_hook_from_submodules(model)
            # need to check if we get any warning
            with self.assertLogs(level="WARNING") as cm:
                # We want to assert there are no warnings, but the 'assertLogs' method does not support that.
                # Therefore, we are adding a dummy warning, and then we will assert it is the only warning.
                model.to(torch_device)
                logger.warning("Dummy warning")
            self.assertEqual(len(cm.records), 1)
            self.assertIn(
                "Dummy warning",
                cm.records[0].message,
            )
            output_bis = model(x.to(torch_device))
            torch.testing.assert_close(expected, output.cpu(), atol=ATOL, rtol=RTOL)
            torch.testing.assert_close(expected, output_bis.cpu(), atol=ATOL, rtol=RTOL)

    @require_non_cpu
    def test_dispatch_model(self):
        model = ModelForTest()
        device_map = {"linear1": "disk", "batchnorm": "cpu", "linear2": 0}

        x = torch.randn(2, 3)
        expected = model(x)

        with TemporaryDirectory() as tmp_dir:
            dispatch_model(model, device_map, offload_dir=tmp_dir)
            output = model(x)
            torch.testing.assert_close(expected, output.cpu(), atol=ATOL, rtol=RTOL)

    @require_non_cpu
    def test_dispatch_model_with_non_persistent_buffers(self):
        model = ModelForTestNonPersistentBuffers()
        device_map = {"linear1": 0, "batchnorm": "cpu", "linear2": "disk"}
        x = torch.randn(2, 3)
        expected = model(x)

        with TemporaryDirectory() as tmp_dir:
            dispatch_model(model, device_map, offload_dir=tmp_dir, offload_buffers=True)
            output = model(x)
            torch.testing.assert_close(expected, output.cpu(), atol=ATOL, rtol=RTOL)

    @require_non_cpu
    def test_dispatch_model_tied_weights(self):
        model = ModelForTestTiedWeights()
        model.linear1.weight = model.linear2.weight
        device_map = {"linear1": 0, "batchnorm": 0, "linear2": 0}

        dispatch_model(model, device_map)
        assert model.linear2.weight is model.linear1.weight

    @require_multi_gpu
    def test_dispatch_model_tied_weights_memory(self):
        # Test that we do not duplicate tied weights at any point during dispatch_model call.

        torch.cuda.empty_cache()  # Needed in case we run several tests in a row.

        model = nn.Sequential(
            OrderedDict(
                [
                    ("linear0", nn.Linear(5000, 5000, bias=False)),
                    ("linear1", nn.Linear(5000, 5000, bias=False)),
                    ("linear2", nn.Linear(5000, 5000, bias=False)),
                    ("linear3", nn.Linear(5000, 5000, bias=False)),
                    ("linear4", nn.Linear(5000, 5000, bias=False)),
                ]
            )
        )
        model.linear2.weight = model.linear0.weight
        model.linear3.weight = model.linear0.weight
        model.linear4.weight = model.linear0.weight

        x = torch.randn(5, 5000)
        with torch.no_grad():
            expected = model(x)

        # We should need only 5000 * 5000 * 32 // 8 * 1e-6 = 100 MB on the device 0 for the four linear weights.
        device_map = {"linear0": 0, "linear1": 1, "linear2": 0, "linear3": 0, "linear4": 0}

        # Just to initialize CUDA context.
        a = torch.rand(5).to("cuda:0")  # noqa: F841

        free_memory_bytes = torch.cuda.mem_get_info("cuda:0")[0]
        required_memory_bytes = 5000 * 5000 * (32 // 8)

        # Leaving 50 MB of free memory for possible buffers, etc.
        n_vals = (free_memory_bytes - required_memory_bytes - int(50e6)) // (32 // 8)
        foo = torch.rand(n_vals, device="cuda:0")  # noqa: F841

        # If this does OOM: there is an issue in somewhere in dispatch_model, memory of tied weights is duplicated.
        try:
            dispatch_model(model, device_map)
        except torch.cuda.OutOfMemoryError as e:
            raise torch.cuda.OutOfMemoryError(
                f"OOM error in dispatch_model. This is a bug and should not happen, see test_dispatch_model_tied_weights_memory. {e}"
            )
        except Exception as e:
            raise e

        with torch.no_grad():
            output = model(x)
        torch.testing.assert_close(expected, output.cpu(), atol=ATOL, rtol=RTOL)

    @require_cuda
    def test_dispatch_model_tied_weights_memory_with_nested_offload_cpu(self):
        # Test that we do not duplicate tied weights at any point during dispatch_model call.

        torch.cuda.empty_cache()  # Needed in case we run several tests in a row.

        class SubModule(torch.nn.Module):
            def __init__(self, ref_to_parameter):
                super().__init__()
                self.parameter = ref_to_parameter

            def forward(self, x):
                return x + torch.max(self.parameter)

        class LinearModuleAndSubModule(torch.nn.Linear):
            def __init__(self, in_features, out_features):
                super().__init__(in_features, out_features, bias=False)
                self.weight_submodule = SubModule(self.weight)
                self.weight_submodule2 = SubModule(self.weight)
                self.weight_submodule3 = SubModule(self.weight)
                self.weight_submodule4 = SubModule(self.weight)

            def forward(self, x):
                a = torch.nn.functional.linear(self.weight_submodule(x), self.weight)
                b = torch.nn.functional.linear(self.weight_submodule2(x), self.weight)
                c = torch.nn.functional.linear(self.weight_submodule3(x), self.weight)
                d = torch.nn.functional.linear(self.weight_submodule4(x), self.weight)
                return a + b + c + d

        class ModelWithSubmodules(torch.nn.Module):
            def __init__(self):
                super().__init__()
                self.compute = LinearModuleAndSubModule(5000, 5000)
                self.compute1 = LinearModuleAndSubModule(5000, 5000)

            def forward(self, x):
                a = self.compute(x)
                b = self.compute1(x)
                return a + b

        # We should need only 2 * 5000 * 5000 * 32 // 8 * 1e-6 = 200 MB on the device 0 for the whole model forward, and not 600 MB.
        device_map = {"compute": 0, "compute1": "cpu"}

        model = ModelWithSubmodules()

        x = torch.randn(1, 5000)
        with torch.no_grad():
            expected = model(x)

        # Just to initialize CUDA context.
        a = torch.rand(5).to("cuda:0")  # noqa: F841

        free_memory_bytes = torch.cuda.mem_get_info("cuda:0")[0]
        required_memory_bytes = 2 * 5000 * 5000 * (32 // 8)  # 200 MB

        # Leaving 150 MB of free memory for possible buffers, etc.
        n_vals = (free_memory_bytes - required_memory_bytes - int(150e6)) // (32 // 8)
        foo = torch.rand(n_vals, device="cuda:0")  # noqa: F841

        free_memory_bytes_before_dispatch = torch.cuda.mem_get_info("cuda:0")[0]
        dispatch_model(model, device_map)
        free_memory_bytes_after_dispatch = torch.cuda.mem_get_info("cuda:0")[0]

        assert (free_memory_bytes_after_dispatch - free_memory_bytes_before_dispatch) * 1e-6 < 130

        original_pointer = model.compute1._hf_hook.weights_map["weight"].data_ptr()

        with torch.no_grad():
            try:
                output = model(x)
            except torch.cuda.OutOfMemoryError as e:
                raise torch.cuda.OutOfMemoryError(
                    f"OOM error in dispatch_model. This is a bug and should not happen, see test_dispatch_model_tied_weights_memory_with_nested_offload_cpu. {e}"
                )
            except Exception as e:
                raise e

        torch.testing.assert_close(expected, output.cpu(), atol=ATOL, rtol=RTOL)

        torch.cuda.empty_cache()

        free_memory_bytes_after_infer = torch.cuda.mem_get_info("cuda:0")[0]

        # Check that we have no more references on GPU for the offloaded tied weight.
        assert len(model.compute1.weight_submodule._hf_hook.tied_params_map[original_pointer]) == 0
        assert len(model.compute1._hf_hook.tied_params_map[original_pointer]) == 0
        assert (free_memory_bytes_after_infer - free_memory_bytes_after_dispatch) * 1e-6 < 130

        # Test is flacky otherwise.
        del model
        gc.collect()

    # This test fails because sometimes data_ptr() of compute2.weight is the same as compute1.weight.
    # I checked that the values are not the same but it gives the same address. This does not happen on my local machine.
    @require_cuda
    @unittest.skip(
        "Flaky test, we should have enough coverage with test_dispatch_model_tied_weights_memory_with_nested_offload_cpu test"
    )
    def test_dispatch_model_tied_weights_memory_with_nested_offload_disk(self):
        # Test that we do not duplicate tied weights at any point during dispatch_model call.

        torch.cuda.empty_cache()  # Needed in case we run several tests in a row.

        class SubModule(torch.nn.Module):
            def __init__(self, ref_to_parameter):
                super().__init__()
                self.parameter = ref_to_parameter

            def forward(self, x):
                return x + torch.max(self.parameter)

        class LinearModuleAndSubModule(torch.nn.Linear):
            def __init__(self, in_features, out_features):
                super().__init__(in_features, out_features, bias=False)
                self.weight_submodule = SubModule(self.weight)
                self.weight_submodule2 = SubModule(self.weight)
                self.weight_submodule3 = SubModule(self.weight)
                self.weight_submodule4 = SubModule(self.weight)

            def forward(self, x):
                a = torch.nn.functional.linear(self.weight_submodule(x), self.weight)
                b = torch.nn.functional.linear(self.weight_submodule2(x), self.weight)
                c = torch.nn.functional.linear(self.weight_submodule3(x), self.weight)
                d = torch.nn.functional.linear(self.weight_submodule4(x), self.weight)
                return a + b + c + d

        class ModelWithSubmodules(torch.nn.Module):
            def __init__(self):
                super().__init__()
                self.compute = LinearModuleAndSubModule(5000, 5000)
                self.compute1 = LinearModuleAndSubModule(5000, 5000)

            def forward(self, x):
                a = self.compute(x)
                b = self.compute1(x)
                return a + b

        # We should need only 2 * 5000 * 5000 * 32 // 8 * 1e-6 = 200 MB on the device 0 for the whole model forward, and not 600 MB.
        device_map = {"compute": 0, "compute1": "disk"}

        model = ModelWithSubmodules()

        x = torch.randn(1, 5000)
        with torch.no_grad():
            expected = model(x)

        # Just to initialize CUDA context.
        a = torch.rand(5).to("cuda:0")  # noqa: F841

        free_memory_bytes = torch.cuda.mem_get_info("cuda:0")[0]
        required_memory_bytes = 2 * 5000 * 5000 * (32 // 8)  # 200 MB

        # Leaving 150 MB of free memory for possible buffers, etc.
        n_vals = (free_memory_bytes - required_memory_bytes - int(200e6)) // (32 // 8)
        foo = torch.rand(n_vals, device="cuda:0")  # noqa: F841

        free_memory_bytes_before_dispatch = torch.cuda.mem_get_info("cuda:0")[0]
        with TemporaryDirectory() as tmp_dir:
            dispatch_model(model, device_map, offload_dir=tmp_dir)
            free_memory_bytes_after_dispatch = torch.cuda.mem_get_info("cuda:0")[0]

            assert (free_memory_bytes_after_dispatch - free_memory_bytes_before_dispatch) * 1e-6 < 130

            with torch.no_grad():
                try:
                    output = model(x)
                except torch.cuda.OutOfMemoryError as e:
                    raise torch.cuda.OutOfMemoryError(
                        f"OOM error in dispatch_model. This is a bug and should not happen, see test_dispatch_model_tied_weights_memory_with_nested_offload_disk. {e}"
                    )
                except Exception as e:
                    raise e

            torch.testing.assert_close(expected, output.cpu(), atol=ATOL, rtol=RTOL)

            torch.cuda.empty_cache()

            free_memory_bytes_after_infer = torch.cuda.mem_get_info("cuda:0")[0]

            # Check that we have no more references on GPU for the offloaded tied weight.
            n_non_empty = 0
            for pointer, pointer_dict in model.compute1.weight_submodule._hf_hook.tied_params_map.items():
                if len(pointer_dict) > 0:
                    n_non_empty += 1
            assert n_non_empty == 1  # `compute` layer one.

            n_non_empty = 0
            for pointer, pointer_dict in model.compute1._hf_hook.tied_params_map.items():
                if len(pointer_dict) > 0:
                    n_non_empty += 1
            assert n_non_empty == 1  # `compute` layer one.

            assert (free_memory_bytes_after_infer - free_memory_bytes_after_dispatch) * 1e-6 < 130

    @require_non_hpu  # hpu does not support device indexing "hpu:1"
    @require_multi_device
    def test_dispatch_model_multi_devices(self):
        model = BiggerModelForTest()

        device_map = {"linear1": "cpu", "linear2": "disk", "batchnorm": "cpu", "linear3": 0, "linear4": 1}

        x = torch.randn(2, 3)
        expected = model(x)

        with TemporaryDirectory() as tmp_dir:
            dispatch_model(model, device_map, offload_dir=tmp_dir)
            output = model(x)
            torch.testing.assert_close(expected, output.cpu(), atol=ATOL, rtol=RTOL)

    @require_non_cpu
    def test_dispatch_model_copy(self):
        original_model = ModelForTestCopy(id=1)
        device_map = {"linear1": 0, "batchnorm": "cpu", "linear2": 0}

        x = torch.randn(2, 3)
        expected, original_output_id = original_model(x)

        dispatch_model(original_model, device_map)

        copied_model = copy.deepcopy(original_model)
        copied_model.id = 2
        output, copied_output_id = copied_model(x)

        assert original_model.id == original_output_id
        assert copied_model.id == copied_output_id
        assert copied_model.linear1.forward is not original_model.linear1.forward
        torch.testing.assert_close(expected, output.cpu(), atol=ATOL, rtol=RTOL)

    @require_non_cpu
    def test_dispatch_model_move_offloaded_model(self):
        model = ModelForTest()
        device_map = {"linear1": "disk", "batchnorm": "cpu", "linear2": 0}
        with TemporaryDirectory() as tmp_dir:
            dispatch_model(model, device_map, offload_dir=tmp_dir)
            with self.assertRaises(RuntimeError):
                model.to(0)

    @require_non_hpu  # hpu does not support device indexing "hpu:1"
    @require_multi_device
    def test_dispatch_model_move_model_warning(self):
        model = ModelForTest()
        device_map = {"linear1": 0, "batchnorm": 0, "linear2": 1}
        with TemporaryDirectory() as tmp_dir:
            dispatch_model(model, device_map, offload_dir=tmp_dir)
            with self.assertLogs("accelerate.big_modeling", level="WARNING"):
                model.to("cpu")
            with self.assertLogs("accelerate.big_modeling", level="WARNING"):
                model.to(torch_device)
            with self.assertRaises(RuntimeError):
                x = torch.randn(2, 3)
                model(x)

    @slow
    @require_non_hpu  # hpu does not support device indexing "hpu:1"
    @require_multi_device
    def test_dispatch_model_gpt2_on_two_devices(self):
        tokenizer = AutoTokenizer.from_pretrained("gpt2")
        inputs = tokenizer("Hello world! My name is", return_tensors="pt").to(torch_device)

        gpt2 = AutoModelForCausalLM.from_pretrained("gpt2")
        # Dispatch on GPUs 0 and 1
        device_map = {
            "transformer.wte": 0,
            "transformer.wpe": 0,
            "transformer.ln_f": 1,
            "lm_head": 0,
        }
        for i in range(12):
            device_map[f"transformer.h.{i}"] = 0 if i <= 5 else 1

        gpt2 = dispatch_model(gpt2, device_map)
        outputs = gpt2.generate(inputs["input_ids"], max_new_tokens=10)
        assert tokenizer.decode(outputs[0].tolist()) == "Hello world! My name is Kiyoshi, and I'm a student at"

        # Dispatch with a bit of CPU offload
        gpt2 = AutoModelForCausalLM.from_pretrained("gpt2")
        for i in range(4):
            device_map[f"transformer.h.{i}"] = "cpu"
        gpt2 = dispatch_model(gpt2, device_map)
        outputs = gpt2.generate(inputs["input_ids"], max_new_tokens=10)
        assert tokenizer.decode(outputs[0].tolist()) == "Hello world! My name is Kiyoshi, and I'm a student at"
        # Dispatch with a bit of CPU and disk offload
        gpt2 = AutoModelForCausalLM.from_pretrained("gpt2")
        for i in range(2):
            device_map[f"transformer.h.{i}"] = "disk"

        with TemporaryDirectory() as tmp_dir:
            state_dict = {
                k: p for k, p in gpt2.state_dict().items() if "transformer.h.0" in k or "transformer.h.1" in k
            }
            offload_state_dict(tmp_dir, state_dict)
            gpt2 = dispatch_model(gpt2, device_map, offload_dir=tmp_dir)
            outputs = gpt2.generate(inputs["input_ids"], max_new_tokens=10)
            assert tokenizer.decode(outputs[0].tolist()) == "Hello world! My name is Kiyoshi, and I'm a student at"

    @require_non_cpu
    def test_dispatch_model_with_unused_submodules(self):
        model = ModelWithUnusedSubModulesForTest()
        device_map = {"linear1": "cpu", "linear2": "disk", "batchnorm": "cpu", "linear3": 0, "linear4": 0}

        x = torch.randn(2, 3)
        expected = model(x)

        with TemporaryDirectory() as tmp_dir:
            dispatch_model(
                model, device_map, offload_dir=tmp_dir, preload_module_classes=["ModuleWithUnusedSubModules"]
            )
            output = model(x)
            torch.testing.assert_close(expected, output.cpu(), atol=ATOL, rtol=RTOL)

    @require_non_hpu  # hpu does not support device indexing "hpu:1"
    @require_multi_device
    def test_dispatch_model_with_unused_submodules_multi_device(self):
        model = ModelWithUnusedSubModulesForTest()

        device_map = {"linear1": "cpu", "linear2": "disk", "batchnorm": "cpu", "linear3": 0, "linear4": 1}

        x = torch.randn(2, 3)
        expected = model(x)

        with TemporaryDirectory() as tmp_dir:
            dispatch_model(
                model, device_map, offload_dir=tmp_dir, preload_module_classes=["ModuleWithUnusedSubModules"]
            )
            output = model(x)
            torch.testing.assert_close(expected, output.cpu(), atol=ATOL, rtol=RTOL)

    @require_non_cpu
    def test_dispatch_model_force_hooks(self):
        model = ModelForTest()
        device_map = {"": 0}

        x = torch.randn(2, 3)
        expected = model(x)

        dispatch_model(model, device_map, force_hooks=True)
        output = model(x)
        torch.testing.assert_close(expected, output.cpu(), atol=ATOL, rtol=RTOL)

    @require_non_cpu
    def test_load_checkpoint_and_dispatch(self):
        model = ModelForTest()
        device_map = {"linear1": "cpu", "batchnorm": "cpu", "linear2": 0}

        x = torch.randn(2, 3)
        expected = model(x)

        with TemporaryDirectory() as tmp_dir:
            checkpoint = os.path.join(tmp_dir, "pt_model.bin")
            torch.save(model.state_dict(), checkpoint)

            new_model = ModelForTest()
            new_model = load_checkpoint_and_dispatch(new_model, checkpoint, device_map=device_map)

        # CPU-offloaded weights are on the meta device while waiting for the forward pass.
        assert new_model.linear1.weight.device == torch.device("meta")
        assert new_model.linear2.weight.device == torch.device(torch_device)

        output = new_model(x)
        torch.testing.assert_close(expected, output.cpu(), atol=ATOL, rtol=RTOL)

<<<<<<< HEAD
    def test_load_checkpoint_and_dispatch_device_map_none(self):
        model = ModelForTest()

        with TemporaryDirectory() as tmp_dir:
            checkpoint = os.path.join(tmp_dir, "pt_model.bin")
            torch.save(model.state_dict(), checkpoint)

            new_model = ModelForTest()
            new_model = load_checkpoint_and_dispatch(new_model, checkpoint, device_map=None)

        for (name, tensor), (new_name, new_tensor) in zip(
            itertools.chain(model.named_parameters(), model.named_buffers()),
            itertools.chain(new_model.named_parameters(), new_model.named_buffers()),
        ):
            assert name == new_name
            torch.testing.assert_close(tensor, new_tensor, msg=new_name)

=======
    @require_non_hpu  # hpu does not support device indexing "hpu:1"
>>>>>>> d9e6af87
    @require_multi_device
    def test_load_checkpoint_and_dispatch_multi_device(self):
        model = BiggerModelForTest()

        device_map = {"linear1": "cpu", "linear2": "cpu", "batchnorm": 0, "linear3": 0, "linear4": 1}

        x = torch.randn(2, 3)
        expected = model(x)

        with TemporaryDirectory() as tmp_dir:
            checkpoint = os.path.join(tmp_dir, "pt_model.bin")
            torch.save(model.state_dict(), checkpoint)

            new_model = BiggerModelForTest()
            new_model = load_checkpoint_and_dispatch(new_model, checkpoint, device_map=device_map)

        # CPU-offloaded weights are on the meta device while waiting for the forward pass.
        assert new_model.linear1.weight.device == torch.device("meta")
        assert new_model.linear2.weight.device == torch.device("meta")
        assert new_model.linear3.weight.device == torch.device(torch_device)
        assert new_model.linear4.weight.device == torch.device(torch_device.replace(":0", ":1"))

        output = new_model(x)
        torch.testing.assert_close(expected, output.cpu(), atol=ATOL, rtol=RTOL)

    @require_non_cpu
    def test_load_checkpoint_and_dispatch_with_unused_submodules(self):
        model = ModelWithUnusedSubModulesForTest()
        device_map = {"linear1": "cpu", "linear2": "cpu", "batchnorm": 0, "linear3": 0, "linear4": 0}

        x = torch.randn(2, 3)
        expected = model(x)

        with TemporaryDirectory() as tmp_dir:
            checkpoint = os.path.join(tmp_dir, "pt_model.bin")
            torch.save(model.state_dict(), checkpoint)

            new_model = ModelWithUnusedSubModulesForTest()
            new_model = load_checkpoint_and_dispatch(
                new_model, checkpoint, device_map=device_map, preload_module_classes=["ModuleWithUnusedSubModules"]
            )

        # CPU-offloaded weights are on the meta device while waiting for the forward pass.
        assert new_model.linear1.linear.weight.device == torch.device("meta")
        assert new_model.linear2.linear.weight.device == torch.device("meta")
        assert new_model.linear3.linear.weight.device == torch.device(torch_device)
        assert new_model.linear4.linear.weight.device == torch.device(torch_device)

        output = new_model(x)
        torch.testing.assert_close(expected, output.cpu(), atol=ATOL, rtol=RTOL)

    @require_non_hpu  # hpu does not support device indexing "hpu:1"
    @require_multi_device
    def test_load_checkpoint_and_dispatch_multi_device_with_unused_submodules(self):
        model = ModelWithUnusedSubModulesForTest()

        device_map = {"linear1": "cpu", "linear2": "cpu", "batchnorm": 0, "linear3": 0, "linear4": 1}

        x = torch.randn(2, 3)
        expected = model(x)

        with TemporaryDirectory() as tmp_dir:
            checkpoint = os.path.join(tmp_dir, "pt_model.bin")
            torch.save(model.state_dict(), checkpoint)

            new_model = ModelWithUnusedSubModulesForTest()
            new_model = load_checkpoint_and_dispatch(
                new_model, checkpoint, device_map=device_map, preload_module_classes=["ModuleWithUnusedSubModules"]
            )

        # CPU-offloaded weights are on the meta device while waiting for the forward pass.
        assert new_model.linear1.linear.weight.device == torch.device("meta")
        assert new_model.linear2.linear.weight.device == torch.device("meta")
        assert new_model.linear3.linear.weight.device == torch.device(torch_device)
        assert new_model.linear4.linear.weight.device == torch.device(torch_device.replace(":0", ":1"))

        output = new_model(x)
        torch.testing.assert_close(expected, output.cpu(), atol=ATOL, rtol=RTOL)

    @require_non_cpu
    def test_cpu_offload_with_hook(self):
        model1 = torch.nn.Linear(4, 5)
        model1, hook1 = cpu_offload_with_hook(model1)
        assert model1.weight.device == torch.device("cpu")

        inputs = torch.randn(3, 4)
        outputs = model1(inputs)
        assert outputs.device == torch.device(torch_device)
        assert model1.weight.device == torch.device(torch_device)

        hook1.offload()
        assert model1.weight.device == torch.device("cpu")

        model2 = torch.nn.Linear(5, 5)
        model2, hook2 = cpu_offload_with_hook(model2, prev_module_hook=hook1)
        assert model2.weight.device == torch.device("cpu")

        outputs = model1(inputs)
        assert outputs.device == torch.device(torch_device)
        assert model1.weight.device == torch.device(torch_device)

        outputs = model2(outputs)
        assert outputs.device == torch.device(torch_device)
        assert model1.weight.device == torch.device("cpu")
        assert model2.weight.device == torch.device(torch_device)

        hook2.offload()
        assert model2.weight.device == torch.device("cpu")

    @slow
    @require_bnb
    @require_non_hpu  # bnb is not supported on hpu
    @require_non_torch_xla
    @require_multi_device
    def test_dispatch_model_bnb(self):
        """Tests that `dispatch_model` quantizes int8 layers"""
        from huggingface_hub import hf_hub_download
        from transformers import AutoConfig, AutoModel, BitsAndBytesConfig
        from transformers.utils.bitsandbytes import replace_with_bnb_linear

        with init_empty_weights():
            model = AutoModel.from_config(AutoConfig.from_pretrained("bigscience/bloom-560m"))

        quantization_config = BitsAndBytesConfig(load_in_8bit=True)
        model = replace_with_bnb_linear(
            model, modules_to_not_convert=["lm_head"], quantization_config=quantization_config
        )

        model_path = hf_hub_download("bigscience/bloom-560m", "pytorch_model.bin")

        model = load_checkpoint_and_dispatch(
            model,
            checkpoint=model_path,
            device_map="balanced",
        )

        assert model.h[0].self_attention.query_key_value.weight.dtype == torch.int8
        assert model.h[0].self_attention.query_key_value.weight.device.index == 0

        assert model.h[(-1)].self_attention.query_key_value.weight.dtype == torch.int8
        assert model.h[(-1)].self_attention.query_key_value.weight.device.index == 1

    @require_cuda_or_xpu
    @slow
    @require_bnb
    def test_dispatch_model_int8_simple(self):
        """Tests that `dispatch_model` quantizes int8 layers"""
        from huggingface_hub import hf_hub_download
        from transformers import AutoConfig, AutoModel, BitsAndBytesConfig
        from transformers.utils.bitsandbytes import replace_with_bnb_linear

        with init_empty_weights():
            model = AutoModel.from_config(AutoConfig.from_pretrained("bigscience/bloom-560m"))

        quantization_config = BitsAndBytesConfig(load_in_8bit=True)
        model = replace_with_bnb_linear(
            model, modules_to_not_convert=["lm_head"], quantization_config=quantization_config
        )

        model_path = hf_hub_download("bigscience/bloom-560m", "pytorch_model.bin")

        # test with auto
        model = load_checkpoint_and_dispatch(
            model,
            checkpoint=model_path,
            device_map="auto",
        )

        assert model.h[0].self_attention.query_key_value.weight.dtype == torch.int8
        assert model.h[0].self_attention.query_key_value.weight.device.index == 0

        with init_empty_weights():
            model = AutoModel.from_config(AutoConfig.from_pretrained("bigscience/bloom-560m"))

        model = replace_with_bnb_linear(
            model, modules_to_not_convert=["lm_head"], quantization_config=quantization_config
        )

        # test with str device map
        model = load_checkpoint_and_dispatch(
            model,
            checkpoint=model_path,
            device_map={"": torch_device},
        )

        assert model.h[0].self_attention.query_key_value.weight.dtype == torch.int8
        assert model.h[0].self_attention.query_key_value.weight.device.index == 0

        with init_empty_weights():
            model = AutoModel.from_config(AutoConfig.from_pretrained("bigscience/bloom-560m"))

        model = replace_with_bnb_linear(
            model, modules_to_not_convert=["lm_head"], quantization_config=quantization_config
        )

        # test with torch.device device map
        model = load_checkpoint_and_dispatch(
            model,
            checkpoint=model_path,
            device_map={"": torch_device},
        )

        assert model.h[0].self_attention.query_key_value.weight.dtype == torch.int8
        assert model.h[0].self_attention.query_key_value.weight.device.index == 0

    @require_cuda_or_xpu
    @slow
    @require_bnb
    def test_dipatch_model_fp4_simple(self):
        """Tests that `dispatch_model` quantizes fp4 layers"""
        from huggingface_hub import hf_hub_download
        from transformers import AutoConfig, AutoModel, BitsAndBytesConfig
        from transformers.utils.bitsandbytes import replace_with_bnb_linear

        with init_empty_weights():
            model = AutoModel.from_config(AutoConfig.from_pretrained("bigscience/bloom-560m"))

        quantization_config = BitsAndBytesConfig(load_in_4bit=True)

        model = replace_with_bnb_linear(
            model, modules_to_not_convert=["lm_head"], quantization_config=quantization_config
        )

        model_path = hf_hub_download("bigscience/bloom-560m", "pytorch_model.bin")

        # test with auto
        model = load_checkpoint_and_dispatch(
            model,
            checkpoint=model_path,
            device_map="auto",
        )

        assert model.h[0].self_attention.query_key_value.weight.dtype == torch.uint8
        assert model.h[0].self_attention.query_key_value.weight.device.index == 0

        with init_empty_weights():
            model = AutoModel.from_config(AutoConfig.from_pretrained("bigscience/bloom-560m"))

        model = replace_with_bnb_linear(
            model, modules_to_not_convert=["lm_head"], quantization_config=quantization_config
        )

        # test with str device map
        model = load_checkpoint_and_dispatch(
            model,
            checkpoint=model_path,
            device_map={"": torch_device},
        )

        assert model.h[0].self_attention.query_key_value.weight.dtype == torch.uint8
        assert model.h[0].self_attention.query_key_value.weight.device.index == 0

        with init_empty_weights():
            model = AutoModel.from_config(AutoConfig.from_pretrained("bigscience/bloom-560m"))

        model = replace_with_bnb_linear(
            model, modules_to_not_convert=["lm_head"], quantization_config=quantization_config
        )

        # test with torch.device device map
        model = load_checkpoint_and_dispatch(
            model,
            checkpoint=model_path,
            device_map={"": torch_device},
        )

        assert model.h[0].self_attention.query_key_value.weight.dtype == torch.uint8
        assert model.h[0].self_attention.query_key_value.weight.device.index == 0<|MERGE_RESOLUTION|>--- conflicted
+++ resolved
@@ -784,7 +784,6 @@
         output = new_model(x)
         torch.testing.assert_close(expected, output.cpu(), atol=ATOL, rtol=RTOL)
 
-<<<<<<< HEAD
     def test_load_checkpoint_and_dispatch_device_map_none(self):
         model = ModelForTest()
 
@@ -802,9 +801,7 @@
             assert name == new_name
             torch.testing.assert_close(tensor, new_tensor, msg=new_name)
 
-=======
     @require_non_hpu  # hpu does not support device indexing "hpu:1"
->>>>>>> d9e6af87
     @require_multi_device
     def test_load_checkpoint_and_dispatch_multi_device(self):
         model = BiggerModelForTest()
