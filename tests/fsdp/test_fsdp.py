# Copyright 2022 The HuggingFace Team. All rights reserved.
#
# Licensed under the Apache License, Version 2.0 (the "License");
# you may not use this file except in compliance with the License.
# You may obtain a copy of the License at
#
#     http://www.apache.org/licenses/LICENSE-2.0
#
# Unless required by applicable law or agreed to in writing, software
# distributed under the License is distributed on an "AS IS" BASIS,
# WITHOUT WARRANTIES OR CONDITIONS OF ANY KIND, either express or implied.
# See the License for the specific language governing permissions and
# limitations under the License.


import functools
import os

import torch
from transformers import AutoModel

from accelerate.accelerator import Accelerator
from accelerate.state import AcceleratorState
from accelerate.test_utils.testing import (
    AccelerateTestCase,
    TempDirTestCase,
    execute_subprocess_async,
    get_launch_command,
    path_in_accelerate_package,
    require_fp16,
    require_multi_device,
    require_non_cpu,
    require_non_torch_xla,
    run_first,
    slow,
)
from accelerate.utils import is_bf16_available, is_fp16_available, is_hpu_available, patch_environment, set_seed
from accelerate.utils.constants import (
    FSDP_AUTO_WRAP_POLICY,
    FSDP_BACKWARD_PREFETCH,
    FSDP_SHARDING_STRATEGY,
    FSDP_STATE_DICT_TYPE,
)
from accelerate.utils.dataclasses import FullyShardedDataParallelPlugin
from accelerate.utils.fsdp_utils import disable_fsdp_ram_efficient_loading, enable_fsdp_ram_efficient_loading


set_seed(42)


BERT_BASE_CASED = "bert-base-cased"
LLAMA_TESTING = "hf-internal-testing/tiny-random-LlamaForCausalLM"
FP16 = "fp16"
BF16 = "bf16"

dtypes = []
if is_fp16_available():
    dtypes.append(FP16)
if is_bf16_available():
    dtypes.append(BF16)


@require_non_cpu
@require_non_torch_xla
class FSDPPluginIntegration(AccelerateTestCase):
    def setUp(self):
        super().setUp()

        self.dist_env = dict(
            MASTER_ADDR="localhost",
            MASTER_PORT="10999",
            RANK="0",
            LOCAL_RANK="0",
            WORLD_SIZE="1",
        )

        self.fsdp_env = dict(ACCELERATE_USE_FSDP="true", **self.dist_env)

    def test_sharding_strategy(self):
        from torch.distributed.fsdp.fully_sharded_data_parallel import ShardingStrategy

        # check that giving enums works fine
        for i, strategy in enumerate(FSDP_SHARDING_STRATEGY):
            env = self.fsdp_env.copy()
<<<<<<< HEAD
            env["FSDP_RESHARD_AFTER_FORWARD"] = f"{i + 1}"
            with mockenv_context(**env):
=======
            env["FSDP_SHARDING_STRATEGY"] = f"{i + 1}"
            with patch_environment(**env):
>>>>>>> a7023642
                fsdp_plugin = FullyShardedDataParallelPlugin()
                assert fsdp_plugin.reshard_after_forward == ShardingStrategy(i + 1)
            fsdp_plugin = FullyShardedDataParallelPlugin(reshard_after_forward=ShardingStrategy(i + 1))
            assert fsdp_plugin.reshard_after_forward == ShardingStrategy(i + 1)

        # check that giving names works fine
        for i, strategy in enumerate(FSDP_SHARDING_STRATEGY):
            env = self.fsdp_env.copy()
<<<<<<< HEAD
            env["FSDP_RESHARD_AFTER_FORWARD"] = strategy
            with mockenv_context(**env):
=======
            env["FSDP_SHARDING_STRATEGY"] = strategy
            with patch_environment(**env):
>>>>>>> a7023642
                fsdp_plugin = FullyShardedDataParallelPlugin()
                assert fsdp_plugin.reshard_after_forward == ShardingStrategy(i + 1)
            fsdp_plugin = FullyShardedDataParallelPlugin(reshard_after_forward=strategy)
            assert fsdp_plugin.reshard_after_forward == ShardingStrategy(i + 1)

    def test_backward_prefetch(self):
        from torch.distributed.fsdp.fully_sharded_data_parallel import BackwardPrefetch

        for i, prefetch_policy in enumerate(FSDP_BACKWARD_PREFETCH):
            expected_value = None if prefetch_policy == "NO_PREFETCH" else BackwardPrefetch(i + 1)
            env = self.fsdp_env.copy()
            env["FSDP_BACKWARD_PREFETCH"] = prefetch_policy
            with patch_environment(**env):
                fsdp_plugin = FullyShardedDataParallelPlugin()
                assert (
                    fsdp_plugin.backward_prefetch == expected_value
                ), f"Actual: {fsdp_plugin.backward_prefetch} != Expected: {expected_value}"

            # Check if torch enum works
            if prefetch_policy != "NO_PREFETCH":
                fsdp_plugin = FullyShardedDataParallelPlugin(backward_prefetch=BackwardPrefetch(i + 1))
                assert fsdp_plugin.backward_prefetch == expected_value

            # Check if name works
            fsdp_plugin = FullyShardedDataParallelPlugin(backward_prefetch=prefetch_policy)
            assert fsdp_plugin.backward_prefetch == expected_value

    def test_state_dict_type(self):
        from torch.distributed.fsdp.fully_sharded_data_parallel import StateDictType

        for i, state_dict_type in enumerate(FSDP_STATE_DICT_TYPE):
            env = self.fsdp_env.copy()
            env["FSDP_STATE_DICT_TYPE"] = state_dict_type
            with patch_environment(**env):
                fsdp_plugin = FullyShardedDataParallelPlugin()
                assert fsdp_plugin.state_dict_type == StateDictType(i + 1)
                if state_dict_type == "FULL_STATE_DICT":
                    assert fsdp_plugin.state_dict_config.offload_to_cpu
                    assert fsdp_plugin.state_dict_config.rank0_only

            fsdp_plugin = FullyShardedDataParallelPlugin(state_dict_type=StateDictType(i + 1))
            assert fsdp_plugin.state_dict_type == StateDictType(i + 1)
            if state_dict_type == "FULL_STATE_DICT":
                assert fsdp_plugin.state_dict_config.offload_to_cpu
                assert fsdp_plugin.state_dict_config.rank0_only

        # We can also override the state_dict_type,
        # typical case: user trains with sharded, but final save is with full
        fsdp_plugin = FullyShardedDataParallelPlugin(state_dict_type="FULL_STATE_DICT")
        fsdp_plugin.set_state_dict_type("SHARDED_STATE_DICT")
        assert fsdp_plugin.state_dict_type == StateDictType.SHARDED_STATE_DICT

    def test_auto_wrap_policy(self):
        for model_name in [LLAMA_TESTING, BERT_BASE_CASED]:
            model = AutoModel.from_pretrained(model_name)
            layer_to_wrap = "LlamaDecoderLayer" if model_name == LLAMA_TESTING else "BertLayer"
            for policy in FSDP_AUTO_WRAP_POLICY:
                env = self.fsdp_env.copy()
                env["FSDP_AUTO_WRAP_POLICY"] = policy
                transformer_cls_to_wrap = None
                min_num_params = None
                env.pop("FSDP_TRANSFORMER_CLS_TO_WRAP", None)
                env.pop("FSDP_MIN_NUM_PARAMS", None)
                if policy == "TRANSFORMER_BASED_WRAP":
                    env["FSDP_TRANSFORMER_CLS_TO_WRAP"] = layer_to_wrap
                    transformer_cls_to_wrap = layer_to_wrap
                elif policy == "SIZE_BASED_WRAP":
                    env["FSDP_MIN_NUM_PARAMS"] = "2000"
                    min_num_params = 2000
                # First test via env
                with patch_environment(**env):
                    fsdp_plugin = FullyShardedDataParallelPlugin()
                    fsdp_plugin.set_auto_wrap_policy(model)
                if policy == "NO_WRAP":
                    assert fsdp_plugin.auto_wrap_policy is None
                else:
                    assert isinstance(fsdp_plugin.auto_wrap_policy, functools.partial)

                # Then manually set the policy
                fsdp_plugin = FullyShardedDataParallelPlugin(
                    auto_wrap_policy=policy,
                    transformer_cls_names_to_wrap=transformer_cls_to_wrap,
                    min_num_params=min_num_params,
                )
                fsdp_plugin.set_auto_wrap_policy(model)
                if policy == "NO_WRAP":
                    assert fsdp_plugin.auto_wrap_policy is None
                else:
                    assert isinstance(fsdp_plugin.auto_wrap_policy, functools.partial)

        env = self.fsdp_env.copy()
        env["FSDP_AUTO_WRAP_POLICY"] = "TRANSFORMER_BASED_WRAP"
        env["FSDP_TRANSFORMER_CLS_TO_WRAP"] = "T5Layer"
        with patch_environment(**env):
            fsdp_plugin = FullyShardedDataParallelPlugin()
            with self.assertRaises(Exception) as cm:
                fsdp_plugin.set_auto_wrap_policy(model)
            assert "Could not find the transformer layer class T5Layer in the model." in str(cm.exception)

        fsdp_plugin = FullyShardedDataParallelPlugin(
            auto_wrap_policy="TRANSFORMER_BASED_WRAP",
            transformer_cls_names_to_wrap="T5Layer",
        )
        with self.assertRaises(Exception) as cm:
            fsdp_plugin.set_auto_wrap_policy(model)
        assert "Could not find the transformer layer class T5Layer in the model." in str(cm.exception)

        env = self.fsdp_env.copy()
        env["FSDP_AUTO_WRAP_POLICY"] = "SIZE_BASED_WRAP"
        env["FSDP_MIN_NUM_PARAMS"] = "0"
        with patch_environment(**env):
            fsdp_plugin = FullyShardedDataParallelPlugin()
            fsdp_plugin.set_auto_wrap_policy(model)
            assert fsdp_plugin.auto_wrap_policy is None

        fsdp_plugin = FullyShardedDataParallelPlugin(
            auto_wrap_policy="SIZE_BASED_WRAP",
            min_num_params=0,
        )
        fsdp_plugin.set_auto_wrap_policy(model)
        assert fsdp_plugin.auto_wrap_policy is None

    def test_mixed_precision(self):
        from torch.distributed.fsdp.fully_sharded_data_parallel import MixedPrecision
        from torch.distributed.fsdp.sharded_grad_scaler import ShardedGradScaler

        for mp_dtype in dtypes:
            env = self.fsdp_env.copy()
            env["ACCELERATE_MIXED_PRECISION"] = mp_dtype
            with patch_environment(**env):
                accelerator = Accelerator()
                if mp_dtype == "fp16":
                    dtype = torch.float16
                elif mp_dtype == "bf16":
                    dtype = torch.bfloat16
                mp_policy = MixedPrecision(param_dtype=dtype, reduce_dtype=dtype, buffer_dtype=dtype)
                assert accelerator.state.fsdp_plugin.mixed_precision_policy == mp_policy
                if mp_dtype == FP16:
                    assert isinstance(accelerator.scaler, ShardedGradScaler)
                elif mp_dtype == BF16:
                    assert accelerator.scaler is None
                AcceleratorState._reset_state(True)
            plugin = FullyShardedDataParallelPlugin(
                mixed_precision_policy={"param_dtype": dtype, "reduce_dtype": dtype, "buffer_dtype": dtype}
            )
            assert plugin.mixed_precision_policy == mp_policy
            with patch_environment(**self.dist_env):
                accelerator = Accelerator(fsdp_plugin=plugin)
                assert accelerator.state.fsdp_plugin.mixed_precision_policy == mp_policy
            AcceleratorState._reset_state(True)

    def test_mixed_precision_buffer_autocast_override(self):
        from torch.distributed.fsdp.fully_sharded_data_parallel import MixedPrecision
        from torch.distributed.fsdp.sharded_grad_scaler import ShardedGradScaler

        for mp_dtype in dtypes:
            if mp_dtype == "fp16":
                dtype = torch.float16
            elif mp_dtype == "bf16":
                dtype = torch.bfloat16
            mp_policy = MixedPrecision(param_dtype=dtype, reduce_dtype=dtype, buffer_dtype=torch.float32)

            env = self.fsdp_env.copy()
            env["ACCELERATE_MIXED_PRECISION"] = mp_dtype
            with patch_environment(**env):
                accelerator = Accelerator()
                accelerator.state.fsdp_plugin.set_mixed_precision(dtype, buffer_autocast=True, override=True)
                assert accelerator.state.fsdp_plugin.mixed_precision_policy == mp_policy
                if mp_dtype == FP16:
                    assert isinstance(accelerator.scaler, ShardedGradScaler)
                elif mp_dtype == BF16:
                    assert accelerator.scaler is None
                AcceleratorState._reset_state(True)

    def test_cpu_offload(self):
        from torch.distributed.fsdp.fully_sharded_data_parallel import CPUOffload

        for flag in [True, False]:
            env = self.fsdp_env.copy()
            env["FSDP_OFFLOAD_PARAMS"] = str(flag).lower()
            with patch_environment(**env):
                fsdp_plugin = FullyShardedDataParallelPlugin()
                assert fsdp_plugin.cpu_offload == CPUOffload(offload_params=flag)

            fsdp_plugin = FullyShardedDataParallelPlugin(cpu_offload=flag)
            assert fsdp_plugin.cpu_offload == CPUOffload(offload_params=flag)

    def test_cpu_ram_efficient_loading(self):
        enable_fsdp_ram_efficient_loading()
        fsdp_plugin = FullyShardedDataParallelPlugin()
        assert fsdp_plugin.cpu_ram_efficient_loading is True
        assert os.environ.get("FSDP_CPU_RAM_EFFICIENT_LOADING") == "True"
        disable_fsdp_ram_efficient_loading()
        fsdp_plugin = FullyShardedDataParallelPlugin()
        assert fsdp_plugin.cpu_ram_efficient_loading is False
        assert os.environ.get("FSDP_CPU_RAM_EFFICIENT_LOADING") == "False"


@run_first
# Skip this test when TorchXLA is available because accelerate.launch does not support TorchXLA FSDP.
@require_non_torch_xla
@require_multi_device
@slow
class FSDPIntegrationTest(TempDirTestCase):
    test_scripts_folder = path_in_accelerate_package("test_utils", "scripts", "external_deps")

    def setUp(self):
        super().setUp()
        self.performance_lower_bound = 0.70 if is_hpu_available() else 0.82
        self.performance_configs = [
            "fsdp_shard_grad_op_transformer_based_wrap",
            "fsdp_full_shard_transformer_based_wrap",
        ]
        self.peak_memory_usage_upper_bound = {
            "multi_gpu_fp16": 3200,
            "fsdp_shard_grad_op_transformer_based_wrap_fp16": 2000,
            "fsdp_full_shard_transformer_based_wrap_fp16": 1900,
            # Disabling below test as it overwhelms the RAM memory usage
            # on CI self-hosted runner leading to tests getting killed.
            # "fsdp_full_shard_cpu_offload_transformer_based_wrap_fp32": 1500,  # fp16 was leading to indefinite hang
        }
        self.n_train = 160
        self.n_val = 160

    @require_fp16
    def test_performance(self):
        self.test_file_path = self.test_scripts_folder / "test_performance.py"
        cmd = get_launch_command(num_processes=2, num_machines=1, machine_rank=0, use_fsdp=True)
        for config in self.performance_configs:
            cmd_config = cmd.copy()
            for i, strategy in enumerate(FSDP_SHARDING_STRATEGY):
                if strategy.lower() in config:
                    cmd_config.append(f"--fsdp_reshard_after_forward={strategy}")
                    break

            if "fp32" in config:
                cmd_config.append("--mixed_precision=no")
            else:
                cmd_config.append("--mixed_precision=fp16")

            if "cpu_offload" in config:
                cmd_config.append("--fsdp_offload_params=True")

            for policy in FSDP_AUTO_WRAP_POLICY:
                if policy.lower() in config:
                    cmd_config.append(f"--fsdp_auto_wrap_policy={policy}")
                    break

            if policy == "TRANSFORMER_BASED_WRAP":
                cmd_config.append("--fsdp_transformer_layer_cls_to_wrap=BertLayer")
            elif policy == "SIZE_BASED_WRAP":
                cmd_config.append("--fsdp_min_num_params=2000")

            cmd_config.extend(
                [
                    self.test_file_path,
                    f"--output_dir={self.tmpdir}",
                    f"--performance_lower_bound={self.performance_lower_bound}",
                ]
            )

            with patch_environment(omp_num_threads=1):
                execute_subprocess_async(cmd_config)

    @require_fp16
    def test_checkpointing(self):
        self.test_file_path = self.test_scripts_folder / "test_checkpointing.py"
        cmd = get_launch_command(
            num_processes=2,
            num_machines=1,
            machine_rank=0,
            use_fsdp=True,
            mixed_precision="fp16",
            fsdp_transformer_layer_cls_to_wrap="BertLayer",
        )

        for i, strategy in enumerate(FSDP_SHARDING_STRATEGY):
            cmd_config = cmd.copy()
            cmd_config.append(f"--fsdp_reshard_after_forward={strategy}")
            if strategy != "FULL_SHARD":
                continue
            state_dict_config_index = len(cmd_config)
            for state_dict_type in FSDP_STATE_DICT_TYPE:
                # Todo: Currently failing for `LOCAL_STATE_DICT` with error
                # Unexpected key(s) in state_dict: "_fsdp_wrapped_module._flat_param".
                if state_dict_type == "LOCAL_STATE_DICT":
                    continue

                cmd_config = cmd_config[:state_dict_config_index]
                cmd_config.append(f"--fsdp_state_dict_type={state_dict_type}")
                cmd_config.extend(
                    [
                        self.test_file_path,
                        f"--output_dir={self.tmpdir}",
                        "--partial_train_epoch=1",
                    ]
                )
                with patch_environment(omp_num_threads=1):
                    execute_subprocess_async(cmd_config)

                cmd_config = cmd_config[:-1]
                resume_from_checkpoint = os.path.join(self.tmpdir, "epoch_0")
                cmd_config.extend(
                    [
                        f"--resume_from_checkpoint={resume_from_checkpoint}",
                    ]
                )
                with patch_environment(omp_num_threads=1):
                    execute_subprocess_async(cmd_config)

    @require_fp16
    def test_peak_memory_usage(self):
        self.test_file_path = self.test_scripts_folder / "test_peak_memory_usage.py"
        cmd = get_launch_command(num_processes=2, num_machines=1, machine_rank=0)
        for spec, peak_mem_upper_bound in self.peak_memory_usage_upper_bound.items():
            cmd_config = cmd.copy()
            if "fp16" in spec:
                cmd_config.extend(["--mixed_precision=fp16"])
            else:
                cmd_config.extend(["--mixed_precision=no"])

            if "multi_gpu" in spec:
                continue
            else:
                cmd_config.extend(["--use_fsdp"])
                for i, strategy in enumerate(FSDP_SHARDING_STRATEGY):
                    if strategy.lower() in spec:
                        cmd_config.append(f"--fsdp_reshard_after_forward={strategy}")
                        break

                if "cpu_offload" in spec:
                    cmd_config.append("--fsdp_offload_params=True")

                for policy in FSDP_AUTO_WRAP_POLICY:
                    if policy.lower() in spec:
                        cmd_config.append(f"--fsdp_auto_wrap_policy={policy}")
                        break

                if policy == "TRANSFORMER_BASED_WRAP":
                    cmd_config.append("--fsdp_transformer_layer_cls_to_wrap=BertLayer")
                elif policy == "SIZE_BASED_WRAP":
                    cmd_config.append("--fsdp_min_num_params=2000")

            cmd_config.extend(
                [
                    self.test_file_path,
                    f"--output_dir={self.tmpdir}",
                    f"--peak_memory_upper_bound={peak_mem_upper_bound}",
                    f"--n_train={self.n_train}",
                    f"--n_val={self.n_val}",
                ]
            )
            with patch_environment(omp_num_threads=1):
                execute_subprocess_async(cmd_config)<|MERGE_RESOLUTION|>--- conflicted
+++ resolved
@@ -82,13 +82,8 @@
         # check that giving enums works fine
         for i, strategy in enumerate(FSDP_SHARDING_STRATEGY):
             env = self.fsdp_env.copy()
-<<<<<<< HEAD
-            env["FSDP_RESHARD_AFTER_FORWARD"] = f"{i + 1}"
-            with mockenv_context(**env):
-=======
             env["FSDP_SHARDING_STRATEGY"] = f"{i + 1}"
             with patch_environment(**env):
->>>>>>> a7023642
                 fsdp_plugin = FullyShardedDataParallelPlugin()
                 assert fsdp_plugin.reshard_after_forward == ShardingStrategy(i + 1)
             fsdp_plugin = FullyShardedDataParallelPlugin(reshard_after_forward=ShardingStrategy(i + 1))
@@ -97,13 +92,8 @@
         # check that giving names works fine
         for i, strategy in enumerate(FSDP_SHARDING_STRATEGY):
             env = self.fsdp_env.copy()
-<<<<<<< HEAD
-            env["FSDP_RESHARD_AFTER_FORWARD"] = strategy
-            with mockenv_context(**env):
-=======
             env["FSDP_SHARDING_STRATEGY"] = strategy
             with patch_environment(**env):
->>>>>>> a7023642
                 fsdp_plugin = FullyShardedDataParallelPlugin()
                 assert fsdp_plugin.reshard_after_forward == ShardingStrategy(i + 1)
             fsdp_plugin = FullyShardedDataParallelPlugin(reshard_after_forward=strategy)
