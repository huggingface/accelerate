--- conflicted
+++ resolved
@@ -27,16 +27,6 @@
     return model, optimizer, scheduler, train_dl, valid_dl
 
 
-def get_signature(model):
-    return (model.weight.abs().sum() + model.bias.abs().sum()).item()
-
-
-def load_random_weights(model):
-    state = torch.nn.Linear(*tuple(model.weight.T.shape)).state_dict()
-    model.load_state_dict(state)
-
-
-<<<<<<< HEAD
 class ModelForTest(torch.nn.Module):
     def __init__(self):
         super().__init__()
@@ -46,13 +36,21 @@
 
     def forward(self, x):
         return self.linear2(self.batchnorm(self.linear1(x)))
-=======
+    
+def get_signature(model):
+    return (model.weight.abs().sum() + model.bias.abs().sum()).item()
+
+
+def load_random_weights(model):
+    state = torch.nn.Linear(*tuple(model.weight.T.shape)).state_dict()
+    model.load_state_dict(state)
+
+    
 def parameterized_custom_name_func(func, param_num, param):
     # customize the test name generator function as we want both params to appear in the sub-test
     # name, as by default it shows only the first param
     param_based_name = "use_safetensors" if param.args[0] is True else "use_pytorch"
     return f"{func.__name__}_{param_based_name}"
->>>>>>> e638b1e2
 
 
 class AcceleratorTester(AccelerateTestCase):
@@ -148,25 +146,21 @@
             load_checkpoint_in_model(model, tmpdirname)
             self.assertTrue(abs(model_signature - get_signature(model)) < 1e-3)
 
-<<<<<<< HEAD
-    @require_safetensors
-    def test_save_model_offload(self):
+    @parameterized.expand([True, False], name_func=parameterized_custom_name_func)
+    def test_save_model_offload(self, use_safetensors):
         accelerator = Accelerator()
 
         device_map = {"linear1": "cpu", "batchnorm": "disk", "linear2": "cpu"}
 
         model = ModelForTest()
         with tempfile.TemporaryDirectory() as tmp_dir:
-            accelerator.save_model(model, tmp_dir, safe_serialization=True)
+            accelerator.save_model(model, tmp_dir, safe_serialization=use_safetensors)
             load_checkpoint_in_model(model, tmp_dir, device_map=device_map, offload_folder=tmp_dir)
             with self.assertRaises(RuntimeError):
-                accelerator.save_model(model, tmp_dir, safe_serialization=True)
-
-    def test_save_load_model_with_hooks(self):
-=======
+                accelerator.save_model(model, tmp_dir, safe_serialization=use_safetensors)
+
     @parameterized.expand([True, False], name_func=parameterized_custom_name_func)
     def test_save_load_model_with_hooks(self, use_safetensors):
->>>>>>> e638b1e2
         accelerator = Accelerator()
         model, optimizer, scheduler, train_dl, valid_dl = create_components()
         accelerator.prepare(model, optimizer, scheduler, train_dl, valid_dl)
