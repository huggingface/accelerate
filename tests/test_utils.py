# Copyright 2021 The HuggingFace Team. All rights reserved.
#
# Licensed under the Apache License, Version 2.0 (the "License");
# you may not use this file except in compliance with the License.
# You may obtain a copy of the License at
#
#     http://www.apache.org/licenses/LICENSE-2.0
#
# Unless required by applicable law or agreed to in writing, software
# distributed under the License is distributed on an "AS IS" BASIS,
# WITHOUT WARRANTIES OR CONDITIONS OF ANY KIND, either express or implied.
# See the License for the specific language governing permissions and
# limitations under the License.
import os
import pickle
import tempfile
import textwrap
import unittest
import warnings
from collections import UserDict, namedtuple
from typing import NamedTuple, Optional
from unittest.mock import Mock, patch

import numpy as np
import pytest
import torch
from torch import nn

from accelerate.big_modeling import cpu_offload_with_hook
from accelerate.hooks import attach_align_device_hook, remove_hook_from_module
from accelerate.state import PartialState
from accelerate.test_utils.testing import (
    require_huggingface_suite,
    require_non_cpu,
    require_non_torch_xla,
    require_torch_min_version,
    require_tpu,
    require_triton,
    torch_device,
)
from accelerate.test_utils.training import RegressionModel
from accelerate.utils import (
    CannotPadNestedTensorWarning,
    check_os_kernel,
    clear_environment,
    convert_dict_to_env_variables,
    convert_outputs_to_fp32,
    convert_to_fp32,
    extract_model_from_parallel,
    find_device,
    has_offloaded_params,
    is_torch_xla_available,
    listify,
    pad_across_processes,
    pad_input_tensors,
    patch_environment,
    recursively_apply,
    save,
    send_to_device,
)
from accelerate.utils.deprecation import deprecated
from accelerate.utils.operations import is_namedtuple


if is_torch_xla_available():
    import torch_xla.distributed.spmd as xs
    import torch_xla.runtime as xr
    from torch_xla.experimental.spmd_fully_sharded_data_parallel import SpmdFullyShardedDataParallel as FSDPv2

ExampleNamedTuple = namedtuple("ExampleNamedTuple", "a b c")


class UtilsTester(unittest.TestCase):
    def setUp(self):
        # logging requires initialized state
        PartialState()

    def test_send_to_device(self):
        tensor = torch.randn(5, 2)
        device = torch.device(f"{torch_device}:0")

        result1 = send_to_device(tensor, device)
        assert torch.equal(result1.cpu(), tensor)

        result2 = send_to_device((tensor, [tensor, tensor], 1), device)
        assert isinstance(result2, tuple)
        assert torch.equal(result2[0].cpu(), tensor)
        assert isinstance(result2[1], list)
        assert torch.equal(result2[1][0].cpu(), tensor)
        assert torch.equal(result2[1][1].cpu(), tensor)
        assert result2[2] == 1

        result2 = send_to_device({"a": tensor, "b": [tensor, tensor], "c": 1}, device)
        assert isinstance(result2, dict)
        assert torch.equal(result2["a"].cpu(), tensor)
        assert isinstance(result2["b"], list)
        assert torch.equal(result2["b"][0].cpu(), tensor)
        assert torch.equal(result2["b"][1].cpu(), tensor)
        assert result2["c"] == 1

        result3 = send_to_device(ExampleNamedTuple(a=tensor, b=[tensor, tensor], c=1), device)
        assert isinstance(result3, ExampleNamedTuple)
        assert torch.equal(result3.a.cpu(), tensor)
        assert isinstance(result3.b, list)
        assert torch.equal(result3.b[0].cpu(), tensor)
        assert torch.equal(result3.b[1].cpu(), tensor)
        assert result3.c == 1

        result4 = send_to_device(UserDict({"a": tensor, "b": [tensor, tensor], "c": 1}), device)
        assert isinstance(result4, UserDict)
        assert torch.equal(result4["a"].cpu(), tensor)
        assert isinstance(result4["b"], list)
        assert torch.equal(result4["b"][0].cpu(), tensor)
        assert torch.equal(result4["b"][1].cpu(), tensor)
        assert result4["c"] == 1

    def test_honor_type(self):
        with self.assertRaises(TypeError) as cm:
            _ = recursively_apply(torch.tensor, (torch.tensor(1), 1), error_on_other_type=True)
        assert (
            str(cm.exception)
            == "Unsupported types (<class 'int'>) passed to `tensor`. Only nested list/tuple/dicts of objects that are valid for `is_torch_tensor` should be passed."
        )

    def test_listify(self):
        tensor = torch.tensor([1, 2, 3, 4, 5])
        assert listify(tensor) == [1, 2, 3, 4, 5]

        tensor = torch.tensor([[1, 2, 3, 4, 5], [6, 7, 8, 9, 10]])
        assert listify(tensor) == [[1, 2, 3, 4, 5], [6, 7, 8, 9, 10]]

        tensor = torch.tensor([[[1, 2, 3, 4, 5], [6, 7, 8, 9, 10]], [[11, 12, 13, 14, 15], [16, 17, 18, 19, 20]]])
        assert listify(tensor) == [[[1, 2, 3, 4, 5], [6, 7, 8, 9, 10]], [[11, 12, 13, 14, 15], [16, 17, 18, 19, 20]]]

    def test_patch_environment(self):
        with patch_environment(aa=1, BB=2):
            assert os.environ.get("AA") == "1"
            assert os.environ.get("BB") == "2"

        assert "AA" not in os.environ
        assert "BB" not in os.environ

    def test_patch_environment_key_exists(self):
        # check that patch_environment correctly restores pre-existing env vars
        with patch_environment(aa=1, BB=2):
            assert os.environ.get("AA") == "1"
            assert os.environ.get("BB") == "2"

            with patch_environment(Aa=10, bb="20", cC=30):
                assert os.environ.get("AA") == "10"
                assert os.environ.get("BB") == "20"
                assert os.environ.get("CC") == "30"

            assert os.environ.get("AA") == "1"
            assert os.environ.get("BB") == "2"
            assert "CC" not in os.environ

        assert "AA" not in os.environ
        assert "BB" not in os.environ
        assert "CC" not in os.environ

    def test_patch_environment_restores_on_error(self):
        # we need to find an upper-case envvar
        # because `patch_environment upper-cases all keys...
        key, orig_value = next(kv for kv in os.environ.items() if kv[0].isupper())
        new_value = f"{orig_value}_foofoofoo"
        with pytest.raises(RuntimeError), patch_environment(**{key: new_value}):
            assert os.environ[key] == os.getenv(key) == new_value  # noqa: TID251
            raise RuntimeError("Oopsy daisy!")
        assert os.environ[key] == os.getenv(key) == orig_value  # noqa: TID251

    def test_clear_environment(self):
        key, value = os.environ.copy().popitem()
        with pytest.raises(RuntimeError), clear_environment():
            assert key not in os.environ
            assert not os.getenv(key)  # test the environment is actually cleared  # noqa: TID251
            raise RuntimeError("Oopsy daisy!")
        # Test values are restored
        assert os.getenv(key) == os.environ[key] == value  # noqa: TID251

    def test_can_undo_convert_outputs(self):
        model = RegressionModel()
        model._original_forward = model.forward
        model.forward = convert_outputs_to_fp32(model.forward)
        model = extract_model_from_parallel(model, keep_fp32_wrapper=False)
        _ = pickle.dumps(model)

    @require_non_cpu
    def test_can_undo_fp16_conversion(self):
        model = RegressionModel()
        model._original_forward = model.forward
        model.forward = torch.autocast(device_type=torch_device, dtype=torch.float16)(model.forward)
        model.forward = convert_outputs_to_fp32(model.forward)
        model = extract_model_from_parallel(model, keep_fp32_wrapper=False)
        _ = pickle.dumps(model)

    @require_triton
    @require_non_cpu
    @require_torch_min_version(version="2.0")
    def test_dynamo(self):
        model = RegressionModel()
        model._original_forward = model.forward
        model.forward = torch.autocast(device_type=torch_device, dtype=torch.float16)(model.forward)
        model.forward = convert_outputs_to_fp32(model.forward)
        model.forward = torch.compile(model.forward, backend="inductor")
        inputs = torch.randn(4, 10).to(torch_device)
        _ = model(inputs)

    def test_extract_model(self):
        model = RegressionModel()
        # could also do a test with DistributedDataParallel, but difficult to run on CPU or single GPU
        distributed_model = torch.nn.parallel.DataParallel(model)
        model_unwrapped = extract_model_from_parallel(distributed_model)

        assert model == model_unwrapped

    @require_tpu
    @require_huggingface_suite
    def test_extract_model_recursive_fsdpv2(self):
        # Specifically tests for FSDPv2 extraction
        # reported in https://github.com/huggingface/transformers/pull/29780
        xr.use_spmd()
        from transformers import AutoModelForCausalLM

        model = AutoModelForCausalLM.from_pretrained("gpt2")
        orig_state_dict_keys = list(model.state_dict().keys())
        num_devices = xr.global_runtime_device_count()
        # Set environment for FSDPv2 to be active
        xs.set_global_mesh(xs.Mesh(np.array(range(num_devices)), (num_devices, 1), axis_names=("fsdp", "tensor")))

        def nested_wrap(model):
            layer = model.wte
            wrapped_layer = FSDPv2(layer)
            model.wte = wrapped_layer
            return model

        wrapped_model = nested_wrap(model)
        unwrapped_model = extract_model_from_parallel(wrapped_model, recursive=True)
        unwrapped_state_dict_keys = list(unwrapped_model.state_dict().keys())
        for original_key, new_key in zip(orig_state_dict_keys, unwrapped_state_dict_keys):
            assert original_key == new_key, f"Keys did not align: {original_key} != {new_key}"

    @require_torch_min_version(version="2.0")
    def test_dynamo_extract_model(self):
        model = RegressionModel()
        compiled_model = torch.compile(model)

        # could also do a test with DistributedDataParallel, but difficult to run on CPU or single GPU
        distributed_model = torch.nn.parallel.DataParallel(model)
        distributed_compiled_model = torch.compile(distributed_model)
        compiled_model_unwrapped = extract_model_from_parallel(distributed_compiled_model)

        assert compiled_model._orig_mod == compiled_model_unwrapped._orig_mod

    def test_find_device(self):
        assert find_device([1, "a", torch.tensor([1, 2, 3])]) == torch.device("cpu")
        assert find_device({"a": 1, "b": torch.tensor([1, 2, 3])}) == torch.device("cpu")
        assert find_device([1, "a"]) is None

    def test_check_os_kernel_no_warning_when_release_gt_min(self):
        # min version is 5.5
        with patch("platform.uname", return_value=Mock(release="5.15.0-35-generic", system="Linux")):
            with warnings.catch_warnings(record=True) as w:
                check_os_kernel()
            assert len(w) == 0

    def test_check_os_kernel_no_warning_when_not_linux(self):
        # system must be Linux
        with patch("platform.uname", return_value=Mock(release="5.4.0-35-generic", system="Darwin")):
            with warnings.catch_warnings(record=True) as w:
                check_os_kernel()
            assert len(w) == 0

    def test_check_os_kernel_warning_when_release_lt_min(self):
        # min version is 5.5
        with patch("platform.uname", return_value=Mock(release="5.4.0-35-generic", system="Linux")):
            with self.assertLogs() as ctx:
                check_os_kernel()
            assert len(ctx.records) == 1
            assert ctx.records[0].levelname == "WARNING"
            assert "5.4.0" in ctx.records[0].msg
            assert "5.5.0" in ctx.records[0].msg

    @require_non_torch_xla
    def test_save_safetensor_shared_memory(self):
        class Model(nn.Module):
            def __init__(self):
                super().__init__()
                self.a = nn.Linear(100, 100)
                self.b = self.a

            def forward(self, x):
                return self.b(self.a(x))

        model = Model()
        with tempfile.TemporaryDirectory() as tmp_dir:
            save_path = os.path.join(tmp_dir, "model.safetensors")
            with self.assertLogs(level="WARNING") as log:
                save(model.state_dict(), save_path, safe_serialization=True)
                assert len(log.records) == 1
                assert "Removed shared tensor" in log.output[0]

    @require_torch_min_version(version="1.12")
    def test_pad_across_processes(self):
        from torch.nested import nested_tensor

        nt = nested_tensor([[1, 2, 3], [1], [1, 2]])
        with self.assertWarns(CannotPadNestedTensorWarning):
            nt2 = pad_across_processes(nt)
        assert nt is nt2

        # Basic functionality
        tensor = torch.randn(4, 3, 100)
        padded_tensor = pad_across_processes(tensor, dim=-1)
        assert padded_tensor.shape[-1] == 100

        # dim = -4 is out of bounds
        padded_tensor = pad_across_processes(tensor, dim=-4)
        assert padded_tensor is tensor

    def test_slice_and_concatenate(self):
        # First base case: 2 processes, batch size of 1
        num_processes = 2
        batch_size = 1
        batch = torch.rand(batch_size, 4)
        result = pad_input_tensors(batch, batch_size, num_processes)
        # We should expect there to be 2 items now
        assert result.shape == torch.Size([2, 4])

        # Second base case: 2 processes, batch size of 3
        num_processes = 2
        batch_size = 3
        batch = torch.rand(batch_size, 4)
        result = pad_input_tensors(batch, batch_size, num_processes)
        # We should expect there to be 4 items now
        assert result.shape == torch.Size([4, 4])

        # Third base case: 3 processes, batch size of 4
        num_processes = 3
        batch_size = 4
        batch = torch.rand(batch_size, 4, 4)
        result = pad_input_tensors(batch, batch_size, num_processes)
        # We should expect there to be 6 items now
        assert result.shape == torch.Size([6, 4, 4])

        # Fourth base case: 4 processes, batch size of 3
        num_processes = 4
        batch_size = 3
        batch = torch.rand(batch_size, 4, 4)
        result = pad_input_tensors(batch, batch_size, num_processes)
        # We should expect there to be 4 items now
        assert result.shape == torch.Size([4, 4, 4])

        # Fifth base case: 6 processes, batch size of 4
        num_processes = 6
        batch_size = 4
        batch = torch.rand(batch_size, 4, 4)
        result = pad_input_tensors(batch, batch_size, num_processes)
        # We should expect there to be 6 items now
        assert result.shape == torch.Size([6, 4, 4])

        # Sixth base case: 6 processes, batch size of 1
        num_processes = 6
        batch_size = 1
        batch = torch.rand(batch_size, 4, 4)
        result = pad_input_tensors(batch, batch_size, num_processes)
        # We should expect there to be 6 items now
        assert result.shape == torch.Size([6, 4, 4])

        # Seventh base case: 6 processes, batch size of 2
        num_processes = 6
        batch_size = 2
        batch = torch.rand(batch_size, 4, 4)
        result = pad_input_tensors(batch, batch_size, num_processes)
        # We should expect there to be 6 items now
        assert result.shape == torch.Size([6, 4, 4])

        # Eighth base case: 6 processes, batch size of 61
        num_processes = 6
        batch_size = 61
        batch = torch.rand(batch_size, 4, 4)
        result = pad_input_tensors(batch, batch_size, num_processes)
        # We should expect there to be 66 items now
        assert result.shape == torch.Size([66, 4, 4])

    def test_send_to_device_compiles(self):
        compiled_send_to_device = torch.compile(send_to_device, fullgraph=True)
        compiled_send_to_device(torch.zeros([1], dtype=torch.bfloat16), "cpu")

    def test_convert_to_fp32(self):
        compiled_convert_to_fp32 = torch.compile(convert_to_fp32, fullgraph=True)
        compiled_convert_to_fp32(torch.zeros([1], dtype=torch.bfloat16))

    def test_named_tuples(self):
        class QuantTensorBase(NamedTuple):
            value: torch.Tensor
            scale: Optional[torch.Tensor]
            zero_point: Optional[torch.Tensor]

        class Second(QuantTensorBase):
            pass

        a = QuantTensorBase(torch.tensor(1.0), None, None)
        b = Second(torch.tensor(1.0), None, None)

        point = namedtuple("Point", ["x", "y"])
        p = point(11, y=22)

        self.assertTrue(is_namedtuple(a))
        self.assertTrue(is_namedtuple(b))
        self.assertTrue(is_namedtuple(p))
        self.assertFalse(is_namedtuple((1, 2)))
        self.assertFalse(is_namedtuple("hey"))
        self.assertFalse(is_namedtuple(object()))

    def test_convert_dict_to_env_variables(self):
        env = {"ACCELERATE_DEBUG_MODE": "1", "BAD_ENV_NAME": "<mything", "OTHER_ENV": "2"}
        with self.assertLogs("accelerate.utils.environment", level="WARNING"):
            valid_env_items = convert_dict_to_env_variables(env)
        assert valid_env_items == ["ACCELERATE_DEBUG_MODE=1\n", "OTHER_ENV=2\n"]

<<<<<<< HEAD
    def test_deprecated(self):
        @deprecated("0.2.0", "0.3.0", "toy instruction")
        def long_deprecated_demo(arg1: int, arg2: int) -> tuple:
            """This is a long summary. This is a long summary. This is a long
            summary. This is a long summary.

            Args:
                arg1 (int): Description.
                arg2 (int): Description.

            Returns:
                Description.
            """
            return arg1, arg2

        with pytest.warns(
            FutureWarning, match="deprecated in version 0.2.0 and will be removed in 0.3.0. Please toy instruction."
        ):
            self.assertEqual((1, 2), long_deprecated_demo(1, 2))

        long_expected_docstring = textwrap.dedent("""
            .. deprecated:: 0.2.0
                Deprecated and will be removed in version 0.3.0. Please toy instruction.

            This is a long summary. This is a long summary. This is a long
            summary. This is a long summary.

            Args:
                arg1 (int): Description.
                arg2 (int): Description.

            Returns:
                Description.
            """)

        long_expected_docstring = "".join(long_expected_docstring.split())
        long_actual_docstring = "".join(long_deprecated_demo.__doc__.split())

        self.assertEqual(long_expected_docstring, long_actual_docstring)

        @deprecated("0.2.0", "0.3.0", "toy instruction")
        def short_deprecated_demo():
            """Short summary."""

        short_expected_docstring = textwrap.dedent("""
            .. deprecated:: 0.2.0
                Deprecated and will be removed in version 0.3.0. Please toy instruction.

            Short summary.
            """)
        short_expected_docstring = "".join(short_expected_docstring.split())
        short_actual_docstring = "".join(short_deprecated_demo.__doc__.split())

        self.assertEqual(short_expected_docstring, short_actual_docstring)
=======
    def test_has_offloaded_params(self):
        model = RegressionModel()
        assert not has_offloaded_params(model)

        attach_align_device_hook(model, offload=False)
        assert not has_offloaded_params(model)

        remove_hook_from_module(model)
        model, _ = cpu_offload_with_hook(model)
        assert not has_offloaded_params(model)

        remove_hook_from_module(model)
        attach_align_device_hook(model, offload=True)
        assert has_offloaded_params(model)
>>>>>>> 497eb3cf
<|MERGE_RESOLUTION|>--- conflicted
+++ resolved
@@ -419,7 +419,6 @@
             valid_env_items = convert_dict_to_env_variables(env)
         assert valid_env_items == ["ACCELERATE_DEBUG_MODE=1\n", "OTHER_ENV=2\n"]
 
-<<<<<<< HEAD
     def test_deprecated(self):
         @deprecated("0.2.0", "0.3.0", "toy instruction")
         def long_deprecated_demo(arg1: int, arg2: int) -> tuple:
@@ -474,7 +473,7 @@
         short_actual_docstring = "".join(short_deprecated_demo.__doc__.split())
 
         self.assertEqual(short_expected_docstring, short_actual_docstring)
-=======
+        
     def test_has_offloaded_params(self):
         model = RegressionModel()
         assert not has_offloaded_params(model)
@@ -488,5 +487,4 @@
 
         remove_hook_from_module(model)
         attach_align_device_hook(model, offload=True)
-        assert has_offloaded_params(model)
->>>>>>> 497eb3cf
+        assert has_offloaded_params(model)