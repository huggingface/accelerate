# Copyright 2021 The HuggingFace Team. All rights reserved.
#
# Licensed under the Apache License, Version 2.0 (the "License");
# you may not use this file except in compliance with the License.
# You may obtain a copy of the License at
#
#     http://www.apache.org/licenses/LICENSE-2.0
#
# Unless required by applicable law or agreed to in writing, software
# distributed under the License is distributed on an "AS IS" BASIS,
# WITHOUT WARRANTIES OR CONDITIONS OF ANY KIND, either express or implied.
# See the License for the specific language governing permissions and
# limitations under the License.
import os
import pickle
import tempfile
import unittest
import warnings
from collections import UserDict, namedtuple
from typing import NamedTuple, Optional
from unittest.mock import Mock, patch

import torch
from torch import nn

from accelerate.state import PartialState
from accelerate.test_utils.testing import require_cuda, require_non_torch_xla, require_torch_min_version
from accelerate.test_utils.training import RegressionModel
from accelerate.utils import (
    CannotPadNestedTensorWarning,
    check_os_kernel,
    convert_outputs_to_fp32,
    convert_to_fp32,
    extract_model_from_parallel,
    find_device,
    listify,
    pad_across_processes,
    pad_input_tensors,
    patch_environment,
    recursively_apply,
    save,
    send_to_device,
)
from accelerate.utils.operations import is_namedtuple


ExampleNamedTuple = namedtuple("ExampleNamedTuple", "a b c")


class UtilsTester(unittest.TestCase):
    def setUp(self):
        # logging requires initialized state
        PartialState()

    def test_send_to_device(self):
        tensor = torch.randn(5, 2)
        device = torch.device("cuda") if torch.cuda.is_available() else torch.device("cpu")

        result1 = send_to_device(tensor, device)
        assert torch.equal(result1.cpu(), tensor)

        result2 = send_to_device((tensor, [tensor, tensor], 1), device)
        assert isinstance(result2, tuple)
        assert torch.equal(result2[0].cpu(), tensor)
        assert isinstance(result2[1], list)
        assert torch.equal(result2[1][0].cpu(), tensor)
        assert torch.equal(result2[1][1].cpu(), tensor)
        assert result2[2] == 1

        result2 = send_to_device({"a": tensor, "b": [tensor, tensor], "c": 1}, device)
        assert isinstance(result2, dict)
        assert torch.equal(result2["a"].cpu(), tensor)
        assert isinstance(result2["b"], list)
        assert torch.equal(result2["b"][0].cpu(), tensor)
        assert torch.equal(result2["b"][1].cpu(), tensor)
        assert result2["c"] == 1

        result3 = send_to_device(ExampleNamedTuple(a=tensor, b=[tensor, tensor], c=1), device)
        assert isinstance(result3, ExampleNamedTuple)
        assert torch.equal(result3.a.cpu(), tensor)
        assert isinstance(result3.b, list)
        assert torch.equal(result3.b[0].cpu(), tensor)
        assert torch.equal(result3.b[1].cpu(), tensor)
        assert result3.c == 1

        result4 = send_to_device(UserDict({"a": tensor, "b": [tensor, tensor], "c": 1}), device)
        assert isinstance(result4, UserDict)
        assert torch.equal(result4["a"].cpu(), tensor)
        assert isinstance(result4["b"], list)
        assert torch.equal(result4["b"][0].cpu(), tensor)
        assert torch.equal(result4["b"][1].cpu(), tensor)
        assert result4["c"] == 1

    def test_honor_type(self):
        with self.assertRaises(TypeError) as cm:
            _ = recursively_apply(torch.tensor, (torch.tensor(1), 1), error_on_other_type=True)
        assert (
            str(cm.exception)
            == "Unsupported types (<class 'int'>) passed to `tensor`. Only nested list/tuple/dicts of objects that are valid for `is_torch_tensor` should be passed."
        )

    def test_listify(self):
        tensor = torch.tensor([1, 2, 3, 4, 5])
        assert listify(tensor) == [1, 2, 3, 4, 5]

        tensor = torch.tensor([[1, 2, 3, 4, 5], [6, 7, 8, 9, 10]])
        assert listify(tensor) == [[1, 2, 3, 4, 5], [6, 7, 8, 9, 10]]

        tensor = torch.tensor([[[1, 2, 3, 4, 5], [6, 7, 8, 9, 10]], [[11, 12, 13, 14, 15], [16, 17, 18, 19, 20]]])
        assert listify(tensor) == [[[1, 2, 3, 4, 5], [6, 7, 8, 9, 10]], [[11, 12, 13, 14, 15], [16, 17, 18, 19, 20]]]

    def test_patch_environment(self):
        with patch_environment(aa=1, BB=2):
            assert os.environ.get("AA") == "1"
            assert os.environ.get("BB") == "2"

        assert "AA" not in os.environ
        assert "BB" not in os.environ

    def test_patch_environment_key_exists(self):
        # check that patch_environment correctly restores pre-existing env vars
        with patch_environment(aa=1, BB=2):
            assert os.environ.get("AA") == "1"
            assert os.environ.get("BB") == "2"

            with patch_environment(Aa=10, bb="20", cC=30):
                assert os.environ.get("AA") == "10"
                assert os.environ.get("BB") == "20"
                assert os.environ.get("CC") == "30"

            assert os.environ.get("AA") == "1"
            assert os.environ.get("BB") == "2"
            assert "CC" not in os.environ

        assert "AA" not in os.environ
        assert "BB" not in os.environ
        assert "CC" not in os.environ

    def test_can_undo_convert_outputs(self):
        model = RegressionModel()
        model._original_forward = model.forward
        model.forward = convert_outputs_to_fp32(model.forward)
        model = extract_model_from_parallel(model, keep_fp32_wrapper=False)
        _ = pickle.dumps(model)

    @require_cuda
    def test_can_undo_fp16_conversion(self):
        model = RegressionModel()
        model._original_forward = model.forward
        model.forward = torch.cuda.amp.autocast(dtype=torch.float16)(model.forward)
        model.forward = convert_outputs_to_fp32(model.forward)
        model = extract_model_from_parallel(model, keep_fp32_wrapper=False)
        _ = pickle.dumps(model)

    @require_cuda
    @require_torch_min_version(version="2.0")
    def test_dynamo(self):
        model = RegressionModel()
        model._original_forward = model.forward
        model.forward = torch.cuda.amp.autocast(dtype=torch.float16)(model.forward)
        model.forward = convert_outputs_to_fp32(model.forward)
        model.forward = torch.compile(model.forward, backend="inductor")
        inputs = torch.randn(4, 10).cuda()
        _ = model(inputs)

    def test_extract_model(self):
        model = RegressionModel()
        # could also do a test with DistributedDataParallel, but difficult to run on CPU or single GPU
        distributed_model = torch.nn.parallel.DataParallel(model)
        model_unwrapped = extract_model_from_parallel(distributed_model)

        assert model == model_unwrapped

    @require_torch_min_version(version="2.0")
    def test_dynamo_extract_model(self):
        model = RegressionModel()
        compiled_model = torch.compile(model)

        # could also do a test with DistributedDataParallel, but difficult to run on CPU or single GPU
        distributed_model = torch.nn.parallel.DataParallel(model)
        distributed_compiled_model = torch.compile(distributed_model)
        compiled_model_unwrapped = extract_model_from_parallel(distributed_compiled_model)

        assert compiled_model._orig_mod == compiled_model_unwrapped._orig_mod

    def test_find_device(self):
        assert find_device([1, "a", torch.tensor([1, 2, 3])]) == torch.device("cpu")
        assert find_device({"a": 1, "b": torch.tensor([1, 2, 3])}) == torch.device("cpu")
        assert find_device([1, "a"]) is None

    def test_check_os_kernel_no_warning_when_release_gt_min(self):
        # min version is 5.5
        with patch("platform.uname", return_value=Mock(release="5.15.0-35-generic", system="Linux")):
            with warnings.catch_warnings(record=True) as w:
                check_os_kernel()
            assert len(w) == 0

    def test_check_os_kernel_no_warning_when_not_linux(self):
        # system must be Linux
        with patch("platform.uname", return_value=Mock(release="5.4.0-35-generic", system="Darwin")):
            with warnings.catch_warnings(record=True) as w:
                check_os_kernel()
            assert len(w) == 0

    def test_check_os_kernel_warning_when_release_lt_min(self):
        # min version is 5.5
        with patch("platform.uname", return_value=Mock(release="5.4.0-35-generic", system="Linux")):
            with self.assertLogs() as ctx:
                check_os_kernel()
            assert len(ctx.records) == 1
            assert ctx.records[0].levelname == "WARNING"
            assert "5.4.0" in ctx.records[0].msg
            assert "5.5.0" in ctx.records[0].msg

    @require_non_torch_xla
    def test_save_safetensor_shared_memory(self):
        class Model(nn.Module):
            def __init__(self):
                super().__init__()
                self.a = nn.Linear(100, 100)
                self.b = self.a

            def forward(self, x):
                return self.b(self.a(x))

        model = Model()
        with tempfile.TemporaryDirectory() as tmp_dir:
            save_path = os.path.join(tmp_dir, "model.safetensors")
            with self.assertLogs(level="WARNING") as log:
                save(model.state_dict(), save_path, safe_serialization=True)
                assert len(log.records) == 1
                assert "Removed shared tensor" in log.output[0]

    @require_torch_min_version(version="1.12")
    def test_pad_across_processes(self):
        from torch.nested import nested_tensor

        nt = nested_tensor([[1, 2, 3], [1], [1, 2]])
        with self.assertWarns(CannotPadNestedTensorWarning):
            nt2 = pad_across_processes(nt)
        assert nt is nt2

    def test_slice_and_concatenate(self):
        # First base case: 2 processes, batch size of 1
        num_processes = 2
        batch_size = 1
        batch = torch.rand(batch_size, 4)
        result = pad_input_tensors(batch, batch_size, num_processes)
        # We should expect there to be 2 items now
        assert result.shape == torch.Size([2, 4])

        # Second base case: 2 processes, batch size of 3
        num_processes = 2
        batch_size = 3
        batch = torch.rand(batch_size, 4)
        result = pad_input_tensors(batch, batch_size, num_processes)
        # We should expect there to be 4 items now
        assert result.shape == torch.Size([4, 4])

        # Third base case: 3 processes, batch size of 4
        num_processes = 3
        batch_size = 4
        batch = torch.rand(batch_size, 4, 4)
        result = pad_input_tensors(batch, batch_size, num_processes)
        # We should expect there to be 6 items now
        assert result.shape == torch.Size([6, 4, 4])

        # Fourth base case: 4 processes, batch size of 3
        num_processes = 4
        batch_size = 3
        batch = torch.rand(batch_size, 4, 4)
        result = pad_input_tensors(batch, batch_size, num_processes)
        # We should expect there to be 4 items now
        assert result.shape == torch.Size([4, 4, 4])

        # Fifth base case: 6 processes, batch size of 4
        num_processes = 6
        batch_size = 4
        batch = torch.rand(batch_size, 4, 4)
        result = pad_input_tensors(batch, batch_size, num_processes)
        # We should expect there to be 6 items now
        assert result.shape == torch.Size([6, 4, 4])

        # Sixth base case: 6 processes, batch size of 1
        num_processes = 6
        batch_size = 1
        batch = torch.rand(batch_size, 4, 4)
        result = pad_input_tensors(batch, batch_size, num_processes)
        # We should expect there to be 6 items now
        assert result.shape == torch.Size([6, 4, 4])

        # Seventh base case: 6 processes, batch size of 2
        num_processes = 6
        batch_size = 2
        batch = torch.rand(batch_size, 4, 4)
        result = pad_input_tensors(batch, batch_size, num_processes)
        # We should expect there to be 6 items now
        assert result.shape == torch.Size([6, 4, 4])

        # Eighth base case: 6 processes, batch size of 61
        num_processes = 6
        batch_size = 61
        batch = torch.rand(batch_size, 4, 4)
        result = pad_input_tensors(batch, batch_size, num_processes)
        # We should expect there to be 66 items now
        assert result.shape == torch.Size([66, 4, 4])

<<<<<<< HEAD
    def test_named_tuples(self):
        class QuantTensorBase(NamedTuple):
            value: torch.Tensor
            scale: Optional[torch.Tensor]
            zero_point: Optional[torch.Tensor]

        class Second(QuantTensorBase):
            pass

        a = QuantTensorBase(torch.tensor(1.0), None, None)
        b = Second(torch.tensor(1.0), None, None)

        point = namedtuple("Point", ["x", "y"])
        p = point(11, y=22)

        self.assertTrue(is_namedtuple(a))
        self.assertTrue(is_namedtuple(b))
        self.assertTrue(is_namedtuple(p))
        self.assertFalse(is_namedtuple((1, 2)))
        self.assertFalse(is_namedtuple("hey"))
        self.assertFalse(is_namedtuple(object()))
=======
    def test_send_to_device_compiles(self):
        compiled_send_to_device = torch.compile(send_to_device, fullgraph=True)
        compiled_send_to_device(torch.zeros([1], dtype=torch.bfloat16), "cpu")

    def test_convert_to_fp32(self):
        compiled_convert_to_fp32 = torch.compile(convert_to_fp32, fullgraph=True)
        compiled_convert_to_fp32(torch.zeros([1], dtype=torch.bfloat16))
>>>>>>> 97d2168e
<|MERGE_RESOLUTION|>--- conflicted
+++ resolved
@@ -305,7 +305,14 @@
         # We should expect there to be 66 items now
         assert result.shape == torch.Size([66, 4, 4])
 
-<<<<<<< HEAD
+    def test_send_to_device_compiles(self):
+        compiled_send_to_device = torch.compile(send_to_device, fullgraph=True)
+        compiled_send_to_device(torch.zeros([1], dtype=torch.bfloat16), "cpu")
+
+    def test_convert_to_fp32(self):
+        compiled_convert_to_fp32 = torch.compile(convert_to_fp32, fullgraph=True)
+        compiled_convert_to_fp32(torch.zeros([1], dtype=torch.bfloat16))
+
     def test_named_tuples(self):
         class QuantTensorBase(NamedTuple):
             value: torch.Tensor
@@ -326,13 +333,4 @@
         self.assertTrue(is_namedtuple(p))
         self.assertFalse(is_namedtuple((1, 2)))
         self.assertFalse(is_namedtuple("hey"))
-        self.assertFalse(is_namedtuple(object()))
-=======
-    def test_send_to_device_compiles(self):
-        compiled_send_to_device = torch.compile(send_to_device, fullgraph=True)
-        compiled_send_to_device(torch.zeros([1], dtype=torch.bfloat16), "cpu")
-
-    def test_convert_to_fp32(self):
-        compiled_convert_to_fp32 = torch.compile(convert_to_fp32, fullgraph=True)
-        compiled_convert_to_fp32(torch.zeros([1], dtype=torch.bfloat16))
->>>>>>> 97d2168e
+        self.assertFalse(is_namedtuple(object()))