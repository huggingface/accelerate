--- conflicted
+++ resolved
@@ -15,13 +15,9 @@
 import random
 import unittest
 
-<<<<<<< HEAD
-import torch
-=======
 import pytest
 import torch
 from parameterized import parameterized
->>>>>>> ad3f574a
 from torch.utils.data import BatchSampler, DataLoader, IterableDataset
 
 from accelerate import Accelerator
