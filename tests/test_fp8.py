# Copyright 2025 The HuggingFace Team. All rights reserved.
#
# Licensed under the Apache License, Version 2.0 (the "License");
# you may not use this file except in compliance with the License.
# You may obtain a copy of the License at
#
#     http://www.apache.org/licenses/LICENSE-2.0
#
# Unless required by applicable law or agreed to in writing, software
# distributed under the License is distributed on an "AS IS" BASIS,
# WITHOUT WARRANTIES OR CONDITIONS OF ANY KIND, either express or implied.
# See the License for the specific language governing permissions and
# limitations under the License.

import json
import os
import unittest

import torch

from accelerate import Accelerator
from accelerate.state import AcceleratorState
from accelerate.test_utils import (
    get_launch_command,
<<<<<<< HEAD
    launches_subprocesses,
    require_cuda_or_hpu,
    require_multi_device,
=======
    require_cuda,
    require_huggingface_suite,
    require_multi_gpu,
    require_torchao,
>>>>>>> 8039158d
    require_transformer_engine,
)
from accelerate.test_utils.testing import require_deepspeed, run_command
from accelerate.utils import (
    AORecipeKwargs,
    FP8RecipeKwargs,
    has_ao_layers,
    has_transformer_engine_layers,
    is_torchao_available,
    is_transformer_engine_available,
)


def can_convert_te_model():
    accelerator_kwargs = {"mixed_precision": "fp8", "kwargs_handlers": [FP8RecipeKwargs(backend="TE")]}
    accelerator = Accelerator(**accelerator_kwargs)
    dataloader = torch.utils.data.DataLoader(torch.randn(10, 32), batch_size=2)
    model = torch.nn.Sequential(torch.nn.Linear(32, 32), torch.nn.Linear(32, 16))
    optimizer = torch.optim.Adam(model.parameters(), lr=1e-3)
    scheduler = torch.optim.lr_scheduler.StepLR(optimizer, step_size=1, gamma=0.1)

    model, optimizer, dataloader, scheduler = accelerator.prepare(model, optimizer, dataloader, scheduler)
    assert has_transformer_engine_layers(model)


def maintain_proper_deepspeed_config(expected_version):
    assert (
        AcceleratorState().deepspeed_plugin.zero_stage == expected_version
    ), f"Expected zero stage {expected_version} but got {AcceleratorState().deepspeed_plugin.zero_stage}"

<<<<<<< HEAD
@launches_subprocesses
=======

def can_convert_ao_model():
    from transformers import AutoModelForSequenceClassification

    accelerator_kwargs = {"mixed_precision": "fp8", "kwargs_handlers": [AORecipeKwargs()]}
    accelerator = Accelerator(**accelerator_kwargs)
    dataloader = torch.utils.data.DataLoader(torch.randn(10, 32), batch_size=2)
    model = AutoModelForSequenceClassification.from_pretrained("bert-base-cased")
    optimizer = torch.optim.Adam(model.parameters(), lr=1e-3)
    scheduler = torch.optim.lr_scheduler.StepLR(optimizer, step_size=1, gamma=0.1)

    model, optimizer, dataloader, scheduler = accelerator.prepare(model, optimizer, dataloader, scheduler)
    assert has_ao_layers(model)


>>>>>>> 8039158d
@require_transformer_engine
class TestTransformerEngine(unittest.TestCase):
    @require_cuda_or_hpu
    def test_can_prepare_model_single_gpu(self):
        command = get_launch_command(num_processes=1, monitor_interval=0.1)
        command += ["-m", "tests.test_fp8"]
        run_command(command)

    @require_cuda_or_hpu
    @require_multi_device
    def test_can_prepare_model_multi_gpu(self):
        command = get_launch_command(num_processes=2, monitor_interval=0.1)
        command += ["-m", "tests.test_fp8"]
        run_command(command)

    @require_deepspeed
    @require_cuda_or_hpu
    @require_multi_device
    def test_can_prepare_model_multigpu_deepspeed(self):
        for zero_stage in [1, 2, 3]:
            os.environ["ZERO_STAGE"] = str(zero_stage)
            ds_config = {
                "bf16": {"enabled": True},
                "zero_optimization": {
                    "stage": zero_stage,
                    "allgather_partitions": True,
                    "allgather_bucket_size": 2e8,
                    "overlap_comm": True,
                    "reduce_scatter": True,
                    "reduce_bucket_size": 2e8,
                    "contiguous_gradients": True,
                },
                "gradient_accumulation_steps": 1,
                "gradient_clipping": "auto",
                "steps_per_print": 2000,
                "train_batch_size": "auto",
                "train_micro_batch_size_per_gpu": "auto",
                "wall_clock_breakdown": False,
            }

            ds_config = json.dumps(ds_config)

            command = get_launch_command(
                num_processes=2, monitor_interval=0.1, use_deepspeed=True, deepspeed_config_file=ds_config
            )
            command += ["-m", "tests.test_fp8"]
            run_command(command)


@require_torchao
@require_huggingface_suite
class TestTorchAO(unittest.TestCase):
    @require_cuda
    def test_can_prepare_model_single_gpu(self):
        command = get_launch_command(num_processes=1, monitor_interval=0.1)
        command += ["-m", "tests.test_fp8"]
        run_command(command)

    @require_multi_gpu
    def test_can_prepare_model_multi_gpu(self):
        command = get_launch_command(num_processes=2, monitor_interval=0.1)
        command += ["-m", "tests.test_fp8"]
        run_command(command)

    @require_deepspeed
    @require_multi_gpu
    def test_can_prepare_model_multigpu_deepspeed(self):
        for zero_stage in [1, 2, 3]:
            os.environ["ZERO_STAGE"] = str(zero_stage)
            ds_config = {
                "bf16": {"enabled": True},
                "zero_optimization": {
                    "stage": zero_stage,
                    "allgather_partitions": True,
                    "allgather_bucket_size": 2e8,
                    "overlap_comm": True,
                    "reduce_scatter": True,
                    "reduce_bucket_size": 2e8,
                    "contiguous_gradients": True,
                },
                "gradient_accumulation_steps": 1,
                "gradient_clipping": "auto",
                "steps_per_print": 2000,
                "train_batch_size": "auto",
                "train_micro_batch_size_per_gpu": "auto",
                "wall_clock_breakdown": False,
            }

            ds_config = json.dumps(ds_config)

            command = get_launch_command(
                num_processes=2, monitor_interval=0.1, use_deepspeed=True, deepspeed_config_file=ds_config
            )
            command += ["-m", "tests.test_fp8"]
            run_command(command)


if __name__ == "__main__":
    # TE suite
    if is_transformer_engine_available():
        can_convert_te_model()
        if os.environ.get("ACCELERATE_USE_DEEPSPEED", "false") == "true":
            maintain_proper_deepspeed_config(int(os.environ.get("ZERO_STAGE")))
    # AO suite
    if is_torchao_available():
        can_convert_ao_model()<|MERGE_RESOLUTION|>--- conflicted
+++ resolved
@@ -22,16 +22,11 @@
 from accelerate.state import AcceleratorState
 from accelerate.test_utils import (
     get_launch_command,
-<<<<<<< HEAD
     launches_subprocesses,
     require_cuda_or_hpu,
+    require_huggingface_suite,
     require_multi_device,
-=======
-    require_cuda,
-    require_huggingface_suite,
-    require_multi_gpu,
     require_torchao,
->>>>>>> 8039158d
     require_transformer_engine,
 )
 from accelerate.test_utils.testing import require_deepspeed, run_command
@@ -62,9 +57,6 @@
         AcceleratorState().deepspeed_plugin.zero_stage == expected_version
     ), f"Expected zero stage {expected_version} but got {AcceleratorState().deepspeed_plugin.zero_stage}"
 
-<<<<<<< HEAD
-@launches_subprocesses
-=======
 
 def can_convert_ao_model():
     from transformers import AutoModelForSequenceClassification
@@ -80,7 +72,7 @@
     assert has_ao_layers(model)
 
 
->>>>>>> 8039158d
+@launches_subprocesses
 @require_transformer_engine
 class TestTransformerEngine(unittest.TestCase):
     @require_cuda_or_hpu
