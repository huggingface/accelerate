--- conflicted
+++ resolved
@@ -34,11 +34,8 @@
     AccelerateTestCase,
     TempDirTestCase,
     execute_subprocess_async,
-<<<<<<< HEAD
+    path_in_accelerate_package,
     require_cuda,
-=======
-    path_in_accelerate_package,
->>>>>>> 21b225e8
     require_deepspeed,
     require_multi_device,
     require_non_cpu,
