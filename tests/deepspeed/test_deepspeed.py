# Copyright 2022 The HuggingFace Team. All rights reserved.
#
# Licensed under the Apache License, Version 2.0 (the "License");
# you may not use this file except in compliance with the License.
# You may obtain a copy of the License at
#
#     http://www.apache.org/licenses/LICENSE-2.0
#
# Unless required by applicable law or agreed to in writing, software
# distributed under the License is distributed on an "AS IS" BASIS,
# WITHOUT WARRANTIES OR CONDITIONS OF ANY KIND, either express or implied.
# See the License for the specific language governing permissions and
# limitations under the License.
import inspect
import itertools
import json
import os
import tempfile
from copy import deepcopy
from pathlib import Path

import torch
from parameterized import parameterized
from torch.utils.data import BatchSampler, DataLoader, RandomSampler, SequentialSampler
from transformers import AutoConfig, AutoModel, AutoModelForCausalLM, get_scheduler
from transformers.testing_utils import mockenv_context
from transformers.trainer_utils import set_seed
from transformers.utils import is_torch_bf16_available

from accelerate.accelerator import Accelerator
from accelerate.scheduler import AcceleratedScheduler
from accelerate.state import AcceleratorState
from accelerate.test_utils.testing import (
    AccelerateTestCase,
    TempDirTestCase,
    execute_subprocess_async,
    path_in_accelerate_package,
    require_cuda,
    require_deepspeed,
    require_multi_device,
    require_non_cpu,
    slow,
)
from accelerate.test_utils.training import RegressionDataset, RegressionModel
from accelerate.utils.dataclasses import DeepSpeedPlugin
from accelerate.utils.deepspeed import (
    DeepSpeedEngineWrapper,
    DeepSpeedOptimizerWrapper,
    DeepSpeedSchedulerWrapper,
    DummyOptim,
    DummyScheduler,
)
from accelerate.utils.other import patch_environment


set_seed(42)

GPT2_TINY = "sshleifer/tiny-gpt2"
MOBILEVIT = "apple/mobilevit-xx-small"

ZERO2 = "zero2"
ZERO3 = "zero3"

FP16 = "fp16"
BF16 = "bf16"

CUSTOM_OPTIMIZER = "custom_optimizer"
CUSTOM_SCHEDULER = "custom_scheduler"
DS_OPTIMIZER = "deepspeed_optimizer"
DS_SCHEDULER = "deepspeed_scheduler"

NO_CONFIG = "no_config"
CONFIG_WITH_NO_HIDDEN_SIZE = "config_with_no_hidden_size"
CONFIG_WITH_HIDDEN_SIZE = "config_with_hidden_size"
CONFIG_WITH_HIDDEN_SIZES = "config_with_hidden_sizes"

stages = [ZERO2, ZERO3]
optims = [CUSTOM_OPTIMIZER, DS_OPTIMIZER]
schedulers = [CUSTOM_SCHEDULER, DS_SCHEDULER]
model_types = [NO_CONFIG, CONFIG_WITH_NO_HIDDEN_SIZE, CONFIG_WITH_HIDDEN_SIZE, CONFIG_WITH_HIDDEN_SIZES]
if is_torch_bf16_available():
    dtypes = [FP16, BF16]
else:
    dtypes = [FP16]


def parameterized_custom_name_func(func, param_num, param):
    # customize the test name generator function as we want both params to appear in the sub-test
    # name, as by default it shows only the first param
    param_based_name = parameterized.to_safe_name("_".join(str(x) for x in param.args))
    return f"{func.__name__}_{param_based_name}"


# Cartesian-product of zero stages with models to test
params = list(itertools.product(stages, dtypes))
optim_scheduler_params = list(itertools.product(optims, schedulers))


class DummyConfig:
    def __init__(self):
        self._name_or_path = "dummy"


@require_deepspeed
@require_non_cpu
class DeepSpeedConfigIntegration(AccelerateTestCase):
    def setUp(self):
        super().setUp()

        self._test_file_path = inspect.getfile(self.__class__)
        path = Path(self._test_file_path).resolve()
        self.test_file_dir_str = str(path.parents[0])

        self.ds_config_file = dict(
            zero2=f"{self.test_file_dir_str}/ds_config_zero2.json",
            zero3=f"{self.test_file_dir_str}/ds_config_zero3.json",
        )

        # use self.get_config_dict(stage) to use these to ensure the original is not modified
        with open(self.ds_config_file[ZERO2], encoding="utf-8") as f:
            config_zero2 = json.load(f)
        with open(self.ds_config_file[ZERO3], encoding="utf-8") as f:
            config_zero3 = json.load(f)
            # The following setting slows things down, so don't enable it by default unless needed by a test.
            # It's in the file as a demo for users since we want everything to work out of the box even if slower.
            config_zero3["zero_optimization"]["stage3_gather_16bit_weights_on_model_save"] = False

        self.ds_config_dict = dict(zero2=config_zero2, zero3=config_zero3)

        self.dist_env = dict(
            ACCELERATE_USE_DEEPSPEED="true",
            MASTER_ADDR="localhost",
            MASTER_PORT="10999",
            RANK="0",
            LOCAL_RANK="0",
            WORLD_SIZE="1",
        )

    def get_config_dict(self, stage):
        # As some tests modify the dict, always make a copy
        return deepcopy(self.ds_config_dict[stage])

    @parameterized.expand(stages, name_func=parameterized_custom_name_func)
    def test_deepspeed_plugin(self, stage):
        # Test zero3_init_flag will be set to False when ZeRO stage != 3
        deepspeed_plugin = DeepSpeedPlugin(
            gradient_accumulation_steps=1,
            gradient_clipping=1.0,
            zero_stage=2,
            offload_optimizer_device="cpu",
            offload_param_device="cpu",
            zero3_save_16bit_model=True,
            zero3_init_flag=True,
        )
        assert not deepspeed_plugin.zero3_init_flag
        deepspeed_plugin.deepspeed_config = None

        # Test zero3_init_flag will be set to True only when ZeRO stage == 3
        deepspeed_plugin = DeepSpeedPlugin(
            gradient_accumulation_steps=1,
            gradient_clipping=1.0,
            zero_stage=3,
            offload_optimizer_device="cpu",
            offload_param_device="cpu",
            zero3_save_16bit_model=True,
            zero3_init_flag=True,
        )
        assert deepspeed_plugin.zero3_init_flag
        deepspeed_plugin.deepspeed_config = None

        # Test config files are loaded correctly
        deepspeed_plugin = DeepSpeedPlugin(hf_ds_config=self.ds_config_file[stage], zero3_init_flag=True)
        if stage == ZERO2:
            assert not deepspeed_plugin.zero3_init_flag
        elif stage == ZERO3:
            assert deepspeed_plugin.zero3_init_flag

        # Test `gradient_accumulation_steps` is set to 1 if unavailable in config file
        with tempfile.TemporaryDirectory() as dirpath:
            ds_config = self.get_config_dict(stage)
            del ds_config["gradient_accumulation_steps"]
            with open(os.path.join(dirpath, "ds_config.json"), "w") as out_file:
                json.dump(ds_config, out_file)
            deepspeed_plugin = DeepSpeedPlugin(hf_ds_config=os.path.join(dirpath, "ds_config.json"))
            assert deepspeed_plugin.deepspeed_config["gradient_accumulation_steps"] == 1
            deepspeed_plugin.deepspeed_config = None

        # Test `ValueError` is raised if `zero_optimization` is unavailable in config file
        with tempfile.TemporaryDirectory() as dirpath:
            ds_config = self.get_config_dict(stage)
            del ds_config["zero_optimization"]
            with open(os.path.join(dirpath, "ds_config.json"), "w") as out_file:
                json.dump(ds_config, out_file)
            with self.assertRaises(ValueError) as cm:
                deepspeed_plugin = DeepSpeedPlugin(hf_ds_config=os.path.join(dirpath, "ds_config.json"))
            assert "Please specify the ZeRO optimization config in the DeepSpeed config." in str(cm.exception)
            deepspeed_plugin.deepspeed_config = None

        # Test `deepspeed_config_process`
        deepspeed_plugin = DeepSpeedPlugin(hf_ds_config=self.ds_config_file[stage])
        kwargs = {
            "fp16.enabled": True,
            "bf16.enabled": False,
            "optimizer.params.lr": 5e-5,
            "optimizer.params.weight_decay": 0.0,
            "scheduler.params.warmup_min_lr": 0.0,
            "scheduler.params.warmup_max_lr": 5e-5,
            "scheduler.params.warmup_num_steps": 0,
            "train_micro_batch_size_per_gpu": 16,
            "gradient_clipping": 1.0,
            "train_batch_size": 16,
            "zero_optimization.reduce_bucket_size": 5e5,
            "zero_optimization.stage3_prefetch_bucket_size": 5e5,
            "zero_optimization.stage3_param_persistence_threshold": 5e5,
            "zero_optimization.stage3_gather_16bit_weights_on_model_save": False,
        }
        deepspeed_plugin.deepspeed_config_process(**kwargs)
        for ds_key_long, value in kwargs.items():
            config, ds_key = deepspeed_plugin.hf_ds_config.find_config_node(ds_key_long)
            if config.get(ds_key) is not None:
                assert config.get(ds_key) == value

        # Test mismatches
        mismatches = {
            "optimizer.params.lr": 1e-5,
            "optimizer.params.weight_decay": 1e-5,
            "gradient_accumulation_steps": 2,
        }
        with self.assertRaises(ValueError) as cm:
            new_kwargs = deepcopy(kwargs)
            new_kwargs.update(mismatches)
            deepspeed_plugin.deepspeed_config_process(**new_kwargs)
        for key in mismatches.keys():
            assert key in str(cm.exception), f"{key} is not in the exception message: {cm.exception}"

        # Test `ValueError` is raised if some config file fields with `auto` value is missing in `kwargs`
        deepspeed_plugin.deepspeed_config["optimizer"]["params"]["lr"] = "auto"
        with self.assertRaises(ValueError) as cm:
            del kwargs["optimizer.params.lr"]
            deepspeed_plugin.deepspeed_config_process(**kwargs)
        assert "`optimizer.params.lr` not found in kwargs." in str(cm.exception)

    @parameterized.expand([FP16, BF16], name_func=parameterized_custom_name_func)
    def test_accelerate_state_deepspeed(self, dtype):
        AcceleratorState._reset_state(True)
        deepspeed_plugin = DeepSpeedPlugin(
            gradient_accumulation_steps=1,
            gradient_clipping=1.0,
            zero_stage=ZERO2,
            offload_optimizer_device="cpu",
            offload_param_device="cpu",
            zero3_save_16bit_model=True,
            zero3_init_flag=True,
        )
        with mockenv_context(**self.dist_env):
            state = Accelerator(mixed_precision=dtype, deepspeed_plugin=deepspeed_plugin).state
            assert state.deepspeed_plugin.deepspeed_config[dtype]["enabled"]

    def test_init_zero3(self):
        deepspeed_plugin = DeepSpeedPlugin(
            gradient_accumulation_steps=1,
            gradient_clipping=1.0,
            zero_stage=3,
            offload_optimizer_device="cpu",
            offload_param_device="cpu",
            zero3_save_16bit_model=True,
            zero3_init_flag=True,
        )

        with mockenv_context(**self.dist_env):
            accelerator = Accelerator(deepspeed_plugin=deepspeed_plugin)  # noqa: F841
            from transformers.deepspeed import is_deepspeed_zero3_enabled

            assert is_deepspeed_zero3_enabled()

    @parameterized.expand(optim_scheduler_params, name_func=parameterized_custom_name_func)
    def test_prepare_deepspeed(self, optim_type, scheduler_type):
        # 1. Testing with one of the ZeRO Stages is enough to test the `_prepare_deepspeed` function.
        # Here we test using ZeRO Stage 2 with FP16 enabled.
        from deepspeed.runtime.engine import DeepSpeedEngine

        kwargs = {
            "optimizer.params.lr": 5e-5,
            "optimizer.params.weight_decay": 0.0,
            "scheduler.params.warmup_min_lr": 0.0,
            "scheduler.params.warmup_max_lr": 5e-5,
            "scheduler.params.warmup_num_steps": 0,
            "train_micro_batch_size_per_gpu": 16,
            "gradient_clipping": 1.0,
            "train_batch_size": 16,
            "zero_optimization.reduce_bucket_size": 5e5,
            "zero_optimization.stage3_prefetch_bucket_size": 5e5,
            "zero_optimization.stage3_param_persistence_threshold": 5e5,
            "zero_optimization.stage3_gather_16bit_weights_on_model_save": False,
        }

        if optim_type == CUSTOM_OPTIMIZER and scheduler_type == CUSTOM_SCHEDULER:
            # Test custom optimizer + custom scheduler
            deepspeed_plugin = DeepSpeedPlugin(
                gradient_accumulation_steps=1,
                gradient_clipping=1.0,
                zero_stage=2,
                offload_optimizer_device="cpu",
                offload_param_device="cpu",
                zero3_save_16bit_model=False,
                zero3_init_flag=False,
            )
            with mockenv_context(**self.dist_env):
                accelerator = Accelerator(mixed_precision="fp16", deepspeed_plugin=deepspeed_plugin)

                train_set = RegressionDataset(length=80)
                eval_set = RegressionDataset(length=20)
                train_dataloader = DataLoader(train_set, batch_size=16, shuffle=True)
                eval_dataloader = DataLoader(eval_set, batch_size=32, shuffle=False)
                model = AutoModel.from_pretrained(GPT2_TINY)
                optimizer = torch.optim.AdamW(model.parameters(), lr=5e-5)
                lr_scheduler = get_scheduler(
                    name="linear",
                    optimizer=optimizer,
                    num_warmup_steps=0,
                    num_training_steps=1000,
                )
                dummy_optimizer = DummyOptim(params=model.parameters())
                dummy_lr_scheduler = DummyScheduler(dummy_optimizer)

                with self.assertRaises(ValueError) as cm:
                    model, optimizer, train_dataloader, eval_dataloader, lr_scheduler = accelerator.prepare(
                        model, dummy_optimizer, train_dataloader, eval_dataloader, lr_scheduler
                    )
                assert "You cannot create a `DummyOptim` without specifying an optimizer in the config file." in str(
                    cm.exception
                )
                with self.assertRaises(ValueError) as cm:
                    model, optimizer, train_dataloader, eval_dataloader, lr_scheduler = accelerator.prepare(
                        model, optimizer, train_dataloader, eval_dataloader, dummy_lr_scheduler
                    )
                assert (
                    "Either specify a scheduler in the config file or "
                    "pass in the `lr_scheduler_callable` parameter when using `accelerate.utils.DummyScheduler`."
                    in str(cm.exception)
                )

                with self.assertRaises(ValueError) as cm:
                    model, optimizer, lr_scheduler = accelerator.prepare(model, optimizer, lr_scheduler)
                assert (
                    "When using DeepSpeed, `accelerate.prepare()` requires you to pass at least one of training or evaluation dataloaders "
                    "with `batch_size` attribute returning an integer value "
                    "or alternatively set an integer value in `train_micro_batch_size_per_gpu` in the deepspeed config file "
                    "or assign integer value to `AcceleratorState().deepspeed_plugin.deepspeed_config['train_micro_batch_size_per_gpu']`."
                    in str(cm.exception)
                )

                model, optimizer, train_dataloader, eval_dataloader, lr_scheduler = accelerator.prepare(
                    model, optimizer, train_dataloader, eval_dataloader, lr_scheduler
                )
                assert accelerator.deepspeed_config["zero_allow_untested_optimizer"]
                assert accelerator.deepspeed_config["train_batch_size"], 16
                assert type(model) is DeepSpeedEngine
                assert type(optimizer) is DeepSpeedOptimizerWrapper
                assert type(lr_scheduler) is AcceleratedScheduler
                assert type(accelerator.deepspeed_engine_wrapped) is DeepSpeedEngineWrapper

        elif optim_type == DS_OPTIMIZER and scheduler_type == DS_SCHEDULER:
            # Test DeepSpeed optimizer + DeepSpeed scheduler
            deepspeed_plugin = DeepSpeedPlugin(hf_ds_config=self.ds_config_file[ZERO2])
            with mockenv_context(**self.dist_env):
                accelerator = Accelerator(deepspeed_plugin=deepspeed_plugin, mixed_precision="fp16")
                train_set = RegressionDataset(length=80)
                eval_set = RegressionDataset(length=20)
                train_dataloader = DataLoader(train_set, batch_size=10, shuffle=True)
                eval_dataloader = DataLoader(eval_set, batch_size=5, shuffle=False)
                model = AutoModel.from_pretrained(GPT2_TINY)
                optimizer = torch.optim.AdamW(model.parameters(), lr=5e-5)
                lr_scheduler = get_scheduler(
                    name="linear",
                    optimizer=optimizer,
                    num_warmup_steps=0,
                    num_training_steps=1000,
                )
                dummy_optimizer = DummyOptim(params=model.parameters())
                dummy_lr_scheduler = DummyScheduler(dummy_optimizer)
                kwargs["train_batch_size"] = (
                    kwargs["train_micro_batch_size_per_gpu"]
                    * deepspeed_plugin.deepspeed_config["gradient_accumulation_steps"]
                    * accelerator.num_processes
                )
                accelerator.state.deepspeed_plugin.deepspeed_config_process(**kwargs)
                with self.assertRaises(ValueError) as cm:
                    model, optimizer, train_dataloader, eval_dataloader, lr_scheduler = accelerator.prepare(
                        model, optimizer, train_dataloader, eval_dataloader, dummy_lr_scheduler
                    )
                assert "You cannot specify an optimizer in the config file and in the code at the same time" in str(
                    cm.exception
                )

                with self.assertRaises(ValueError) as cm:
                    model, optimizer, train_dataloader, eval_dataloader, lr_scheduler = accelerator.prepare(
                        model, dummy_optimizer, train_dataloader, eval_dataloader, lr_scheduler
                    )
                assert "You cannot specify a scheduler in the config file and in the code at the same time" in str(
                    cm.exception
                )

                with self.assertRaises(ValueError) as cm:
                    model, optimizer, train_dataloader, eval_dataloader, lr_scheduler = accelerator.prepare(
                        model, dummy_optimizer, train_dataloader, eval_dataloader, lr_scheduler
                    )
                assert "You cannot specify a scheduler in the config file and in the code at the same time" in str(
                    cm.exception
                )

                model, optimizer, train_dataloader, eval_dataloader, lr_scheduler = accelerator.prepare(
                    model, dummy_optimizer, train_dataloader, eval_dataloader, dummy_lr_scheduler
                )
                assert type(model) is DeepSpeedEngine
                assert type(optimizer) is DeepSpeedOptimizerWrapper
                assert type(lr_scheduler) is DeepSpeedSchedulerWrapper
                assert type(accelerator.deepspeed_engine_wrapped) is DeepSpeedEngineWrapper

        elif optim_type == CUSTOM_OPTIMIZER and scheduler_type == DS_SCHEDULER:
            # Test custom optimizer + DeepSpeed scheduler
            deepspeed_plugin = DeepSpeedPlugin(hf_ds_config=self.ds_config_file[ZERO2])
            with mockenv_context(**self.dist_env):
                accelerator = Accelerator(deepspeed_plugin=deepspeed_plugin, mixed_precision="fp16")
                train_set = RegressionDataset(length=80)
                eval_set = RegressionDataset(length=20)
                train_dataloader = DataLoader(train_set, batch_size=10, shuffle=True)
                eval_dataloader = DataLoader(eval_set, batch_size=5, shuffle=False)
                model = AutoModel.from_pretrained(GPT2_TINY)
                optimizer = torch.optim.AdamW(model.parameters(), lr=5e-5)
                lr_scheduler = get_scheduler(
                    name="linear",
                    optimizer=optimizer,
                    num_warmup_steps=0,
                    num_training_steps=1000,
                )
                dummy_optimizer = DummyOptim(params=model.parameters())
                dummy_lr_scheduler = DummyScheduler(dummy_optimizer)
                kwargs["train_batch_size"] = (
                    kwargs["train_micro_batch_size_per_gpu"]
                    * deepspeed_plugin.deepspeed_config["gradient_accumulation_steps"]
                    * accelerator.num_processes
                )
                accelerator.state.deepspeed_plugin.deepspeed_config_process(**kwargs)
                del accelerator.state.deepspeed_plugin.deepspeed_config["optimizer"]
                model, optimizer, train_dataloader, eval_dataloader, lr_scheduler = accelerator.prepare(
                    model, optimizer, train_dataloader, eval_dataloader, dummy_lr_scheduler
                )
                assert type(model) is DeepSpeedEngine
                assert type(optimizer) is DeepSpeedOptimizerWrapper
                assert type(lr_scheduler) is DeepSpeedSchedulerWrapper
                assert type(accelerator.deepspeed_engine_wrapped) is DeepSpeedEngineWrapper
        elif optim_type == DS_OPTIMIZER and scheduler_type is CUSTOM_SCHEDULER:
            # Test deepspeed optimizer + custom scheduler
            deepspeed_plugin = DeepSpeedPlugin(hf_ds_config=self.ds_config_file[ZERO2])
            with mockenv_context(**self.dist_env):
                accelerator = Accelerator(deepspeed_plugin=deepspeed_plugin, mixed_precision="fp16")
                train_set = RegressionDataset(length=80)
                eval_set = RegressionDataset(length=20)
                train_dataloader = DataLoader(train_set, batch_size=10, shuffle=True)
                eval_dataloader = DataLoader(eval_set, batch_size=5, shuffle=False)
                model = AutoModel.from_pretrained(GPT2_TINY)
                optimizer = torch.optim.AdamW(model.parameters(), lr=5e-5)
                lr_scheduler = get_scheduler(
                    name="linear",
                    optimizer=optimizer,
                    num_warmup_steps=0,
                    num_training_steps=1000,
                )
                dummy_optimizer = DummyOptim(params=model.parameters())
                dummy_lr_scheduler = DummyScheduler(dummy_optimizer)
                kwargs["train_batch_size"] = (
                    kwargs["train_micro_batch_size_per_gpu"]
                    * deepspeed_plugin.deepspeed_config["gradient_accumulation_steps"]
                    * accelerator.num_processes
                )
                accelerator.state.deepspeed_plugin.deepspeed_config_process(**kwargs)
                del accelerator.state.deepspeed_plugin.deepspeed_config["scheduler"]
                with self.assertRaises(ValueError) as cm:
                    model, optimizer, train_dataloader, eval_dataloader, lr_scheduler = accelerator.prepare(
                        model, dummy_optimizer, train_dataloader, eval_dataloader, lr_scheduler
                    )
                assert (
                    "You can only specify `accelerate.utils.DummyScheduler` in the code when using `accelerate.utils.DummyOptim`."
                    in str(cm.exception)
                )

                # passing `DummyScheduler` without `lr_scheduler_callable` should fail
                with self.assertRaises(ValueError) as cm:
                    model, optimizer, train_dataloader, eval_dataloader, lr_scheduler = accelerator.prepare(
                        model, dummy_optimizer, train_dataloader, eval_dataloader, dummy_lr_scheduler
                    )
                assert (
                    "Either specify a scheduler in the config file or "
                    "pass in the `lr_scheduler_callable` parameter when using `accelerate.utils.DummyScheduler`."
                    in str(cm.exception)
                )

                # passing `lr_scheduler_callable` to DummyScheduler should enable DS Optim + Custom Scheduler
                def _lr_scheduler_callable(optimizer):
                    return get_scheduler(
                        name="linear",
                        optimizer=optimizer,
                        num_warmup_steps=0,
                        num_training_steps=1000,
                    )

                dummy_lr_scheduler = DummyScheduler(dummy_optimizer, lr_scheduler_callable=_lr_scheduler_callable)
                model, optimizer, train_dataloader, eval_dataloader, lr_scheduler = accelerator.prepare(
                    model, dummy_optimizer, train_dataloader, eval_dataloader, dummy_lr_scheduler
                )

    def test_dataloader_with_batch_sampler(self):
        deepspeed_plugin = DeepSpeedPlugin(
            gradient_accumulation_steps=1,
            gradient_clipping=1.0,
            zero_stage=2,
            offload_optimizer_device="cpu",
            offload_param_device="cpu",
            zero3_save_16bit_model=False,
            zero3_init_flag=False,
        )
        with mockenv_context(**self.dist_env):
            accelerator = Accelerator(mixed_precision="fp16", deepspeed_plugin=deepspeed_plugin)

            train_set = RegressionDataset(length=80)
            eval_set = RegressionDataset(length=20)
            train_dataloader = DataLoader(
                train_set, batch_sampler=BatchSampler(RandomSampler(train_set), batch_size=10, drop_last=False)
            )
            eval_dataloader = DataLoader(
                eval_set, batch_sampler=BatchSampler(SequentialSampler(eval_set), batch_size=10, drop_last=False)
            )
            model = AutoModel.from_pretrained(GPT2_TINY)
            optimizer = torch.optim.AdamW(model.parameters(), lr=5e-5)
            lr_scheduler = get_scheduler(
                name="linear",
                optimizer=optimizer,
                num_warmup_steps=0,
                num_training_steps=1000,
            )

            with self.assertRaises(ValueError) as cm:
                model, optimizer, train_dataloader, eval_dataloader, lr_scheduler = accelerator.prepare(
                    model, optimizer, train_dataloader, eval_dataloader, lr_scheduler
                )
            assert (
                "At least one of the dataloaders passed to `accelerate.prepare()` has `None` as batch size. "
                "Please set an integer value in `train_micro_batch_size_per_gpu` in the deepspeed config file "
                "or assign integer value to `AcceleratorState().deepspeed_plugin.deepspeed_config['train_micro_batch_size_per_gpu']`."
                in str(cm.exception)
            )

    def test_save_checkpoints(self):
        deepspeed_plugin = DeepSpeedPlugin(
            hf_ds_config=self.ds_config_file[ZERO3],
            zero3_init_flag=True,
        )
        del deepspeed_plugin.deepspeed_config["bf16"]
        kwargs = {
            "optimizer.params.lr": 5e-5,
            "optimizer.params.weight_decay": 0.0,
            "scheduler.params.warmup_min_lr": 0.0,
            "scheduler.params.warmup_max_lr": 5e-5,
            "scheduler.params.warmup_num_steps": 0,
            "train_micro_batch_size_per_gpu": 16,
            "gradient_clipping": 1.0,
            "train_batch_size": 16,
            "zero_optimization.reduce_bucket_size": 5e5,
            "zero_optimization.stage3_prefetch_bucket_size": 5e5,
            "zero_optimization.stage3_param_persistence_threshold": 5e5,
            "zero_optimization.stage3_gather_16bit_weights_on_model_save": False,
        }

        with mockenv_context(**self.dist_env):
            accelerator = Accelerator(deepspeed_plugin=deepspeed_plugin, mixed_precision="fp16")
            kwargs["train_batch_size"] = (
                kwargs["train_micro_batch_size_per_gpu"]
                * deepspeed_plugin.deepspeed_config["gradient_accumulation_steps"]
                * accelerator.num_processes
            )
            accelerator.state.deepspeed_plugin.deepspeed_config_process(**kwargs)

            train_set = RegressionDataset(length=80)
            eval_set = RegressionDataset(length=20)
            train_dataloader = DataLoader(train_set, batch_size=16, shuffle=True)
            eval_dataloader = DataLoader(eval_set, batch_size=32, shuffle=False)
            model = AutoModelForCausalLM.from_pretrained("gpt2")
            dummy_optimizer = DummyOptim(params=model.parameters())
            dummy_lr_scheduler = DummyScheduler(dummy_optimizer)

            model, _, train_dataloader, eval_dataloader, _ = accelerator.prepare(
                model, dummy_optimizer, train_dataloader, eval_dataloader, dummy_lr_scheduler
            )
            with self.assertRaises(ValueError) as cm:
                accelerator.get_state_dict(model)
            msg = (
                "Cannot get 16bit model weights because `stage3_gather_16bit_weights_on_model_save` in DeepSpeed config is False. "
                "To save the model weights in 16bit, set `stage3_gather_16bit_weights_on_model_save` to True in DeepSpeed config file or "
                "set `zero3_save_16bit_model` to True when using `accelerate config`. "
                "To save the full checkpoint, run `model.save_checkpoint(save_dir)` and use `zero_to_fp32.py` to recover weights."
            )
            assert msg in str(cm.exception)

    def test_autofill_dsconfig(self):
        deepspeed_plugin = DeepSpeedPlugin(
            hf_ds_config=self.ds_config_file[ZERO3],
            zero3_init_flag=True,
        )
        del deepspeed_plugin.deepspeed_config["bf16"]
        del deepspeed_plugin.deepspeed_config["fp16"]

        with mockenv_context(**self.dist_env):
            accelerator = Accelerator(deepspeed_plugin=deepspeed_plugin)
            train_set = RegressionDataset(length=80)
            eval_set = RegressionDataset(length=20)
            train_dataloader = DataLoader(train_set, batch_size=16, shuffle=True)
            eval_dataloader = DataLoader(eval_set, batch_size=32, shuffle=False)
            model = AutoModelForCausalLM.from_pretrained("gpt2")
            dummy_optimizer = DummyOptim(params=model.parameters(), lr=5e-5, weight_decay=1e-4)
            dummy_lr_scheduler = DummyScheduler(dummy_optimizer, warmup_num_steps=10, total_num_steps=1000)
            hidden_size = model.config.hidden_size
            model, _, train_dataloader, eval_dataloader, _ = accelerator.prepare(
                model, dummy_optimizer, train_dataloader, eval_dataloader, dummy_lr_scheduler
            )
            config = accelerator.deepspeed_config
            assert config["train_micro_batch_size_per_gpu"] == 16
            assert config["train_batch_size"] == 16

            assert config["optimizer"]["params"]["lr"] == 5e-05
            assert config["optimizer"]["params"]["weight_decay"] == 1e-4

            assert config["scheduler"]["params"]["warmup_min_lr"] == 0.0
            assert config["scheduler"]["params"]["warmup_max_lr"] == 5e-05
            assert config["scheduler"]["params"]["warmup_num_steps"] == 10

            assert config["gradient_clipping"] == 1.0
            assert config["zero_optimization"]["reduce_bucket_size"] == (hidden_size * hidden_size)
            assert config["zero_optimization"]["stage3_prefetch_bucket_size"] == ((0.9 * hidden_size) * hidden_size)
            assert config["zero_optimization"]["stage3_param_persistence_threshold"] == (10 * hidden_size)
            assert not config["zero_optimization"]["stage3_gather_16bit_weights_on_model_save"]

    @parameterized.expand(model_types, name_func=parameterized_custom_name_func)
    def test_autofill_comm_buffers_dsconfig(self, model_type):
        deepspeed_plugin = DeepSpeedPlugin(
            hf_ds_config=self.ds_config_file[ZERO3],
            zero3_init_flag=True,
        )
        del deepspeed_plugin.deepspeed_config["bf16"]
        del deepspeed_plugin.deepspeed_config["fp16"]
        del deepspeed_plugin.deepspeed_config["optimizer"]
        del deepspeed_plugin.deepspeed_config["scheduler"]
        with mockenv_context(**self.dist_env):
            accelerator = Accelerator(mixed_precision="fp16", deepspeed_plugin=deepspeed_plugin)

            train_set = RegressionDataset(length=80)
            eval_set = RegressionDataset(length=20)
            train_dataloader = DataLoader(train_set, batch_size=16, shuffle=True)
            eval_dataloader = DataLoader(eval_set, batch_size=32, shuffle=False)
            model = RegressionModel()
            if model_type == CONFIG_WITH_NO_HIDDEN_SIZE:
                model.config = DummyConfig()
            elif model_type == CONFIG_WITH_HIDDEN_SIZE:
                model.config = AutoConfig.from_pretrained(GPT2_TINY)
                hidden_size = model.config.hidden_size
            elif model_type == CONFIG_WITH_HIDDEN_SIZES:
                model.config = AutoConfig.from_pretrained(MOBILEVIT)
                hidden_size = max(model.config.hidden_sizes)
            optimizer = torch.optim.AdamW(model.parameters(), lr=5e-5)
            lr_scheduler = get_scheduler(
                name="linear",
                optimizer=optimizer,
                num_warmup_steps=0,
                num_training_steps=1000,
            )

            if model_type == NO_CONFIG:
                with self.assertRaises(ValueError) as cm:
                    model, optimizer, train_dataloader, eval_dataloader, lr_scheduler = accelerator.prepare(
                        model, optimizer, train_dataloader, eval_dataloader, lr_scheduler
                    )
                msg = "Can't find `model.config` entry"
                assert msg in str(cm.exception)
            elif model_type == CONFIG_WITH_NO_HIDDEN_SIZE:
                with self.assertRaises(ValueError) as cm:
                    model, optimizer, train_dataloader, eval_dataloader, lr_scheduler = accelerator.prepare(
                        model, optimizer, train_dataloader, eval_dataloader, lr_scheduler
                    )
                msg = "Can find neither `model.config.hidden_size` nor `model.config.hidden_sizes`"
                assert msg in str(cm.exception)
            else:
                model, optimizer, train_dataloader, eval_dataloader, lr_scheduler = accelerator.prepare(
                    model, optimizer, train_dataloader, eval_dataloader, lr_scheduler
                )
                zero_opt = accelerator.deepspeed_config["zero_optimization"]
                assert zero_opt["reduce_bucket_size"] == (hidden_size * hidden_size)
                assert zero_opt["stage3_prefetch_bucket_size"] == (0.9 * hidden_size) * hidden_size
                assert zero_opt["stage3_param_persistence_threshold"] == (10 * hidden_size)

    @parameterized.expand([FP16, BF16], name_func=parameterized_custom_name_func)
    def test_autofill_dsconfig_from_ds_plugin(self, dtype):
        ds_config = self.ds_config_dict["zero3"]
        if dtype == BF16:
            del ds_config["fp16"]
        else:
            del ds_config["bf16"]
        ds_config[dtype]["enabled"] = "auto"
        ds_config["zero_optimization"]["stage"] = "auto"
        ds_config["zero_optimization"]["stage3_gather_16bit_weights_on_model_save"] = "auto"
        ds_config["zero_optimization"]["offload_optimizer"]["device"] = "auto"
        ds_config["zero_optimization"]["offload_param"]["device"] = "auto"
        ds_config["gradient_accumulation_steps"] = "auto"
        ds_config["gradient_clipping"] = "auto"

        deepspeed_plugin = DeepSpeedPlugin(
            hf_ds_config=ds_config,
            zero3_init_flag=True,
            gradient_accumulation_steps=2,
            gradient_clipping=1.0,
            zero_stage=2,
            offload_optimizer_device="cpu",
            offload_param_device="cpu",
            zero3_save_16bit_model=True,
        )

        with mockenv_context(**self.dist_env):
            accelerator = Accelerator(deepspeed_plugin=deepspeed_plugin, mixed_precision=dtype)
            config = accelerator.state.deepspeed_plugin.deepspeed_config
            assert config["gradient_clipping"] == 1.0
            assert config["gradient_accumulation_steps"] == 2
            assert config["zero_optimization"]["stage"] == 2
            assert config["zero_optimization"]["offload_optimizer"]["device"] == "cpu"
            assert config["zero_optimization"]["offload_param"]["device"] == "cpu"
            assert config["zero_optimization"]["stage3_gather_16bit_weights_on_model_save"]
            assert config[dtype]["enabled"]

        AcceleratorState._reset_state(True)
        diff_dtype = "bf16" if dtype == "fp16" else "fp16"
        with mockenv_context(**self.dist_env):
            with self.assertRaises(ValueError) as cm:
                accelerator = Accelerator(deepspeed_plugin=deepspeed_plugin, mixed_precision=diff_dtype)
            assert (
                f"`--mixed_precision` arg cannot be set to `{diff_dtype}` when `{dtype}` is set in the DeepSpeed config file."
                in str(cm.exception)
            )

        # base case of passing in `gradient_accumulation_steps` to `DeepSpeedPlugin`
        AcceleratorState._reset_state(True)
        deepspeed_plugin = DeepSpeedPlugin(zero_stage=2, gradient_accumulation_steps=4)
        with mockenv_context(**self.dist_env):
            accelerator = Accelerator(deepspeed_plugin=deepspeed_plugin, mixed_precision=dtype)
            deepspeed_plugin = accelerator.state.deepspeed_plugin
            assert deepspeed_plugin.deepspeed_config["gradient_accumulation_steps"] == 4

        # filling the `auto` gradient_accumulation_steps via Accelerator's value
        AcceleratorState._reset_state(True)
        deepspeed_plugin = DeepSpeedPlugin(
            hf_ds_config=ds_config,
            zero3_init_flag=True,
            gradient_clipping=1.0,
            zero_stage=2,
            offload_optimizer_device="cpu",
            offload_param_device="cpu",
            zero3_save_16bit_model=True,
        )
        with mockenv_context(**self.dist_env):
            accelerator = Accelerator(
                deepspeed_plugin=deepspeed_plugin, mixed_precision=dtype, gradient_accumulation_steps=8
            )
            train_set = RegressionDataset(length=80)
            eval_set = RegressionDataset(length=20)
            train_dataloader = DataLoader(train_set, batch_size=16, shuffle=True)
            eval_dataloader = DataLoader(eval_set, batch_size=32, shuffle=False)
            model = AutoModelForCausalLM.from_pretrained("gpt2")
            dummy_optimizer = DummyOptim(params=model.parameters(), lr=5e-5, weight_decay=1e-4)
            dummy_lr_scheduler = DummyScheduler(dummy_optimizer, warmup_num_steps=10, total_num_steps=1000)
            model, _, train_dataloader, eval_dataloader, _ = accelerator.prepare(
                model, dummy_optimizer, train_dataloader, eval_dataloader, dummy_lr_scheduler
            )
            deepspeed_plugin = accelerator.state.deepspeed_plugin
            assert deepspeed_plugin.deepspeed_config["gradient_accumulation_steps"] == 8

        # filling the `auto`/empty dynamo config via Accelerator's value
        AcceleratorState._reset_state(True)
        del ds_config["compile"]
        deepspeed_plugin = DeepSpeedPlugin(
            hf_ds_config=ds_config,
        )
        with mockenv_context(**self.dist_env):
            accelerator = Accelerator(
                deepspeed_plugin=deepspeed_plugin, dynamo_backend='eager'
            )
            train_set = RegressionDataset(length=80)
            eval_set = RegressionDataset(length=20)
            train_dataloader = DataLoader(train_set, batch_size=16, shuffle=True)
            eval_dataloader = DataLoader(eval_set, batch_size=32, shuffle=False)
            model = AutoModelForCausalLM.from_pretrained("gpt2")
            dummy_optimizer = DummyOptim(params=model.parameters(), lr=5e-5, weight_decay=1e-4)
            dummy_lr_scheduler = DummyScheduler(dummy_optimizer, warmup_num_steps=10, total_num_steps=1000)
            model, _, train_dataloader, eval_dataloader, _ = accelerator.prepare(
                model, dummy_optimizer, train_dataloader, eval_dataloader, dummy_lr_scheduler
            )
            deepspeed_plugin = accelerator.state.deepspeed_plugin
            assert deepspeed_plugin.deepspeed_config["compile"]["enabled"] == True
            assert deepspeed_plugin.deepspeed_config["compile"]["backend"] == "eager"

    def test_ds_config_assertions(self):
        ambiguous_env = self.dist_env.copy()
        ambiguous_env[
            "ACCELERATE_CONFIG_DS_FIELDS"
        ] = "gradient_accumulation_steps,gradient_clipping,zero_stage,offload_optimizer_device,offload_param_device,zero3_save_16bit_model,mixed_precision"

        with mockenv_context(**ambiguous_env):
            with self.assertRaises(ValueError) as cm:
                deepspeed_plugin = DeepSpeedPlugin(
                    hf_ds_config=self.ds_config_file[ZERO3],
                    zero3_init_flag=True,
                    gradient_accumulation_steps=1,
                    gradient_clipping=1.0,
                    zero_stage=ZERO2,
                    offload_optimizer_device="cpu",
                    offload_param_device="cpu",
                    zero3_save_16bit_model=True,
                )
                _ = Accelerator(deepspeed_plugin=deepspeed_plugin, mixed_precision=FP16)
            assert (
                "If you are using an accelerate config file, remove others config variables mentioned in the above specified list."
                in str(cm.exception)
            )

    @parameterized.expand(stages, name_func=parameterized_custom_name_func)
    def test_ds_config(self, stage):
        deepspeed_plugin = DeepSpeedPlugin(
            hf_ds_config=self.ds_config_file[stage],
            zero3_init_flag=True,
        )
        assert deepspeed_plugin.zero_stage == int(stage.replace("zero", ""))

    def test_basic_run(self):
        test_file_path = path_in_accelerate_package("test_utils", "scripts", "external_deps", "test_performance.py")
        with tempfile.TemporaryDirectory() as dirpath:
            cmd = [
                "accelerate",
                "launch",
                "--num_processes=1",
                "--num_machines=1",
                "--machine_rank=0",
                "--mixed_precision=fp16",
                "--use_deepspeed",
                "--gradient_accumulation_steps=1",
                "--zero_stage=2",
                "--offload_optimizer_device=none",
                "--offload_param_device=none",
                test_file_path,
                "--model_name_or_path=distilbert-base-uncased",
                "--num_epochs=1",
                f"--output_dir={dirpath}",
            ]
            with patch_environment(omp_num_threads=1):
                execute_subprocess_async(cmd)


@require_deepspeed
@require_multi_device
@slow
class DeepSpeedIntegrationTest(TempDirTestCase):
    test_scripts_folder = path_in_accelerate_package("test_utils", "scripts", "external_deps")

    def setUp(self):
        super().setUp()
        self._test_file_path = inspect.getfile(self.__class__)
        path = Path(self._test_file_path).resolve()
        self.test_file_dir_str = str(path.parents[0])

        self.ds_config_file = dict(
            zero2=f"{self.test_file_dir_str}/ds_config_zero2.json",
            zero3=f"{self.test_file_dir_str}/ds_config_zero3.json",
        )

        self.stages = [1, 2, 3]
        self.zero3_offload_config = False
        self.performance_lower_bound = 0.82
        self.peak_memory_usage_upper_bound = {
            "multi_gpu_fp16": 3200,
            "deepspeed_stage_1_fp16": 1600,
            "deepspeed_stage_2_fp16": 2500,
            "deepspeed_stage_3_zero_init_fp16": 2800,
            # Disabling below test as it overwhelms the RAM memory usage
            # on CI self-hosted runner leading to tests getting killed.
            # "deepspeed_stage_3_cpu_offload_fp16": 1900,
        }
        self.n_train = 160
        self.n_val = 160

    def test_performance(self):
        self.test_file_path = self.test_scripts_folder / "test_performance.py"
        cmd = [
            "accelerate",
            "launch",
            "--num_processes=2",
            "--num_machines=1",
            "--machine_rank=0",
            "--mixed_precision=fp16",
            "--use_deepspeed",
            "--gradient_accumulation_steps=1",
            "--gradient_clipping=1",
            "--zero3_init_flag=True",
            "--zero3_save_16bit_model=True",
        ]
        for stage in self.stages:
            if stage == 1:
                continue
            cmd_stage = cmd.copy()
            cmd_stage.extend([f"--zero_stage={stage}"])
            cmd_stage.extend(["--offload_optimizer_device=none", "--offload_param_device=none"])
            if self.zero3_offload_config:
                with open(self.ds_config_file[ZERO3], encoding="utf-8") as f:
                    ds_config = json.load(f)
                    del ds_config["bf16"]
                    del ds_config["optimizer"]["params"]["torch_adam"]
                    del ds_config["optimizer"]["params"]["adam_w_mode"]
                    ds_config["fp16"]["enabled"] = True
                    ds_config_path = os.path.join(self.tmpdir, "ds_config.json")
                    with open(ds_config_path, "w") as out_file:
                        json.dump(ds_config, out_file)

                cmd_stage.extend([f"--deepspeed_config_file={ds_config_path}"])

            cmd_stage.extend(
                [
                    self.test_file_path,
                    f"--output_dir={self.tmpdir}",
                    f"--performance_lower_bound={self.performance_lower_bound}",
                ]
            )
            with patch_environment(omp_num_threads=1):
                execute_subprocess_async(cmd_stage)

    def test_checkpointing(self):
        self.test_file_path = self.test_scripts_folder / "test_checkpointing.py"
        cmd = [
            "accelerate",
            "launch",
            "--num_processes=2",
            "--num_machines=1",
            "--machine_rank=0",
            "--mixed_precision=fp16",
            "--use_deepspeed",
            "--gradient_accumulation_steps=1",
            "--gradient_clipping=1",
            "--zero3_init_flag=True",
            "--zero3_save_16bit_model=True",
        ]
        for stage in self.stages:
            if stage == 1:
                continue
            cmd_stage = cmd.copy()
            cmd_stage.extend([f"--zero_stage={stage}"])
            cmd_stage.extend(["--offload_optimizer_device=none", "--offload_param_device=none"])
            if self.zero3_offload_config:
                with open(self.ds_config_file[ZERO3], encoding="utf-8") as f:
                    ds_config = json.load(f)
                    del ds_config["bf16"]
                    del ds_config["optimizer"]["params"]["torch_adam"]
                    del ds_config["optimizer"]["params"]["adam_w_mode"]
                    ds_config["fp16"]["enabled"] = True
                    ds_config_path = os.path.join(self.tmpdir, "ds_config.json")
                    with open(ds_config_path, "w") as out_file:
                        json.dump(ds_config, out_file)

                cmd_stage.extend([f"--deepspeed_config_file={ds_config_path}"])

            cmd_stage.extend(
                [
                    self.test_file_path,
                    f"--output_dir={self.tmpdir}",
                    "--partial_train_epoch=1",
                ]
            )
            with patch_environment(omp_num_threads=1):
                execute_subprocess_async(cmd_stage)

            cmd_stage = cmd_stage[:-1]
            resume_from_checkpoint = os.path.join(self.tmpdir, "epoch_0")
            cmd_stage.extend(
                [
                    f"--resume_from_checkpoint={resume_from_checkpoint}",
                ]
            )
            with patch_environment(omp_num_threads=1):
                execute_subprocess_async(cmd_stage)

    def test_peak_memory_usage(self):
        self.test_file_path = self.test_scripts_folder / "test_peak_memory_usage.py"
        cmd = [
            "accelerate",
            "launch",
            "--num_processes=2",
            "--num_machines=1",
            "--machine_rank=0",
        ]
        for spec, peak_mem_upper_bound in self.peak_memory_usage_upper_bound.items():
            cmd_stage = cmd.copy()
            if "fp16" in spec:
                cmd_stage.extend(["--mixed_precision=fp16"])

            if "multi_gpu" in spec:
                continue
            else:
                cmd_stage.extend(
                    [
                        "--use_deepspeed",
                        "--gradient_accumulation_steps=1",
                        "--gradient_clipping=1",
                        "--zero3_init_flag=True",
                        "--zero3_save_16bit_model=True",
                    ]
                )
                for i in range(3):
                    if f"stage_{i + 1}" in spec:
                        cmd_stage.extend([f"--zero_stage={i + 1}"])
                        break
                cmd_stage.extend(
                    [
                        "--offload_optimizer_device=none",
                        "--offload_param_device=none",
                        "--offload_optimizer_nvme_path=none",
                        "--offload_param_nvme_path=none",
                    ]
                )
                if "cpu_offload" in spec:
                    with open(self.ds_config_file[ZERO3], encoding="utf-8") as f:
                        ds_config = json.load(f)
                        del ds_config["bf16"]
                        del ds_config["fp16"]
                        del ds_config["optimizer"]["params"]["torch_adam"]
                        del ds_config["optimizer"]["params"]["adam_w_mode"]
                        ds_config_path = os.path.join(self.tmpdir, "ds_config.json")
                        with open(ds_config_path, "w") as out_file:
                            json.dump(ds_config, out_file)

                    cmd_stage.extend([f"--deepspeed_config_file={ds_config_path}"])

            cmd_stage.extend(
                [
                    self.test_file_path,
                    f"--output_dir={self.tmpdir}",
                    f"--peak_memory_upper_bound={peak_mem_upper_bound}",
                    f"--n_train={self.n_train}",
                    f"--n_val={self.n_val}",
                ]
            )
            with patch_environment(omp_num_threads=1):
                execute_subprocess_async(cmd_stage)

    def test_lr_scheduler(self):
        self.test_file_path = self.test_scripts_folder / "test_performance.py"
        cmd = [
            "accelerate",
            "launch",
            "--num_processes=2",
            "--num_machines=1",
            "--machine_rank=0",
            "--mixed_precision=no",
            "--use_deepspeed",
            "--gradient_accumulation_steps=1",
            "--gradient_clipping=1",
            "--zero3_init_flag=True",
            "--zero3_save_16bit_model=True",
            "--zero_stage=3",
            "--offload_optimizer_device=none",
            "--offload_param_device=none",
            self.test_file_path,
            f"--output_dir={self.tmpdir}",
            f"--performance_lower_bound={self.performance_lower_bound}",
        ]
        with patch_environment(omp_num_threads=1):
<<<<<<< HEAD
            execute_subprocess_async(cmd, env=os.environ.copy())

    @require_cuda
    def test_basic_dynamo_run(self):
        mod_file = inspect.getfile(accelerate.test_utils)
        test_file_path = os.path.sep.join(
            mod_file.split(os.path.sep)[:-1] + ["scripts", "external_deps", "test_performance.py"]
        )
        with tempfile.TemporaryDirectory() as dirpath:
            cmd = [
                "accelerate",
                "launch",
                "--num_processes=1",
                "--num_machines=1",
                "--machine_rank=0",
                "--mixed_precision=fp16",
                "--use_deepspeed",
                "--gradient_accumulation_steps=1",
                "--zero_stage=3",
                "--offload_optimizer_device=none",
                "--offload_param_device=none",
                "--dynamo_backend=eager",
                test_file_path,
                "--model_name_or_path=distilbert-base-uncased",
                "--num_epochs=1",
                f"--output_dir={dirpath}",
            ]
            with patch_environment(omp_num_threads=1):
                with_dynamo = False
                try:
                    r = execute_subprocess_async(cmd, env={'TORCH_LOGS': 'dynamo', 'ACCELERATE_DYNAMO_BACKEND': 'eager', **os.environ})
                    with_dynamo = 'torch._dynamo' in '\n'.join(r.stderr)
                except RuntimeError as e:
                    with_dynamo = 'torch._dynamo' in e.args[0]
                finally:
                    assert with_dynamo
=======
            execute_subprocess_async(cmd)
>>>>>>> 02a8a9a3
<|MERGE_RESOLUTION|>--- conflicted
+++ resolved
@@ -1075,8 +1075,7 @@
             f"--performance_lower_bound={self.performance_lower_bound}",
         ]
         with patch_environment(omp_num_threads=1):
-<<<<<<< HEAD
-            execute_subprocess_async(cmd, env=os.environ.copy())
+            execute_subprocess_async(cmd)
 
     @require_cuda
     def test_basic_dynamo_run(self):
@@ -1111,7 +1110,4 @@
                 except RuntimeError as e:
                     with_dynamo = 'torch._dynamo' in e.args[0]
                 finally:
-                    assert with_dynamo
-=======
-            execute_subprocess_async(cmd)
->>>>>>> 02a8a9a3
+                    assert with_dynamo