#!/usr/bin/env python

# Copyright 2021 The HuggingFace Team. All rights reserved.
#
# Licensed under the Apache License, Version 2.0 (the "License");
# you may not use this file except in compliance with the License.
# You may obtain a copy of the License at
#
#     http://www.apache.org/licenses/LICENSE-2.0
#
# Unless required by applicable law or agreed to in writing, software
# distributed under the License is distributed on an "AS IS" BASIS,
# WITHOUT WARRANTIES OR CONDITIONS OF ANY KIND, either express or implied.
# See the License for the specific language governing permissions and
# limitations under the License.

import argparse
import importlib
import logging
import os
import subprocess
import sys
import warnings
from ast import literal_eval
from pathlib import Path
from typing import Dict, List

import torch

import psutil
from accelerate.commands.config import default_config_file, load_config_from_file
from accelerate.commands.config.config_args import SageMakerConfig
from accelerate.state import get_int_from_env
from accelerate.utils import (
    ComputeEnvironment,
    DistributedType,
    PrecisionType,
    PrepareForLaunch,
    _filter_args,
    is_deepspeed_available,
    is_rich_available,
    is_sagemaker_available,
    is_torch_version,
    patch_environment,
)
from accelerate.utils.constants import DEEPSPEED_MULTINODE_LAUNCHERS
from accelerate.utils.dataclasses import SageMakerDistributedType
from accelerate.utils.launch import env_var_path_add


if is_rich_available():
    from rich import get_console
    from rich.logging import RichHandler

    FORMAT = "%(message)s"
    logging.basicConfig(format=FORMAT, datefmt="[%X]", handlers=[RichHandler()])


if is_torch_version(">=", "1.9.0"):
    import torch.distributed.run as distrib_run

logger = logging.getLogger(__name__)


def launch_command_parser(subparsers=None):
    if subparsers is not None:
        parser = subparsers.add_parser("launch")
    else:
        parser = argparse.ArgumentParser("Accelerate launch command")

    parser.add_argument(
        "--config_file", default=None, help="The config file to use for the default values in the launching script."
    )
    parser.add_argument(
        "--multi_gpu",
        default=False,
        action="store_true",
        help="Whether or not this should launch a distributed GPU training.",
    )
    parser.add_argument(
        "--use_mps_device",
        default=False,
        action="store_true",
        help="Whether or not this should use MPS-enabled GPU device on MacOS machines.",
    )

    # deepspeed args
    parser.add_argument(
        "--use_deepspeed",
        default=False,
        action="store_true",
        help="Whether to use deepspeed.",
    )
    parser.add_argument(
        "--deepspeed_config_file",
        default=None,
        type=str,
        help="DeepSpeed config file.",
    )
    parser.add_argument(
        "--zero_stage",
        default=None,
        type=int,
        help="DeepSpeed's ZeRO optimization stage (useful only when `use_deepspeed` flag is passed).",
    )
    parser.add_argument(
        "--offload_optimizer_device",
        default=None,
        type=str,
        help="Decides where (none|cpu|nvme) to offload optimizer states (useful only when `use_deepspeed` flag is passed).",
    )
    parser.add_argument(
        "--offload_param_device",
        default=None,
        type=str,
        help="Decides where (none|cpu|nvme) to offload parameters (useful only when `use_deepspeed` flag is passed).",
    )
    parser.add_argument(
        "--gradient_accumulation_steps",
        default=None,
        type=int,
        help="No of gradient_accumulation_steps used in your training script (useful only when `use_deepspeed` flag is passed).",
    )
    parser.add_argument(
        "--gradient_clipping",
        default=None,
        type=float,
        help="gradient clipping value used in your training script (useful only when `use_deepspeed` flag is passed).",
    )
    parser.add_argument(
        "--zero3_init_flag",
        default=None,
        type=str,
        help="Decides Whether (true|false) to enable `deepspeed.zero.Init` for constructing massive models. "
        "Only applicable with DeepSpeed ZeRO Stage-3.",
    )
    parser.add_argument(
        "--zero3_save_16bit_model",
        default=None,
        type=str,
        help="Decides Whether (true|false) to save 16-bit model weights when using ZeRO Stage-3. "
        "Only applicable with DeepSpeed ZeRO Stage-3.",
    )
    parser.add_argument(
        "--deepspeed_hostfile",
        default=None,
        type=str,
        help="DeepSpeed hostfile for configuring multi-node compute resources.",
    )
    parser.add_argument(
        "--deepspeed_exclusion_filter",
        default=None,
        type=str,
        help="DeepSpeed exclusion filter string when using mutli-node setup.",
    )
    parser.add_argument(
        "--deepspeed_inclusion_filter",
        default=None,
        type=str,
        help="DeepSpeed inclusion filter string when using mutli-node setup.",
    )
    parser.add_argument(
        "--deepspeed_multinode_launcher",
        default=None,
        type=str,
        help="DeepSpeed multi-node launcher to use.",
    )

    # fsdp args
    parser.add_argument(
        "--use_fsdp",
        default=False,
        action="store_true",
        help="Whether to use fsdp.",
    )
    parser.add_argument(
        "--fsdp_offload_params",
        default="false",
        type=str,
        help="Decides Whether (true|false) to offload parameters and gradients to CPU. (useful only when `use_fsdp` flag is passed).",
    )
    parser.add_argument(
        "--fsdp_min_num_params",
        type=int,
        default=1e8,
        help="FSDP's minimum number of parameters for Default Auto Wrapping. (useful only when `use_fsdp` flag is passed).",
    )
    parser.add_argument(
        "--fsdp_sharding_strategy",
        type=int,
        default=1,
        help="FSDP's Sharding Strategy. (useful only when `use_fsdp` flag is passed).",
    )
    parser.add_argument(
        "--fsdp_auto_wrap_policy",
        type=str,
        default=None,
        help="FSDP's auto wrap policy. (useful only when `use_fsdp` flag is passed).",
    )
    parser.add_argument(
        "--fsdp_transformer_layer_cls_to_wrap",
        default=None,
        type=str,
        help="Transformer layer class name (case-sensitive) to wrap ,e.g, `BertLayer`, `GPTJBlock`, `T5Block` .... "
        "(useful only when `use_fsdp` flag is passed).",
    )
    parser.add_argument(
        "--fsdp_backward_prefetch_policy",
        default=None,
        type=str,
        help="FSDP's backward prefetch policy. (useful only when `use_fsdp` flag is passed).",
    )
    parser.add_argument(
        "--fsdp_state_dict_type",
        default=None,
        type=str,
        help="FSDP's state dict type. (useful only when `use_fsdp` flag is passed).",
    )
    parser.add_argument(
        "--offload_params",
        default=None,
        type=str,
        help="This argument is deprecated. Use `fsdp_offload_params` instead.",
    )
    parser.add_argument(
        "--min_num_params",
        type=int,
        default=None,
        help="This argument is deprecated. Use `fsdp_min_num_params` instead.",
    )
    parser.add_argument(
        "--sharding_strategy",
        type=int,
        default=None,
        help="This argument is deprecated. Use `fsdp_sharding_strategy` instead.",
    )
    parser.add_argument(
        "--transformer_layer_cls_to_wrap",
        default=None,
        type=str,
        help="This argument is deprecated. Use `fsdp_transformer_layer_cls_to_wrap` instead.",
    )

    # megatron_lm args
    parser.add_argument(
        "--use_megatron_lm",
        default=False,
        action="store_true",
        help="Whether to use Megatron-LM.",
    )
    parser.add_argument(
        "--megatron_lm_tp_degree",
        type=int,
        default=1,
        help="Megatron-LM's Tensor Parallelism (TP) degree. (useful only when `use_megatron_lm` flag is passed).",
    )
    parser.add_argument(
        "--megatron_lm_pp_degree",
        type=int,
        default=1,
        help="Megatron-LM's Pipeline Parallelism (PP) degree. (useful only when `use_megatron_lm` flag is passed).",
    )
    parser.add_argument(
        "--megatron_lm_num_micro_batches",
        type=int,
        default=None,
        help="Megatron-LM's number of micro batches when PP degree > 1. (useful only when `use_megatron_lm` flag is passed).",
    )
    parser.add_argument(
        "--megatron_lm_sequence_parallelism",
        default=None,
        type=str,
        help="Decides Whether (true|false) to enable Sequence Parallelism when TP degree > 1. "
        "(useful only when `use_megatron_lm` flag is passed).",
    )
    parser.add_argument(
        "--megatron_lm_recompute_activations",
        default=None,
        type=str,
        help="Decides Whether (true|false) to enable Selective Activation Recomputation. "
        "(useful only when `use_megatron_lm` flag is passed).",
    )
    parser.add_argument(
        "--megatron_lm_use_distributed_optimizer",
        default=None,
        type=str,
        help="Decides Whether (true|false) to use distributed optimizer "
        "which shards optimizer state and gradients across Data Pralellel (DP) ranks. "
        "(useful only when `use_megatron_lm` flag is passed).",
    )
    parser.add_argument(
        "--megatron_lm_gradient_clipping",
        default=1.0,
        type=float,
        help="Megatron-LM's gradient clipping value based on global L2 Norm (0 to disable). "
        "(useful only when `use_megatron_lm` flag is passed).",
    )

    parser.add_argument(
        "--tpu", default=False, action="store_true", help="Whether or not this should launch a TPU training."
    )
    parser.add_argument(
        "--mixed_precision",
        type=str,
        choices=["no", "fp16", "bf16"],
        help="Whether or not to use mixed precision training. "
        "Choose between FP16 and BF16 (bfloat16) training. "
        "BF16 training is only supported on Nvidia Ampere GPUs and PyTorch 1.10 or later.",
    )

    parser.add_argument(
        "--fp16", default=False, action="store_true", help="Whether or not to use mixed precision training."
    )
    parser.add_argument(
        "--cpu", default=False, action="store_true", help="Whether or not to force the training on the CPU."
    )
    parser.add_argument(
        "--num_processes", type=int, default=None, help="The total number of processes to be launched in parallel."
    )
    parser.add_argument(
        "--num_machines", type=int, default=None, help="The total number of machines used in this training."
    )
    parser.add_argument(
        "--gpu_ids",
        default=None,
        help="What GPUs (by id) should be used for training on this machine as a comma-seperated list",
    )
    parser.add_argument(
        "--machine_rank", type=int, default=None, help="The rank of the machine on which this script is launched."
    )
    parser.add_argument("--main_process_ip", type=str, default=None, help="The IP address of the machine of rank 0.")
    parser.add_argument(
        "--main_process_port",
        type=int,
        default=None,
        help="The port to use to communicate with the machine of rank 0.",
    )
    # Rendezvous related arguments
    parser.add_argument(
        "--rdzv_conf",
        type=str,
        default="",
        help="Additional rendezvous configuration (<key1>=<value1>,<key2>=<value2>,...).",
    )
    parser.add_argument(
        "--max_restarts",
        type=int,
        default=0,
        help="Maximum number of worker group restarts before failing.",
    )
    parser.add_argument(
        "--monitor_interval",
        type=float,
        default=5,
        help="Interval, in seconds, to monitor the state of workers.",
    )
    parser.add_argument(
        "--main_training_function",
        type=str,
        default=None,
        help="The name of the main function to be executed in your script (only for TPU training).",
    )
    parser.add_argument(
        "--downcast_bf16",
        action="store_true",
        help="Whether when using bf16 precision on TPUs if both float and double tensors are cast to bfloat16 or if double tensors remain as float32",
    )
    parser.add_argument(
        "-m",
        "--module",
        action="store_true",
        help="Change each process to interpret the launch script as a Python module, executing with the same behavior as 'python -m'.",
    )
    parser.add_argument(
        "--no_python",
        action="store_true",
        help="Skip prepending the training script with 'python' - just execute it directly. Useful when the script is not a Python script.",
    )
    parser.add_argument(
        "--num_cpu_threads_per_process",
        type=int,
        default=None,
        help="The number of CPU threads per process. Can be tuned for optimal performance.",
    )
    parser.add_argument(
        "--aws_access_key_id",
        type=str,
        default=None,
        help="The AWS_ACCESS_KEY_ID used to launch the Amazon SageMaker training job",
    )
    parser.add_argument(
        "--aws_secret_access_key",
        type=str,
        default=None,
        help="The AWS_SECRET_ACCESS_KEY used to launch the Amazon SageMaker training job.",
    )
    parser.add_argument(
        "--debug",
        action="store_true",
        help="Whether to print out the torch.distributed stack trace when something fails.",
    )
    parser.add_argument(
        "training_script",
        type=str,
        help=(
            "The full path to the script to be launched in parallel, followed by all the arguments for the training "
            "script."
        ),
    )

    # Other arguments of the training scripts
    parser.add_argument("training_script_args", nargs=argparse.REMAINDER, help="Arguments of the training script.")

    if subparsers is not None:
        parser.set_defaults(func=launch_command)
    return parser


def simple_launcher(args):
    cmd = []
    if args.no_python and args.module:
        raise ValueError("--module and --no_python cannot be used together")
    if not args.no_python:
        cmd.append(sys.executable)
        if args.module:
            cmd.append("-m")
    cmd.append(args.training_script)
    cmd.extend(args.training_script_args)

    current_env = os.environ.copy()
    current_env["USE_CPU"] = str(args.cpu or args.use_cpu)
    current_env["USE_MPS_DEVICE"] = str(args.use_mps_device)
    if args.use_mps_device:
        current_env["PYTORCH_ENABLE_MPS_FALLBACK"] = "1"
    elif args.gpu_ids != "all":
        current_env["CUDA_VISIBLE_DEVICES"] = args.gpu_ids
    if args.num_machines > 1:
        current_env["MASTER_ADDR"] = args.main_process_ip
        current_env["MASTER_PORT"] = str(args.main_process_port)
    elif args.num_processes > 1:
        current_env["MASTER_ADDR"] = args.main_process_ip if args.main_process_ip is not None else "127.0.0.1"
        current_env["MASTER_PORT"] = str(args.main_process_port) if args.main_process_port is not None else "29500"

    try:
        mixed_precision = PrecisionType(args.mixed_precision.lower())
    except ValueError:
        raise ValueError(
            f"Unknown mixed_precision mode: {args.mixed_precision.lower()}. Choose between {PrecisionType.list()}."
        )

    if args.fp16:
        warnings.warn('--fp16 flag is deprecated. Use "--mixed_precision fp16" instead.', DeprecationWarning)
        mixed_precision = "fp16"

    current_env["MIXED_PRECISION"] = str(mixed_precision)
    current_env["OMP_NUM_THREADS"] = str(args.num_cpu_threads_per_process)

    process = subprocess.Popen(cmd, env=current_env)
    process.wait()
    if process.returncode != 0:
        raise subprocess.CalledProcessError(returncode=process.returncode, cmd=cmd)


def multi_gpu_launcher(args):
    num_processes = getattr(args, "num_processes")
    num_machines = getattr(args, "num_machines")
    main_process_ip = getattr(args, "main_process_ip")
    main_process_port = getattr(args, "main_process_port")
    if num_machines > 1:
        setattr(args, "nproc_per_node", str(num_processes // num_machines))
        setattr(args, "nnodes", str(num_machines))
        setattr(args, "node_rank", int(args.machine_rank))
        if getattr(args, "same_network"):
            setattr(args, "master_addr", str(main_process_ip))
            setattr(args, "master_port", str(main_process_port))
        else:
            setattr(args, "rdzv_endpoint", f"{main_process_ip}:{main_process_port}")
    else:
        setattr(args, "nproc_per_node", str(num_processes))
        if main_process_port is not None:
            setattr(args, "master_port", str(main_process_port))

    if args.module and args.no_python:
        raise ValueError("--module and --no_python cannot be used together")
    elif args.module:
        setattr(args, "module", True)
    elif args.no_python:
        setattr(args, "no_python", True)

    current_env = os.environ.copy()
    gpu_ids = getattr(args, "gpu_ids")
    if gpu_ids != "all":
        current_env["CUDA_VISIBLE_DEVICES"] = gpu_ids
    mixed_precision = args.mixed_precision.lower()
    try:
        mixed_precision = PrecisionType(mixed_precision)
    except ValueError:
        raise ValueError(f"Unknown mixed_precision mode: {mixed_precision}. Choose between {PrecisionType.list()}.")

    if args.fp16:
        warnings.warn('--fp16 flag is deprecated. Use "--mixed_precision fp16" instead.', DeprecationWarning)
        mixed_precision = "fp16"

    current_env["MIXED_PRECISION"] = str(mixed_precision)
    if args.use_fsdp:
        if args.sharding_strategy is not None:
            warnings.warn(
                "`sharding_strategy` is deprecated and will be removed in version 0.13.0 of 🤗 Accelerate. Use"
                " `fsdp_sharding_strategy` instead",
                FutureWarning,
            )
            args.fsdp_sharding_strategy = args.sharding_strategy

        if args.offload_params is not None:
            warnings.warn(
                "`offload_params` is deprecated and will be removed in version 0.13.0 of 🤗 Accelerate. Use"
                " `fsdp_offload_params` instead",
                FutureWarning,
            )
            args.fsdp_offload_params = args.offload_params

        if args.min_num_params is not None:
            warnings.warn(
                "`min_num_params` is deprecated and will be removed in version 0.13.0 of 🤗 Accelerate. Use"
                " `fsdp_min_num_params` instead",
                FutureWarning,
            )
            args.fsdp_min_num_params = args.min_num_params

        if args.transformer_layer_cls_to_wrap is not None:
            warnings.warn(
                "`transformer_layer_cls_to_wrap` is deprecated and will be removed in version 0.13.0 of 🤗 Accelerate. Use"
                " `fsdp_transformer_layer_cls_to_wrap` instead",
                FutureWarning,
            )
            args.fsdp_transformer_layer_cls_to_wrap = args.transformer_layer_cls_to_wrap

        current_env["USE_FSDP"] = "true"
        current_env["FSDP_SHARDING_STRATEGY"] = str(args.fsdp_sharding_strategy)
        current_env["FSDP_OFFLOAD_PARAMS"] = str(args.fsdp_offload_params).lower()
        current_env["FSDP_MIN_NUM_PARAMS"] = str(args.fsdp_min_num_params)
        if args.fsdp_auto_wrap_policy is not None:
            current_env["FSDP_AUTO_WRAP_POLICY"] = str(args.fsdp_auto_wrap_policy)
        if args.fsdp_transformer_layer_cls_to_wrap is not None:
            current_env["FSDP_TRANSFORMER_CLS_TO_WRAP"] = str(args.fsdp_transformer_layer_cls_to_wrap)
        if args.fsdp_backward_prefetch_policy is not None:
            current_env["FSDP_BACKWARD_PREFETCH"] = str(args.fsdp_backward_prefetch_policy)
        if args.fsdp_state_dict_type is not None:
            current_env["FSDP_STATE_DICT_TYPE"] = str(args.fsdp_state_dict_type)

    if args.use_megatron_lm:
        prefix = "MEGATRON_LM_"
        current_env["USE_MEGATRON_LM"] = "true"
        current_env[prefix + "TP_DEGREE"] = str(args.megatron_lm_tp_degree)
        current_env[prefix + "PP_DEGREE"] = str(args.megatron_lm_pp_degree)
        current_env[prefix + "GRADIENT_CLIPPING"] = str(args.megatron_lm_gradient_clipping)
        if args.megatron_lm_num_micro_batches is not None:
            current_env[prefix + "NUM_MICRO_BATCHES"] = str(args.megatron_lm_num_micro_batches)
        if args.megatron_lm_sequence_parallelism is not None:
            current_env[prefix + "SEQUENCE_PARALLELISM"] = str(args.megatron_lm_sequence_parallelism)
        if args.megatron_lm_recompute_activations is not None:
            current_env[prefix + "RECOMPUTE_ACTIVATIONS"] = str(args.megatron_lm_recompute_activations)
        if args.megatron_lm_use_distributed_optimizer is not None:
            current_env[prefix + "USE_DISTRIBUTED_OPTIMIZER"] = str(args.megatron_lm_use_distributed_optimizer)

    current_env["OMP_NUM_THREADS"] = str(args.num_cpu_threads_per_process)
    if is_torch_version("<", "1.9.0"):
        raise NotImplementedError("Multi-node training requires pytorch>=1.9.0")

    debug = getattr(args, "debug", False)
    args = _filter_args(args)
    with patch_environment(**current_env):
        try:
            distrib_run.run(args)
        except:
            if debug:
                console = get_console()
                console.print("\n[bold red]Using --debug, `torch.distributed` Stack Trace:[/bold red]")
                console.print_exception(suppress=[__file__], show_locals=False)


def deepspeed_launcher(args):
    if not is_deepspeed_available():
        raise ImportError("DeepSpeed is not installed => run `pip3 install deepspeed` or build it from source.")
    num_processes = getattr(args, "num_processes")
    num_machines = getattr(args, "num_machines")
    main_process_ip = getattr(args, "main_process_ip")
    main_process_port = getattr(args, "main_process_port")
    if num_machines > 1 and args.deepspeed_multinode_launcher != DEEPSPEED_MULTINODE_LAUNCHERS[1]:
        cmd = ["deepspeed", "--no_local_rank"]
        cmd.extend(["--hostfile", str(args.deepspeed_hostfile), "--launcher", str(args.deepspeed_multinode_launcher)])
        if args.deepspeed_exclusion_filter is not None:
            cmd.extend(
                [
                    "--exclude",
                    str(args.deepspeed_exclusion_filter),
                ]
            )
        elif args.deepspeed_inclusion_filter is not None:
            cmd.extend(
                [
                    "--include",
                    str(args.deepspeed_inclusion_filter),
                ]
            )
        else:
            cmd.extend(["--num_gpus", str(args.num_processes // args.num_machines)])

        if args.module and args.no_python:
            raise ValueError("--module and --no_python cannot be used together")
        elif args.module:
            cmd.append("--module")
        elif args.no_python:
            cmd.append("--no_python")
        cmd.append(args.training_script)
        cmd.extend(args.training_script_args)
    elif num_machines > 1 and args.deepspeed_multinode_launcher == DEEPSPEED_MULTINODE_LAUNCHERS[1]:
        setattr(args, "nproc_per_node", str(num_processes // num_machines))
        setattr(args, "nnodes", str(num_machines))
        setattr(args, "node_rank", int(args.machine_rank))
        if getattr(args, "same_network"):
            setattr(args, "master_addr", str(main_process_ip))
            setattr(args, "master_port", str(main_process_port))
        else:
            setattr(args, "rdzv_endpoint", f"{main_process_ip}:{main_process_port}")
    else:
        setattr(args, "nproc_per_node", str(num_processes))
        if main_process_port is not None:
            setattr(args, "master_port", str(main_process_port))

    if args.module and args.no_python:
        raise ValueError("--module and --no_python cannot be used together")
    elif args.module:
        setattr(args, "module", True)
    elif args.no_python:
        setattr(args, "no_python", True)

    current_env = os.environ.copy()
    gpu_ids = getattr(args, "gpu_ids")
    if gpu_ids != "all":
        current_env["CUDA_VISIBLE_DEVICES"] = gpu_ids
    try:
        mixed_precision = PrecisionType(args.mixed_precision.lower())
    except ValueError:
        raise ValueError(
            f"Unknown mixed_precision mode: {args.mixed_precision.lower()}. Choose between {PrecisionType.list()}."
        )

    if args.fp16:
        warnings.warn('--fp16 flag is deprecated. Use "--mixed_precision fp16" instead.', DeprecationWarning)
        mixed_precision = "fp16"

    current_env["PYTHONPATH"] = env_var_path_add("PYTHONPATH", os.path.abspath("."))
    current_env["MIXED_PRECISION"] = str(mixed_precision)
    current_env["USE_DEEPSPEED"] = "true"
    current_env["DEEPSPEED_ZERO_STAGE"] = str(args.zero_stage)
    current_env["GRADIENT_ACCUMULATION_STEPS"] = str(args.gradient_accumulation_steps)
    current_env["GRADIENT_CLIPPING"] = str(args.gradient_clipping).lower()
    current_env["DEEPSPEED_OFFLOAD_OPTIMIZER_DEVICE"] = str(args.offload_optimizer_device).lower()
    current_env["DEEPSPEED_OFFLOAD_PARAM_DEVICE"] = str(args.offload_param_device).lower()
    current_env["DEEPSPEED_ZERO3_INIT"] = str(args.zero3_init_flag).lower()
    current_env["DEEPSPEED_ZERO3_SAVE_16BIT_MODEL"] = str(args.zero3_save_16bit_model).lower()
    if args.deepspeed_config_file is not None:
        current_env["DEEPSPEED_CONFIG_FILE"] = str(args.deepspeed_config_file)

    if args.num_machines > 1 and args.deepspeed_multinode_launcher != DEEPSPEED_MULTINODE_LAUNCHERS[1]:
        with open(".deepspeed_env", "a") as f:
            for key, value in current_env.items():
                if ";" in value or " " in value:
                    continue
                f.write(f"{key}={value}\n")

        process = subprocess.Popen(cmd, env=current_env)
        process.wait()
        if process.returncode != 0:
            raise subprocess.CalledProcessError(returncode=process.returncode, cmd=cmd)
    else:
        if is_torch_version("<", "1.9.0"):
            raise NotImplementedError("Multi-node training requires pytorch>=1.9.0")

        debug = getattr(args, "debug", False)
        args = _filter_args(args)
        with patch_environment(**current_env):
            try:
                distrib_run.run(args)
            except:
                if debug:
                    console = get_console()
                    console.print("\n[bold red]Using --debug, `torch.distributed` Stack Trace:[/bold red]")
                    console.print_exception(suppress=[__file__], show_locals=False)


def tpu_launcher(args):
    import torch_xla.distributed.xla_multiprocessing as xmp

    current_env = {}

    if args.no_python:
        raise ValueError("--no_python cannot be used with TPU launcher")

    if args.mixed_precision == "bf16":
        if args.downcast_bf16:
            current_env["XLA_USE_BF16"] = "0"
            current_env["XLA_DOWNCAST_BF16"] = "1"
        else:
            current_env["XLA_USE_BF16"] = "1"
            current_env["XLA_DOWNCAST_BF16"] = "0"

    if args.module:
        mod_name = args.training_script
    else:
        # Import training_script as a module
        script_path = Path(args.training_script)
        sys.path.append(str(script_path.parent.resolve()))
        mod_name = script_path.stem

    mod = importlib.import_module(mod_name)
    if not hasattr(mod, args.main_training_function):
        raise ValueError(
            f"Your training script should have a function named {args.main_training_function}, or you should pass a "
            "different value to `--main_training_function`."
        )

    # Patch sys.argv
    sys.argv = [mod.__file__] + args.training_script_args

    main_function = getattr(mod, args.main_training_function)
    with patch_environment(**current_env):
        xmp.spawn(PrepareForLaunch(main_function), args=(), nprocs=args.num_processes)


def _convert_nargs_to_dict(nargs: List[str]) -> Dict[str, str]:
    if len(nargs) < 0:
        return {}
    # helper function to infer type for argsparser

    def _infer_type(s):
        try:
            s = float(s)

            if s // 1 == s:
                return int(s)
            return s
        except ValueError:
            return s

    parser = argparse.ArgumentParser()
    _, unknown = parser.parse_known_args(nargs)
    for index, argument in enumerate(unknown):
        if argument.startswith(("-", "--")):
            action = None
            if index + 1 < len(unknown):  # checks if next index would be in list
                if unknown[index + 1].startswith(("-", "--")):  # checks if next element is an key
                    # raise an error if element is store_true or store_false
                    raise ValueError(
                        "SageMaker doesn’t support argparse actions for `store_true` or `store_false`. Please define explicit types"
                    )
            else:  # raise an error if last element is store_true or store_false
                raise ValueError(
                    "SageMaker doesn’t support argparse actions for `store_true` or `store_false`. Please define explicit types"
                )
            # adds argument to parser based on action_store true
            if action is None:
                parser.add_argument(argument, type=_infer_type)
            else:
                parser.add_argument(argument, action=action)

    return {
        key: (literal_eval(value) if value == "True" or value == "False" else value)
        for key, value in parser.parse_args(nargs).__dict__.items()
    }


def sagemaker_launcher(sagemaker_config: SageMakerConfig, args):
    if not is_sagemaker_available():
        raise ImportError(
            "Please install sagemaker to be able to launch training on Amazon SageMaker with `pip install accelerate[sagemaker]`"
        )
    if args.module or args.no_python:
        raise ValueError(
            "SageMaker requires a python training script file and cannot be used with --module or --no_python"
        )

    from sagemaker.huggingface import HuggingFace

    # configure environment
    print("Configuring Amazon SageMaker environment")
    os.environ["AWS_DEFAULT_REGION"] = sagemaker_config.region

    # configure credentials
    if sagemaker_config.profile is not None:
        os.environ["AWS_PROFILE"] = sagemaker_config.profile
    elif args.aws_access_key_id is not None and args.aws_secret_access_key is not None:
        os.environ["AWS_ACCESS_KEY_ID"] = args.aws_access_key_id
        os.environ["AWS_SECRET_ACCESS_KEY"] = args.aws_secret_access_key
    else:
        raise EnvironmentError(
            "You need to provide an aws_access_key_id and aws_secret_access_key when not using aws_profile"
        )

    # extract needed arguments
    source_dir = os.path.dirname(args.training_script)
    if not source_dir:  # checks if string is empty
        source_dir = "."
    entry_point = os.path.basename(args.training_script)
    if not entry_point.endswith(".py"):
        raise ValueError(f'Your training script should be a python script and not "{entry_point}"')

    print("Converting Arguments to Hyperparameters")
    hyperparameters = _convert_nargs_to_dict(args.training_script_args)

    try:
        mixed_precision = PrecisionType(args.mixed_precision.lower())
    except ValueError:
        raise ValueError(
            f"Unknown mixed_precision mode: {args.mixed_precision.lower()}. Choose between {PrecisionType.list()}."
        )

    if args.fp16:
        warnings.warn('--fp16 flag is deprecated. Use "--mixed_precision fp16" instead.', DeprecationWarning)
        mixed_precision = "fp16"

    # Environment variables to be set for use during training job
    environment = {
        "USE_SAGEMAKER": "true",
        "MIXED_PRECISION": str(mixed_precision),
        "SAGEMAKER_DISTRIBUTED_TYPE": sagemaker_config.distributed_type.value,
    }
    # configure distribution set up
    distribution = None
    if sagemaker_config.distributed_type == SageMakerDistributedType.DATA_PARALLEL:
        distribution = {"smdistributed": {"dataparallel": {"enabled": True}}}

    # configure sagemaker inputs
    sagemaker_inputs = None
    if sagemaker_config.sagemaker_inputs_file is not None:
        print(f"Loading SageMaker Inputs from {sagemaker_config.sagemaker_inputs_file} file")
        sagemaker_inputs = {}
        with open(sagemaker_config.sagemaker_inputs_file) as file:
            for i, line in enumerate(file):
                if i == 0:
                    continue
                l = line.split("\t")
                sagemaker_inputs[l[0]] = l[1].strip()
        print(f"Loaded SageMaker Inputs: {sagemaker_inputs}")

    # configure sagemaker metrics
    sagemaker_metrics = None
    if sagemaker_config.sagemaker_metrics_file is not None:
        print(f"Loading SageMaker Metrics from {sagemaker_config.sagemaker_metrics_file} file")
        sagemaker_metrics = []
        with open(sagemaker_config.sagemaker_metrics_file) as file:
            for i, line in enumerate(file):
                if i == 0:
                    continue
                l = line.split("\t")
                metric_dict = {
                    "Name": l[0],
                    "Regex": l[1].strip(),
                }
                sagemaker_metrics.append(metric_dict)
        print(f"Loaded SageMaker Metrics: {sagemaker_metrics}")

    # configure session
    print("Creating Estimator")
    huggingface_estimator = HuggingFace(
        image_uri=sagemaker_config.image_uri,
        entry_point=entry_point,
        source_dir=source_dir,
        role=sagemaker_config.iam_role_name,
        transformers_version=sagemaker_config.transformers_version,
        pytorch_version=sagemaker_config.pytorch_version,
        py_version=sagemaker_config.py_version,
        base_job_name=sagemaker_config.base_job_name,
        instance_count=sagemaker_config.num_machines,
        instance_type=sagemaker_config.ec2_instance_type,
        debugger_hook_config=False,
        distribution=distribution,
        hyperparameters=hyperparameters,
        environment=environment,
        metric_definitions=sagemaker_metrics,
    )

    huggingface_estimator.fit(inputs=sagemaker_inputs)
    print(f"You can find your model data at: {huggingface_estimator.model_data}")


def launch_command(args):
    # Sanity checks
    if sum([args.multi_gpu, args.tpu, args.use_deepspeed, args.use_fsdp]) > 1:
        raise ValueError("You can only pick one between `--multi_gpu`, `--use_deepspeed`, `--tpu`, `--use_fsdp`.")

    defaults = None
    warned = []
    # Get the default from the config file.
    if args.config_file is not None or os.path.isfile(default_config_file) and not args.cpu:
        defaults = load_config_from_file(args.config_file)
        if (
            not args.multi_gpu
            and not args.tpu
            and not args.use_deepspeed
            and not args.use_fsdp
            and not args.use_mps_device
            and not args.use_megatron_lm
        ):
            args.use_deepspeed = defaults.distributed_type == DistributedType.DEEPSPEED
            args.multi_gpu = defaults.distributed_type == DistributedType.MULTI_GPU
            args.tpu = defaults.distributed_type == DistributedType.TPU
            args.use_fsdp = defaults.distributed_type == DistributedType.FSDP
            args.use_mps_device = defaults.distributed_type == DistributedType.MPS
<<<<<<< HEAD
            args.use_megatron_lm = defaults.distributed_type == DistributedType.MEGATRON_LM
=======
        if not args.use_mps_device:
            if args.gpu_ids is None:
                if defaults.gpu_ids is not None:
                    args.gpu_ids = defaults.gpu_ids
                else:
                    args.gpu_ids = "all"
            if len(args.gpu_ids.split(",")) < 2 and args.multi_gpu and (args.gpu_ids != "all"):
                args.multi_gpu = False
>>>>>>> ba88a710
        if defaults.compute_environment == ComputeEnvironment.LOCAL_MACHINE:
            # Update args with the defaults
            for name, attr in defaults.__dict__.items():
                if isinstance(attr, dict):
                    for k in defaults.deepspeed_config:
                        if getattr(args, k) is None:
                            setattr(args, k, defaults.deepspeed_config[k])
                    for k in defaults.fsdp_config:
                        arg_to_set = k
                        if "fsdp" not in arg_to_set:
                            arg_to_set = "fsdp_" + arg_to_set
                        setattr(args, arg_to_set, defaults.fsdp_config[k])
                    for k in defaults.megatron_lm_config:
                        setattr(args, k, defaults.megatron_lm_config[k])
                    continue

                # Those args are handled separately
                if (
                    name not in ["compute_environment", "fp16", "mixed_precision", "distributed_type"]
                    and getattr(args, name, None) is None
                ):
                    setattr(args, name, attr)
        if not args.mixed_precision:
            if args.fp16:
                args.mixed_precision = "fp16"
            else:
                args.mixed_precision = defaults.mixed_precision
    else:
        if args.num_processes is None:
            args.num_processes = torch.cuda.device_count() if args.multi_gpu else 1
            warned.append("\t`--num_processes` was set to a value of `{args.num_processes}`")
        if args.num_machines is None:
            warned.append("\t`--num_machines` was set to a value of `1`")
            args.num_machines = 1
        if args.mixed_precision is None:
            warned.append("\t`--mixed_precision` was set to a value of `'no'`")
            args.mixed_precision = "no"
        if not hasattr(args, "use_cpu"):
            args.use_cpu = args.cpu

    if args.num_cpu_threads_per_process is None:
        local_size = get_int_from_env(
            ["MPI_LOCALNRANKS", "OMPI_COMM_WORLD_LOCAL_SIZE", "MV2_COMM_WORLD_LOCAL_SIZE"], 1
        )
        args.num_cpu_threads_per_process = int(psutil.cpu_count(logical=False) / local_size)
        if args.num_cpu_threads_per_process == 0:
            args.num_cpu_threads_per_process = 1
        warned.append(
            f"\t`--num_cpu_threads_per_process` was set to `{args.num_cpu_threads_per_process}` to improve out-of-box performance"
        )

    if any(warned):
        message = "The following values were not passed to `accelerate launch` and had defaults used instead:\n"
        message += "\n".join(warned)
        message += (
            "\nTo avoid this warning pass in values for each of the problematic parameters or run `accelerate config`."
        )
        logger.warn(message)

    # Use the proper launcher
    if args.use_deepspeed and not args.cpu:
        deepspeed_launcher(args)
    elif args.use_fsdp and not args.cpu:
        multi_gpu_launcher(args)
    elif args.use_megatron_lm and not args.cpu:
        multi_gpu_launcher(args)
    elif args.multi_gpu and not args.cpu:
        multi_gpu_launcher(args)
    elif args.tpu and not args.cpu:
        tpu_launcher(args)
    elif defaults is not None and defaults.compute_environment == ComputeEnvironment.AMAZON_SAGEMAKER:
        sagemaker_launcher(defaults, args)
    else:
        simple_launcher(args)


def main():
    parser = launch_command_parser()
    args = parser.parse_args()
    launch_command(args)


if __name__ == "__main__":
    main()<|MERGE_RESOLUTION|>--- conflicted
+++ resolved
@@ -908,9 +908,7 @@
             args.tpu = defaults.distributed_type == DistributedType.TPU
             args.use_fsdp = defaults.distributed_type == DistributedType.FSDP
             args.use_mps_device = defaults.distributed_type == DistributedType.MPS
-<<<<<<< HEAD
             args.use_megatron_lm = defaults.distributed_type == DistributedType.MEGATRON_LM
-=======
         if not args.use_mps_device:
             if args.gpu_ids is None:
                 if defaults.gpu_ids is not None:
@@ -919,7 +917,6 @@
                     args.gpu_ids = "all"
             if len(args.gpu_ids.split(",")) < 2 and args.multi_gpu and (args.gpu_ids != "all"):
                 args.multi_gpu = False
->>>>>>> ba88a710
         if defaults.compute_environment == ComputeEnvironment.LOCAL_MACHINE:
             # Update args with the defaults
             for name, attr in defaults.__dict__.items():
