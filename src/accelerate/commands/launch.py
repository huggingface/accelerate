--- conflicted
+++ resolved
@@ -1020,11 +1020,8 @@
         if (
             not args.multi_gpu
             and not args.tpu
-<<<<<<< HEAD
             and not args.tpu_cluster
-=======
             and not args.mps
->>>>>>> 05d58c83
             and not args.use_deepspeed
             and not args.use_fsdp
             and not args.use_megatron_lm
