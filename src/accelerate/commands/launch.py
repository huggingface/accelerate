#!/usr/bin/env python

# Copyright 2021 The HuggingFace Team. All rights reserved.
#
# Licensed under the Apache License, Version 2.0 (the "License");
# you may not use this file except in compliance with the License.
# You may obtain a copy of the License at
#
#     http://www.apache.org/licenses/LICENSE-2.0
#
# Unless required by applicable law or agreed to in writing, software
# distributed under the License is distributed on an "AS IS" BASIS,
# WITHOUT WARRANTIES OR CONDITIONS OF ANY KIND, either express or implied.
# See the License for the specific language governing permissions and
# limitations under the License.

import argparse
import importlib
import logging
import os
import subprocess
import sys
from pathlib import Path

import psutil
import torch

from accelerate.commands.config import default_config_file, load_config_from_file
from accelerate.commands.config.config_args import SageMakerConfig
from accelerate.commands.config.config_utils import DYNAMO_BACKENDS
from accelerate.state import get_int_from_env
from accelerate.utils import (
    ComputeEnvironment,
    DistributedType,
    PrepareForLaunch,
    _filter_args,
    is_deepspeed_available,
    is_rich_available,
    is_sagemaker_available,
    is_torch_version,
    merge_dicts,
    patch_environment,
    prepare_deepspeed_cmd_env,
    prepare_multi_gpu_env,
    prepare_sagemager_args_inputs,
    prepare_simple_launcher_cmd_env,
    prepare_tpu,
)
from accelerate.utils.constants import DEEPSPEED_MULTINODE_LAUNCHERS


if is_rich_available():
    from rich import get_console
    from rich.logging import RichHandler

    FORMAT = "%(message)s"
    logging.basicConfig(format=FORMAT, datefmt="[%X]", handlers=[RichHandler()])


logger = logging.getLogger(__name__)

options_to_group = {
    "--multi-gpu": "Distributed GPUs",
    "--tpu": "TPU",
    "--mps": "MPS",
    "--use_deepspeed": "DeepSpeed Arguments",
    "--use_fsdp": "FSDP Arguments",
    "--use_megatron_lm": "Megatron-LM Arguments",
}


def clean_option(option):
    "Finds all cases of - after the first two characters and changes them to _"
    if option.startswith("--"):
        return option[:3] + option[3:].replace("-", "_")


class _CustomHelpAction(argparse._HelpAction):
    """
    This is a custom help action that will hide all arguments that are not used in the command line when the help is
    called. This is useful for the case where the user is using a specific platform and only wants to see the arguments
    for that platform.
    """

    def __call__(self, parser, namespace, values, option_string=None):
        if "accelerate" in sys.argv[0] and "launch" in sys.argv[1:]:
            args = sys.argv[2:]
        else:
            args = sys.argv[1:]
        opts = parser._actions
        titles = [
            "Hardware Selection Arguments",
            "Resource Selection Arguments",
            "Training Paradigm Arguments",
            "positional arguments",
            "optional arguments",
        ]
        if len(args) > 1:
            used_platforms = [arg for arg in args if arg in options_to_group.keys()]
            args = list(map(clean_option, args))
            used_titles = [options_to_group[o] for o in used_platforms]
            for i, arg in enumerate(opts):
                # If the argument's container is outside of the used titles, hide it
                if arg.container.title not in titles + used_titles:
                    setattr(opts[i], "help", argparse.SUPPRESS)
                # If the argument is hardware selection, but not being passed, hide it
                elif arg.container.title == "Hardware Selection Arguments":
                    if set(arg.option_strings).isdisjoint(set(args)):
                        setattr(opts[i], "help", argparse.SUPPRESS)
                    else:
                        setattr(opts[i], "help", arg.help + " (currently selected)")
                # If the argument is a training paradigm, but not being passed, hide it
                elif arg.container.title == "Training Paradigm Arguments":
                    if set(arg.option_strings).isdisjoint(set(used_platforms)):
                        setattr(opts[i], "help", argparse.SUPPRESS)
                    else:
                        setattr(opts[i], "help", arg.help + " (currently selected)")
            for i, group in enumerate(list(parser._action_groups)):
                # If all arguments in the group are hidden, hide the group
                if all([arg.help == argparse.SUPPRESS for arg in group._group_actions]):
                    parser._action_groups.remove(group)

        super().__call__(parser, namespace, values, option_string)


def launch_command_parser(subparsers=None):
    if subparsers is not None:
        parser = subparsers.add_parser("launch", add_help=False)
    else:
        parser = argparse.ArgumentParser("Accelerate launch command", add_help=False)

    parser.register("action", "help", _CustomHelpAction)
    parser.add_argument("-h", "--help", action="help", help="Show this help message and exit.")

    parser.add_argument(
        "--config_file", default=None, help="The config file to use for the default values in the launching script."
    )
    parser.add_argument(
        "--quiet",
        "-q",
        action="store_true",
        help="Silence subprocess errors from the launch stack trace and only show the relevant tracebacks. (Only applicable to DeepSpeed and single-process configurations)",
    )
    # Hardware selection arguments
    hardware_args = parser.add_argument_group(
        "Hardware Selection Arguments", "Arguments for selecting the hardware to be used."
    )
    hardware_args.add_argument(
        "--cpu", default=False, action="store_true", help="Whether or not to force the training on the CPU."
    )
    hardware_args.add_argument(
        "--mps",
        default=False,
        action="store_true",
        help="This argument is deprecated. MPS device will be enabled by default when available and can be disabled via `--cpu`."
        " Whether or not this should use MPS-enabled GPU device on MacOS machines.",
    )
    hardware_args.add_argument(
        "--multi_gpu",
        default=False,
        action="store_true",
        help="Whether or not this should launch a distributed GPU training.",
    )
    hardware_args.add_argument(
        "--tpu", default=False, action="store_true", help="Whether or not this should launch a TPU training."
    )

    # Resource selection arguments
    resource_args = parser.add_argument_group(
        "Resource Selection Arguments", "Arguments for fine-tuning how available hardware should be used."
    )
    resource_args.add_argument(
        "--dynamo_backend",
        type=str,
        choices=["no"] + [b.lower() for b in DYNAMO_BACKENDS],
        help="Choose a backend to optimize your training with dynamo, see more at "
        "https://github.com/pytorch/torchdynamo.",
    )
    resource_args.add_argument(
        "--mixed_precision",
        type=str,
        choices=["no", "fp16", "bf16"],
        help="Whether or not to use mixed precision training. "
        "Choose between FP16 and BF16 (bfloat16) training. "
        "BF16 training is only supported on Nvidia Ampere GPUs and PyTorch 1.10 or later.",
    )
    resource_args.add_argument(
        "--num_processes", type=int, default=None, help="The total number of processes to be launched in parallel."
    )
    resource_args.add_argument(
        "--num_machines", type=int, default=None, help="The total number of machines used in this training."
    )
    resource_args.add_argument(
        "--num_cpu_threads_per_process",
        type=int,
        default=None,
        help="The number of CPU threads per process. Can be tuned for optimal performance.",
    )

    # Training Paradigm arguments
    paradigm_args = parser.add_argument_group(
        "Training Paradigm Arguments", "Arguments for selecting which training paradigm to be used."
    )
    paradigm_args.add_argument(
        "--use_deepspeed",
        default=False,
        action="store_true",
        help="Whether to use deepspeed.",
    )
    paradigm_args.add_argument(
        "--use_fsdp",
        default=False,
        action="store_true",
        help="Whether to use fsdp.",
    )
    paradigm_args.add_argument(
        "--use_megatron_lm",
        default=False,
        action="store_true",
        help="Whether to use Megatron-LM.",
    )

    # distributed GPU training arguments
    distributed_args = parser.add_argument_group("Distributed GPUs", "Arguments related to distributed GPU training.")
    distributed_args.add_argument(
        "--gpu_ids",
        default=None,
        help="What GPUs (by id) should be used for training on this machine as a comma-seperated list",
    )
    distributed_args.add_argument(
        "--same_network",
        default=False,
        action="store_true",
        help="Whether all machines used for multinode training exist on the same local network.",
    )
    distributed_args.add_argument(
        "--machine_rank", type=int, default=None, help="The rank of the machine on which this script is launched."
    )
    distributed_args.add_argument(
        "--main_process_ip", type=str, default=None, help="The IP address of the machine of rank 0."
    )
    distributed_args.add_argument(
        "--main_process_port",
        type=int,
        default=None,
        help="The port to use to communicate with the machine of rank 0.",
    )
    # Rendezvous related arguments
    distributed_args.add_argument(
        "--rdzv_conf",
        type=str,
        default="",
        help="Additional rendezvous configuration (<key1>=<value1>,<key2>=<value2>,...).",
    )
    distributed_args.add_argument(
        "--max_restarts",
        type=int,
        default=0,
        help="Maximum number of worker group restarts before failing.",
    )
    distributed_args.add_argument(
        "--monitor_interval",
        type=float,
        default=5,
        help="Interval, in seconds, to monitor the state of workers.",
    )
    parser.add_argument(
        "-m",
        "--module",
        action="store_true",
        help="Change each process to interpret the launch script as a Python module, executing with the same behavior as 'python -m'.",
    )
    parser.add_argument(
        "--no_python",
        action="store_true",
        help="Skip prepending the training script with 'python' - just execute it directly. Useful when the script is not a Python script.",
    )

    # TPU arguments
    tpu_args = parser.add_argument_group("TPU", "Arguments related to TPU.")
    tpu_args.add_argument(
        "--tpu_cluster",
        action="store_true",
        help="Whether to use a GCP TPU pod for training.",
    )
    tpu_args.add_argument(
        "--no_tpu_cluster",
        action="store_false",
        dest="tpu_cluster",
        help="Should not be passed explicitly, this is for internal use only.",
    )
    tpu_args.add_argument(
        "--tpu_use_sudo",
        action="store_true",
        help="Whether to use `sudo` when running the TPU training script in each pod.",
    )
    tpu_args.add_argument(
        "--vm",
        type=str,
        action="append",
        help=(
            "List of single Compute VM instance names. "
            "If not provided we assume usage of instance groups. For TPU pods."
        ),
    )
    tpu_args.add_argument(
        "--env",
        type=str,
        action="append",
        help="List of environment variables to set on the Compute VM instances. For TPU pods.",
    )
    tpu_args.add_argument(
        "--main_training_function",
        type=str,
        default=None,
        help="The name of the main function to be executed in your script (only for TPU training).",
    )
    tpu_args.add_argument(
        "--downcast_bf16",
        action="store_true",
        help="Whether when using bf16 precision on TPUs if both float and double tensors are cast to bfloat16 or if double tensors remain as float32.",
    )

    # DeepSpeed arguments
    deepspeed_args = parser.add_argument_group("DeepSpeed Arguments", "Arguments related to DeepSpeed.")
    deepspeed_args.add_argument(
        "--deepspeed_config_file",
        default=None,
        type=str,
        help="DeepSpeed config file.",
    )
    deepspeed_args.add_argument(
        "--zero_stage",
        default=None,
        type=int,
        help="DeepSpeed's ZeRO optimization stage (useful only when `use_deepspeed` flag is passed). "
        "If unspecified, will default to `2`.",
    )
    deepspeed_args.add_argument(
        "--offload_optimizer_device",
        default=None,
        type=str,
        help="Decides where (none|cpu|nvme) to offload optimizer states (useful only when `use_deepspeed` flag is passed). "
        "If unspecified, will default to 'none'.",
    )
    deepspeed_args.add_argument(
        "--offload_param_device",
        default=None,
        type=str,
        help="Decides where (none|cpu|nvme) to offload parameters (useful only when `use_deepspeed` flag is passed). "
        "If unspecified, will default to 'none'.",
    )
    deepspeed_args.add_argument(
        "--gradient_accumulation_steps",
        default=None,
        type=int,
        help="No of gradient_accumulation_steps used in your training script (useful only when `use_deepspeed` flag is passed). "
        "If unspecified, will default to `1`.",
    )
    deepspeed_args.add_argument(
        "--gradient_clipping",
        default=None,
        type=float,
        help="gradient clipping value used in your training script (useful only when `use_deepspeed` flag is passed). "
        "If unspecified, will default to `1.0`.",
    )
    deepspeed_args.add_argument(
        "--zero3_init_flag",
        default=None,
        type=str,
        help="Decides Whether (true|false) to enable `deepspeed.zero.Init` for constructing massive models. "
        "Only applicable with DeepSpeed ZeRO Stage-3. If unspecified, will default to `true`.",
    )
    deepspeed_args.add_argument(
        "--zero3_save_16bit_model",
        default=None,
        type=str,
        help="Decides Whether (true|false) to save 16-bit model weights when using ZeRO Stage-3. "
        "Only applicable with DeepSpeed ZeRO Stage-3. If unspecified, will default to `false`.",
    )
    deepspeed_args.add_argument(
        "--deepspeed_hostfile",
        default=None,
        type=str,
        help="DeepSpeed hostfile for configuring multi-node compute resources.",
    )
    deepspeed_args.add_argument(
        "--deepspeed_exclusion_filter",
        default=None,
        type=str,
        help="DeepSpeed exclusion filter string when using mutli-node setup.",
    )
    deepspeed_args.add_argument(
        "--deepspeed_inclusion_filter",
        default=None,
        type=str,
        help="DeepSpeed inclusion filter string when using mutli-node setup.",
    )
    deepspeed_args.add_argument(
        "--deepspeed_multinode_launcher",
        default=None,
        type=str,
        help="DeepSpeed multi-node launcher to use. If unspecified, will default to `pdsh`.",
    )

    # fsdp arguments
    fsdp_args = parser.add_argument_group("FSDP Arguments", "Arguments related to Fully Shared Data Parallelism.")
    fsdp_args.add_argument(
        "--fsdp_offload_params",
        default="false",
        type=str,
        help="Decides Whether (true|false) to offload parameters and gradients to CPU. (useful only when `use_fsdp` flag is passed).",
    )
    fsdp_args.add_argument(
        "--fsdp_min_num_params",
        type=int,
        default=1e8,
        help="FSDP's minimum number of parameters for Default Auto Wrapping. (useful only when `use_fsdp` flag is passed).",
    )
    fsdp_args.add_argument(
        "--fsdp_sharding_strategy",
        type=int,
        default=1,
        help="FSDP's Sharding Strategy. (useful only when `use_fsdp` flag is passed).",
    )
    fsdp_args.add_argument(
        "--fsdp_auto_wrap_policy",
        type=str,
        default=None,
        help="FSDP's auto wrap policy. (useful only when `use_fsdp` flag is passed).",
    )
    fsdp_args.add_argument(
        "--fsdp_transformer_layer_cls_to_wrap",
        default=None,
        type=str,
        help="Transformer layer class name (case-sensitive) to wrap ,e.g, `BertLayer`, `GPTJBlock`, `T5Block` .... "
        "(useful only when `use_fsdp` flag is passed).",
    )
    fsdp_args.add_argument(
        "--fsdp_backward_prefetch_policy",
        default=None,
        type=str,
        help="FSDP's backward prefetch policy. (useful only when `use_fsdp` flag is passed).",
    )
    fsdp_args.add_argument(
        "--fsdp_state_dict_type",
        default=None,
        type=str,
        help="FSDP's state dict type. (useful only when `use_fsdp` flag is passed).",
    )

    # megatron_lm args
    megatron_lm_args = parser.add_argument_group("Megatron-LM Arguments", "Arguments related to Megatron-LM.")
    megatron_lm_args.add_argument(
        "--megatron_lm_tp_degree",
        type=int,
        default=1,
        help="Megatron-LM's Tensor Parallelism (TP) degree. (useful only when `use_megatron_lm` flag is passed).",
    )
    megatron_lm_args.add_argument(
        "--megatron_lm_pp_degree",
        type=int,
        default=1,
        help="Megatron-LM's Pipeline Parallelism (PP) degree. (useful only when `use_megatron_lm` flag is passed).",
    )
    megatron_lm_args.add_argument(
        "--megatron_lm_num_micro_batches",
        type=int,
        default=None,
        help="Megatron-LM's number of micro batches when PP degree > 1. (useful only when `use_megatron_lm` flag is passed).",
    )
    megatron_lm_args.add_argument(
        "--megatron_lm_sequence_parallelism",
        default=None,
        type=str,
        help="Decides Whether (true|false) to enable Sequence Parallelism when TP degree > 1. "
        "(useful only when `use_megatron_lm` flag is passed).",
    )
    megatron_lm_args.add_argument(
        "--megatron_lm_recompute_activations",
        default=None,
        type=str,
        help="Decides Whether (true|false) to enable Selective Activation Recomputation. "
        "(useful only when `use_megatron_lm` flag is passed).",
    )
    megatron_lm_args.add_argument(
        "--megatron_lm_use_distributed_optimizer",
        default=None,
        type=str,
        help="Decides Whether (true|false) to use distributed optimizer "
        "which shards optimizer state and gradients across Data Pralellel (DP) ranks. "
        "(useful only when `use_megatron_lm` flag is passed).",
    )
    megatron_lm_args.add_argument(
        "--megatron_lm_gradient_clipping",
        default=1.0,
        type=float,
        help="Megatron-LM's gradient clipping value based on global L2 Norm (0 to disable). "
        "(useful only when `use_megatron_lm` flag is passed).",
    )

    # AWS arguments
    aws_args = parser.add_argument_group("AWS Arguments", "Arguments related to AWS.")
    aws_args.add_argument(
        "--aws_access_key_id",
        type=str,
        default=None,
        help="The AWS_ACCESS_KEY_ID used to launch the Amazon SageMaker training job",
    )
    aws_args.add_argument(
        "--aws_secret_access_key",
        type=str,
        default=None,
        help="The AWS_SECRET_ACCESS_KEY used to launch the Amazon SageMaker training job.",
    )
    parser.add_argument(
        "--debug",
        action="store_true",
        help="Whether to print out the torch.distributed stack trace when something fails.",
    )
    parser.add_argument(
        "training_script",
        type=str,
        help=(
            "The full path to the script to be launched in parallel, followed by all the arguments for the training "
            "script."
        ),
    )

    # Other arguments of the training scripts
    parser.add_argument("training_script_args", nargs=argparse.REMAINDER, help="Arguments of the training script.")

    if subparsers is not None:
        parser.set_defaults(func=launch_command)
    return parser


def simple_launcher(args):
    cmd, current_env = prepare_simple_launcher_cmd_env(args)

    process = subprocess.Popen(cmd, env=current_env)
    process.wait()
    if process.returncode != 0:
        if not args.quiet:
            raise subprocess.CalledProcessError(returncode=process.returncode, cmd=cmd)
        else:
            sys.exit(1)


def multi_gpu_launcher(args):
    if is_torch_version(">=", "1.9.1"):
        import torch.distributed.run as distrib_run
    else:
        raise NotImplementedError("Native multi-GPU training requires pytorch>=1.9.1")

    current_env = prepare_multi_gpu_env(args)

    debug = getattr(args, "debug", False)
    args = _filter_args(
        args,
        distrib_run.get_args_parser(),
        ["--training_script", args.training_script, "--training_script_args", args.training_script_args],
    )
    with patch_environment(**current_env):
        try:
            distrib_run.run(args)
        except Exception:
            if is_rich_available() and debug:
                console = get_console()
                console.print("\n[bold red]Using --debug, `torch.distributed` Stack Trace:[/bold red]")
                console.print_exception(suppress=[__file__], show_locals=False)
            else:
                raise


def deepspeed_launcher(args):
    if is_torch_version(">=", "1.9.1"):
        import torch.distributed.run as distrib_run
    if not is_deepspeed_available():
        raise ImportError("DeepSpeed is not installed => run `pip3 install deepspeed` or build it from source.")

    cmd, current_env = prepare_deepspeed_cmd_env(args)

    if args.num_machines > 1 and args.deepspeed_multinode_launcher != DEEPSPEED_MULTINODE_LAUNCHERS[1]:
        with open(".deepspeed_env", "a") as f:
            for key, value in current_env.items():
                if ";" in value or " " in value:
                    continue
                f.write(f"{key}={value}\n")

        process = subprocess.Popen(cmd, env=current_env)
        process.wait()
        if process.returncode != 0:
            if not args.quiet:
                raise subprocess.CalledProcessError(returncode=process.returncode, cmd=cmd)
            else:
                sys.exit(1)
    else:
        if is_torch_version("<", "1.9.1"):
            raise NotImplementedError("Multi-node training requires pytorch>=1.9.1")

        debug = getattr(args, "debug", False)
        args = _filter_args(
            args,
            distrib_run.get_args_parser(),
            ["--training_script", args.training_script, "--training_script_args", args.training_script_args],
        )
        with patch_environment(**current_env):
            try:
                distrib_run.run(args)
            except Exception:
                if is_rich_available() and debug:
                    console = get_console()
                    console.print("\n[bold red]Using --debug, `torch.distributed` Stack Trace:[/bold red]")
                    console.print_exception(suppress=[__file__], show_locals=False)
                else:
                    raise


def tpu_launcher(args):
    import torch_xla.distributed.xla_multiprocessing as xmp

    if args.no_python:
        raise ValueError("--no_python cannot be used with TPU launcher")

    args, current_env = prepare_tpu(args, {})

    if args.module:
        mod_name = args.training_script
    else:
        # Import training_script as a module
        script_path = Path(args.training_script)
        sys.path.append(str(script_path.parent.resolve()))
        mod_name = script_path.stem

    mod = importlib.import_module(mod_name)
    if not hasattr(mod, args.main_training_function):
        raise ValueError(
            f"Your training script should have a function named {args.main_training_function}, or you should pass a "
            "different value to `--main_training_function`."
        )

    # Patch sys.argv
    sys.argv = [mod.__file__] + args.training_script_args

    main_function = getattr(mod, args.main_training_function)
    with patch_environment(**current_env):
        xmp.spawn(PrepareForLaunch(main_function), args=(), nprocs=args.num_processes)


def tpu_pod_launcher(args):
    from torch_xla.distributed import xla_dist

    current_env = {}
    args, current_env = prepare_tpu(args, current_env, True)
    debug = getattr(args, "debug", False)

    training_script = args.training_script
    training_script_args = args.training_script_args
    new_args = _filter_args(
        args, xla_dist.get_args_parser(), ["--tpu", args.tpu_name, "--positional", "", "--restart-tpuvm-pod-server"]
    )

    if args.tpu_use_sudo:
        new_cmd = ["sudo"]
    else:
        new_cmd = []

    new_cmd += [
        "accelerate-launch",
        "--tpu",
        "--no_tpu_cluster",
        "--num_machines",
        str(1),
        "--mixed_precision",
        "no",
        "--dynmo_backend",
        "no",
        "--num_processes",
        str(args.num_processes),
        "--main_training_function",
        str(args.main_training_function),
        training_script,
    ] + training_script_args

    new_args.positional = new_cmd
    bad_flags = ""
    for arg in vars(new_args):
        if arg.startswith("docker_"):
            value = getattr(new_args, arg)
            if value != "" and value is not None:
                bad_flags += f'{arg}="{value}"\n'
    if bad_flags != "":
        raise ValueError(
            f"Docker containers are not supported for TPU pod launcher currently, please remove the following flags:\n{bad_flags}"
        )
    new_args.env = [f"{k}={v}" for k, v in current_env.items()]
    new_args.env.append("ACCELERATE_IN_TPU_POD=1")
    try:
        xla_dist.resolve_and_execute(new_args)
    except Exception:
        if is_rich_available() and debug:
            console = get_console()
            console.print("\n[bold red]Using --debug, `torch_xla.xla_dist` Stack Trace:[/bold red]")
            console.print_exception(suppress=[__file__], show_locals=False)
        else:
            raise


def sagemaker_launcher(sagemaker_config: SageMakerConfig, args):
    if not is_sagemaker_available():
        raise ImportError(
            "Please install sagemaker to be able to launch training on Amazon SageMaker with `pip install accelerate[sagemaker]`"
        )
    if args.module or args.no_python:
        raise ValueError(
            "SageMaker requires a python training script file and cannot be used with --module or --no_python"
        )

    from sagemaker.huggingface import HuggingFace

<<<<<<< HEAD
    args, sagemaker_inputs = prepare_sagemager_args_inputs(sagemaker_config, args)
=======
    # configure environment
    print("Configuring Amazon SageMaker environment")
    os.environ["AWS_DEFAULT_REGION"] = sagemaker_config.region

    # configure credentials
    if sagemaker_config.profile is not None:
        os.environ["AWS_PROFILE"] = sagemaker_config.profile
    elif args.aws_access_key_id is not None and args.aws_secret_access_key is not None:
        os.environ["AWS_ACCESS_KEY_ID"] = args.aws_access_key_id
        os.environ["AWS_SECRET_ACCESS_KEY"] = args.aws_secret_access_key
    else:
        raise EnvironmentError(
            "You need to provide an aws_access_key_id and aws_secret_access_key when not using aws_profile"
        )

    # extract needed arguments
    source_dir = os.path.dirname(args.training_script)
    if not source_dir:  # checks if string is empty
        source_dir = "."
    entry_point = os.path.basename(args.training_script)
    if not entry_point.endswith(".py"):
        raise ValueError(f'Your training script should be a python script and not "{entry_point}"')

    print("Converting Arguments to Hyperparameters")
    hyperparameters = _convert_nargs_to_dict(args.training_script_args)

    try:
        mixed_precision = PrecisionType(args.mixed_precision.lower())
    except ValueError:
        raise ValueError(
            f"Unknown mixed_precision mode: {args.mixed_precision.lower()}. Choose between {PrecisionType.list()}."
        )

    try:
        dynamo_backend = DynamoBackend(args.dynamo_backend.upper())
    except ValueError:
        raise ValueError(f"Unknown dynamo backend: {args.dynamo_backend.upper()}. Choose between {DYNAMO_BACKENDS}.")

    # Environment variables to be set for use during training job
    environment = {
        "ACCELERATE_USE_SAGEMAKER": "true",
        "ACCELERATE_MIXED_PRECISION": str(mixed_precision),
        "ACCELERATE_DYNAMO_BACKEND": dynamo_backend.value,
        "ACCELERATE_SAGEMAKER_DISTRIBUTED_TYPE": sagemaker_config.distributed_type.value,
    }
    # configure distribution set up
    distribution = None
    if sagemaker_config.distributed_type == SageMakerDistributedType.DATA_PARALLEL:
        distribution = {"smdistributed": {"dataparallel": {"enabled": True}}}

    # configure sagemaker inputs
    sagemaker_inputs = None
    if sagemaker_config.sagemaker_inputs_file is not None:
        print(f"Loading SageMaker Inputs from {sagemaker_config.sagemaker_inputs_file} file")
        sagemaker_inputs = {}
        with open(sagemaker_config.sagemaker_inputs_file) as file:
            for i, line in enumerate(file):
                if i == 0:
                    continue
                l = line.split("\t")
                sagemaker_inputs[l[0]] = l[1].strip()
        print(f"Loaded SageMaker Inputs: {sagemaker_inputs}")

    # configure sagemaker metrics
    sagemaker_metrics = None
    if sagemaker_config.sagemaker_metrics_file is not None:
        print(f"Loading SageMaker Metrics from {sagemaker_config.sagemaker_metrics_file} file")
        sagemaker_metrics = []
        with open(sagemaker_config.sagemaker_metrics_file) as file:
            for i, line in enumerate(file):
                if i == 0:
                    continue
                l = line.split("\t")
                metric_dict = {
                    "Name": l[0],
                    "Regex": l[1].strip(),
                }
                sagemaker_metrics.append(metric_dict)
        print(f"Loaded SageMaker Metrics: {sagemaker_metrics}")

    # configure session
    print("Creating Estimator")
    args = {
        "image_uri": sagemaker_config.image_uri,
        "entry_point": entry_point,
        "source_dir": source_dir,
        "role": sagemaker_config.iam_role_name,
        "transformers_version": sagemaker_config.transformers_version,
        "pytorch_version": sagemaker_config.pytorch_version,
        "py_version": sagemaker_config.py_version,
        "base_job_name": sagemaker_config.base_job_name,
        "instance_count": sagemaker_config.num_machines,
        "instance_type": sagemaker_config.ec2_instance_type,
        "debugger_hook_config": False,
        "distribution": distribution,
        "hyperparameters": hyperparameters,
        "environment": environment,
        "metric_definitions": sagemaker_metrics,
    }

    if sagemaker_config.additional_args is not None:
        args = merge_dicts(sagemaker_config.additional_args, args)
>>>>>>> 639c1da8

    huggingface_estimator = HuggingFace(**args)

    huggingface_estimator.fit(inputs=sagemaker_inputs)
    print(f"You can find your model data at: {huggingface_estimator.model_data}")


def _validate_launch_command(args):
    # Sanity checks
    if sum([args.multi_gpu, args.cpu, args.tpu, args.mps, args.use_deepspeed, args.use_fsdp]) > 1:
        raise ValueError(
            "You can only use one of `--cpu`, `--multi_gpu`, `--mps`, `--tpu`, `--use_deepspeed`, `--use_fsdp` at a time."
        )
    if args.multi_gpu and (args.num_processes is not None) and (args.num_processes < 2):
        raise ValueError("You need to use at least 2 processes to use `--multi_gpu`.")

    defaults = None
    warned = []
    mp_from_config_flag = False
    # Get the default from the config file.
    if args.config_file is not None or os.path.isfile(default_config_file) and not args.cpu:
        defaults = load_config_from_file(args.config_file)
        if (
            not args.multi_gpu
            and not args.tpu
            and not args.tpu_cluster
            and not args.mps
            and not args.use_deepspeed
            and not args.use_fsdp
            and not args.use_megatron_lm
        ):
            args.use_deepspeed = defaults.distributed_type == DistributedType.DEEPSPEED
            args.multi_gpu = defaults.distributed_type == DistributedType.MULTI_GPU
            args.tpu = defaults.distributed_type == DistributedType.TPU
            args.use_fsdp = defaults.distributed_type == DistributedType.FSDP
            args.mps = defaults.distributed_type == DistributedType.MPS
            args.use_megatron_lm = defaults.distributed_type == DistributedType.MEGATRON_LM
            args.tpu_cluster = defaults.tpu_cluster if args.tpu else False
        if not args.mps:
            if args.gpu_ids is None:
                if defaults.gpu_ids is not None:
                    args.gpu_ids = defaults.gpu_ids
                else:
                    args.gpu_ids = "all"
            if len(args.gpu_ids.split(",")) < 2 and args.multi_gpu and (args.gpu_ids != "all"):
                args.multi_gpu = False
        if defaults.compute_environment == ComputeEnvironment.LOCAL_MACHINE:
            # Update args with the defaults
            for name, attr in defaults.__dict__.items():
                if isinstance(attr, dict):
                    for k in defaults.deepspeed_config:
                        setattr(args, k, defaults.deepspeed_config[k])
                    for k in defaults.fsdp_config:
                        arg_to_set = k
                        if "fsdp" not in arg_to_set:
                            arg_to_set = "fsdp_" + arg_to_set
                        setattr(args, arg_to_set, defaults.fsdp_config[k])
                    for k in defaults.megatron_lm_config:
                        setattr(args, k, defaults.megatron_lm_config[k])
                    continue

                # Those args are handled separately
                if (
                    name not in ["compute_environment", "mixed_precision", "distributed_type"]
                    and getattr(args, name, None) is None
                ):
                    setattr(args, name, attr)
        if not args.mixed_precision:
            if defaults.mixed_precision is None:
                args.mixed_precision = "no"
            else:
                args.mixed_precision = defaults.mixed_precision
                mp_from_config_flag = True

        if args.dynamo_backend is None:
            warned.append("\t`--dynamo_backend` was set to a value of `'no'`")
            args.dynamo_backend = "no"
    else:
        if args.num_processes is None:
            args.num_processes = torch.cuda.device_count() if args.multi_gpu else 1
            warned.append(f"\t`--num_processes` was set to a value of `{args.num_processes}`")
        if args.num_machines is None:
            warned.append("\t`--num_machines` was set to a value of `1`")
            args.num_machines = 1
        if args.mixed_precision is None:
            warned.append("\t`--mixed_precision` was set to a value of `'no'`")
            args.mixed_precision = "no"
        if not hasattr(args, "use_cpu"):
            args.use_cpu = args.cpu
        if args.dynamo_backend is None:
            warned.append("\t`--dynamo_backend` was set to a value of `'no'`")
            args.dynamo_backend = "no"

    is_aws_env_disabled = defaults is None or (
        defaults is not None and defaults.compute_environment != ComputeEnvironment.AMAZON_SAGEMAKER
    )
    if is_aws_env_disabled and args.num_cpu_threads_per_process is None:
        args.num_cpu_threads_per_process = 1
        if args.use_cpu and args.num_processes > 1:
            local_size = get_int_from_env(
                ["MPI_LOCALNRANKS", "OMPI_COMM_WORLD_LOCAL_SIZE", "MV2_COMM_WORLD_LOCAL_SIZE"], 1
            )
            threads_per_process = int(psutil.cpu_count(logical=False) / local_size)
            if threads_per_process > 1:
                args.num_cpu_threads_per_process = threads_per_process
                warned.append(
                    f"\t`--num_cpu_threads_per_process` was set to `{args.num_cpu_threads_per_process}` to improve out-of-box performance when training on CPUs"
                )

    if any(warned):
        message = "The following values were not passed to `accelerate launch` and had defaults used instead:\n"
        message += "\n".join(warned)
        message += (
            "\nTo avoid this warning pass in values for each of the problematic parameters or run `accelerate config`."
        )
        logger.warning(message)
    return args, defaults, mp_from_config_flag


def launch_command(args):
    args, defaults, mp_from_config_flag = _validate_launch_command(args)

    # Use the proper launcher
    if args.use_deepspeed and not args.cpu:
        args.deepspeed_fields_from_accelerate_config = list(defaults.deepspeed_config.keys()) if defaults else []
        if mp_from_config_flag:
            args.deepspeed_fields_from_accelerate_config.append("mixed_precision")
        args.deepspeed_fields_from_accelerate_config = ",".join(args.deepspeed_fields_from_accelerate_config)
        deepspeed_launcher(args)
    elif args.use_fsdp and not args.cpu:
        multi_gpu_launcher(args)
    elif args.use_megatron_lm and not args.cpu:
        multi_gpu_launcher(args)
    elif args.multi_gpu and not args.cpu:
        multi_gpu_launcher(args)
    elif args.tpu and not args.cpu:
        if args.tpu_cluster:
            tpu_pod_launcher(args)
        else:
            tpu_launcher(args)
    elif defaults is not None and defaults.compute_environment == ComputeEnvironment.AMAZON_SAGEMAKER:
        sagemaker_launcher(defaults, args)
    else:
        simple_launcher(args)


def main():
    parser = launch_command_parser()
    args = parser.parse_args()
    launch_command(args)


if __name__ == "__main__":
    main()<|MERGE_RESOLUTION|>--- conflicted
+++ resolved
@@ -38,7 +38,6 @@
     is_rich_available,
     is_sagemaker_available,
     is_torch_version,
-    merge_dicts,
     patch_environment,
     prepare_deepspeed_cmd_env,
     prepare_multi_gpu_env,
@@ -719,112 +718,7 @@
 
     from sagemaker.huggingface import HuggingFace
 
-<<<<<<< HEAD
     args, sagemaker_inputs = prepare_sagemager_args_inputs(sagemaker_config, args)
-=======
-    # configure environment
-    print("Configuring Amazon SageMaker environment")
-    os.environ["AWS_DEFAULT_REGION"] = sagemaker_config.region
-
-    # configure credentials
-    if sagemaker_config.profile is not None:
-        os.environ["AWS_PROFILE"] = sagemaker_config.profile
-    elif args.aws_access_key_id is not None and args.aws_secret_access_key is not None:
-        os.environ["AWS_ACCESS_KEY_ID"] = args.aws_access_key_id
-        os.environ["AWS_SECRET_ACCESS_KEY"] = args.aws_secret_access_key
-    else:
-        raise EnvironmentError(
-            "You need to provide an aws_access_key_id and aws_secret_access_key when not using aws_profile"
-        )
-
-    # extract needed arguments
-    source_dir = os.path.dirname(args.training_script)
-    if not source_dir:  # checks if string is empty
-        source_dir = "."
-    entry_point = os.path.basename(args.training_script)
-    if not entry_point.endswith(".py"):
-        raise ValueError(f'Your training script should be a python script and not "{entry_point}"')
-
-    print("Converting Arguments to Hyperparameters")
-    hyperparameters = _convert_nargs_to_dict(args.training_script_args)
-
-    try:
-        mixed_precision = PrecisionType(args.mixed_precision.lower())
-    except ValueError:
-        raise ValueError(
-            f"Unknown mixed_precision mode: {args.mixed_precision.lower()}. Choose between {PrecisionType.list()}."
-        )
-
-    try:
-        dynamo_backend = DynamoBackend(args.dynamo_backend.upper())
-    except ValueError:
-        raise ValueError(f"Unknown dynamo backend: {args.dynamo_backend.upper()}. Choose between {DYNAMO_BACKENDS}.")
-
-    # Environment variables to be set for use during training job
-    environment = {
-        "ACCELERATE_USE_SAGEMAKER": "true",
-        "ACCELERATE_MIXED_PRECISION": str(mixed_precision),
-        "ACCELERATE_DYNAMO_BACKEND": dynamo_backend.value,
-        "ACCELERATE_SAGEMAKER_DISTRIBUTED_TYPE": sagemaker_config.distributed_type.value,
-    }
-    # configure distribution set up
-    distribution = None
-    if sagemaker_config.distributed_type == SageMakerDistributedType.DATA_PARALLEL:
-        distribution = {"smdistributed": {"dataparallel": {"enabled": True}}}
-
-    # configure sagemaker inputs
-    sagemaker_inputs = None
-    if sagemaker_config.sagemaker_inputs_file is not None:
-        print(f"Loading SageMaker Inputs from {sagemaker_config.sagemaker_inputs_file} file")
-        sagemaker_inputs = {}
-        with open(sagemaker_config.sagemaker_inputs_file) as file:
-            for i, line in enumerate(file):
-                if i == 0:
-                    continue
-                l = line.split("\t")
-                sagemaker_inputs[l[0]] = l[1].strip()
-        print(f"Loaded SageMaker Inputs: {sagemaker_inputs}")
-
-    # configure sagemaker metrics
-    sagemaker_metrics = None
-    if sagemaker_config.sagemaker_metrics_file is not None:
-        print(f"Loading SageMaker Metrics from {sagemaker_config.sagemaker_metrics_file} file")
-        sagemaker_metrics = []
-        with open(sagemaker_config.sagemaker_metrics_file) as file:
-            for i, line in enumerate(file):
-                if i == 0:
-                    continue
-                l = line.split("\t")
-                metric_dict = {
-                    "Name": l[0],
-                    "Regex": l[1].strip(),
-                }
-                sagemaker_metrics.append(metric_dict)
-        print(f"Loaded SageMaker Metrics: {sagemaker_metrics}")
-
-    # configure session
-    print("Creating Estimator")
-    args = {
-        "image_uri": sagemaker_config.image_uri,
-        "entry_point": entry_point,
-        "source_dir": source_dir,
-        "role": sagemaker_config.iam_role_name,
-        "transformers_version": sagemaker_config.transformers_version,
-        "pytorch_version": sagemaker_config.pytorch_version,
-        "py_version": sagemaker_config.py_version,
-        "base_job_name": sagemaker_config.base_job_name,
-        "instance_count": sagemaker_config.num_machines,
-        "instance_type": sagemaker_config.ec2_instance_type,
-        "debugger_hook_config": False,
-        "distribution": distribution,
-        "hyperparameters": hyperparameters,
-        "environment": environment,
-        "metric_definitions": sagemaker_metrics,
-    }
-
-    if sagemaker_config.additional_args is not None:
-        args = merge_dicts(sagemaker_config.additional_args, args)
->>>>>>> 639c1da8
 
     huggingface_estimator = HuggingFace(**args)
 
