--- conflicted
+++ resolved
@@ -163,14 +163,9 @@
     tpu_zone: str = None
     tpu_cluster: bool = False
     command_file: str = None
-<<<<<<< HEAD
-    command: List[str] = None
     commands: List[str] = None
     tpu_vm: List[str] = None
     tpu_env: List[str] = None
-=======
-    commands: List[str] = None
->>>>>>> 71660af1
 
     def __post_init__(self):
         if self.deepspeed_config is None:
