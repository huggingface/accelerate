--- conflicted
+++ resolved
@@ -20,16 +20,13 @@
 from ...utils.dataclasses import ComputeEnvironment, DynamoBackend, SageMakerDistributedType
 from ...utils.imports import is_boto3_available
 from .config_args import SageMakerConfig
-<<<<<<< HEAD
-from .config_utils import _ask_field, _ask_options, _convert_sagemaker_distributed_mode, _convert_yes_no_to_bool
-=======
 from .config_utils import (
     _ask_field,
+    _ask_options,
     _convert_dynamo_backend,
     _convert_sagemaker_distributed_mode,
     _convert_yes_no_to_bool,
 )
->>>>>>> 74642aac
 
 
 if is_boto3_available():
@@ -172,10 +169,6 @@
         ["No distributed training", "Data parallelism"],
         _convert_sagemaker_distributed_mode,
     )
-
-<<<<<<< HEAD
-    ec2_instance_query = "Which EC2 instance type you want to use for your training?"
-=======
     use_dynamo = _ask_field(
         "Do you wish to optimize your script with torch dynamo?[yes/NO]:",
         _convert_yes_no_to_bool,
@@ -183,17 +176,15 @@
         error_message="Please enter yes or no.",
     )
     if use_dynamo:
-        dynamo_backend = _ask_field(
-            "Which dynamo backend would you like to use? ([0] eager, [1] aot_eager, [2] inductor, [3] nvfuser, [5] aot_nvfuser, [6] aot_cudagraphs, [7] ofi, [8] onnxrt, [9] ipex) [2]: ",
+        dynamo_backend = _ask_options(
+            "Which dynamo backend would you like to use?",
+            ["eager", "aot_eager", "inductor", "nvfuser", "aot_nvfuser", "aot_cudagraphs", "ofi", "fx2trt", "onnxrt", "ipex"],
             _convert_dynamo_backend,
-            default=DynamoBackend.INDUCTOR,
-            error_message="Please enter 0, 1, 2, 3, 4, 5, 6, 7, 8 or 9.",
+            default=2,
         )
     else:
         dynamo_backend = DynamoBackend.NO
-
-    ec2_instance_query = "Which EC2 instance type you want to use for your training "
->>>>>>> 74642aac
+    ec2_instance_query = "Which EC2 instance type you want to use for your training?"
     if distributed_type != SageMakerDistributedType.NO:
         ec2_instance_type = _ask_options(
             ec2_instance_query, SAGEMAKER_PARALLEL_EC2_INSTANCES, lambda x: SAGEMAKER_PARALLEL_EC2_INSTANCES[int(x)]
@@ -213,15 +204,7 @@
             default=1,
         )
 
-<<<<<<< HEAD
     mixed_precision = _ask_options("Do you wish to use FP16 or BF16 (mixed precision)?", ["no", "fp16", "bf16"])
-=======
-    mixed_precision = _ask_field(
-        "Do you wish to use FP16 or BF16 (mixed precision)? [No/FP16/BF16]: ",
-        lambda x: str(x).lower(),
-        default="no",
-    )
->>>>>>> 74642aac
 
     if use_dynamo and mixed_precision == "no":
         print(
