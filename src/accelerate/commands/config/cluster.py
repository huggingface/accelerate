#!/usr/bin/env python

# Copyright 2021 The HuggingFace Team. All rights reserved.
#
# Licensed under the Apache License, Version 2.0 (the "License");
# you may not use this file except in compliance with the License.
# You may obtain a copy of the License at
#
#     http://www.apache.org/licenses/LICENSE-2.0
#
# Unless required by applicable law or agreed to in writing, software
# distributed under the License is distributed on an "AS IS" BASIS,
# WITHOUT WARRANTIES OR CONDITIONS OF ANY KIND, either express or implied.
# See the License for the specific language governing permissions and
# limitations under the License.

import os

from ...utils import (
    ComputeEnvironment,
    DistributedType,
    DynamoBackend,
    is_deepspeed_available,
    is_transformers_available,
)
from ...utils.constants import (
    DEEPSPEED_MULTINODE_LAUNCHERS,
    FSDP_AUTO_WRAP_POLICY,
    FSDP_BACKWARD_PREFETCH,
    FSDP_SHARDING_STRATEGY,
    FSDP_STATE_DICT_TYPE,
)
from .config_args import ClusterConfig
from .config_utils import (
    _ask_field,
    _ask_options,
    _convert_distributed_mode,
    _convert_dynamo_backend,
    _convert_mixed_precision,
    _convert_yes_no_to_bool,
)


def get_cluster_input():
    distributed_type = _ask_options(
        "Which type of machine are you using?",
        ["No distributed training", "multi-CPU", "multi-GPU", "TPU", "MPS"],
        _convert_distributed_mode,
    )

    machine_rank = 0
    num_machines = 1
    num_processes = 1
    gpu_ids = None
    main_process_ip = None
    main_process_port = None
    rdzv_backend = "static"
    same_network = True
    tpu_name = None
    tpu_zone = None
    commands = None
    command_file = None
    if distributed_type in [DistributedType.MULTI_GPU, DistributedType.MULTI_CPU]:
        num_machines = _ask_field(
            "How many different machines will you use (use more than 1 for multi-node training)? [1]: ",
            lambda x: int(x),
            default=1,
        )
        if num_machines > 1:
            machine_rank = _ask_options(
                "What is the rank of this machine?",
                list(range(num_machines)),
                lambda x: int(x),
            )
            main_process_ip = _ask_field(
                "What is the IP address of the machine that will host the main process? ",
            )
            main_process_port = _ask_field(
                "What is the port you will use to communicate with the main process? ",
                lambda x: int(x),
            )
            same_network = _ask_field(
                "Are all the machines on the same local network? Answer `no` if nodes are on the cloud and/or on different network hosts [YES/no]: ",
                _convert_yes_no_to_bool,
                default=True,
                error_message="Please enter yes or no.",
            )
            if not same_network:
                rdzv_backend = _ask_field(
                    "What rendezvous backend will you use? ('static', 'c10d', ...): ", default="static"
                )

    if distributed_type == DistributedType.NO:
        use_cpu = _ask_field(
            "Do you want to run your training on CPU only (even if a GPU is available)? [yes/NO]:",
            _convert_yes_no_to_bool,
            default=False,
            error_message="Please enter yes or no.",
        )
    elif distributed_type == DistributedType.MULTI_CPU:
        use_cpu = True
    else:
        use_cpu = False

    use_dynamo = _ask_field(
        "Do you wish to optimize your script with torch dynamo?[yes/NO]:",
        _convert_yes_no_to_bool,
        default=False,
        error_message="Please enter yes or no.",
    )
    if use_dynamo:
        dynamo_backend = _ask_options(
            "Which dynamo backend would you like to use?",
            [
                "eager",
                "aot_eager",
                "inductor",
                "nvfuser",
                "aot_nvfuser",
                "aot_cudagraphs",
                "ofi",
                "fx2trt",
                "onnxrt",
                "ipex",
            ],
            _convert_dynamo_backend,
            default=2,
        )
    else:
        dynamo_backend = DynamoBackend.NO

    deepspeed_config = {}
    if distributed_type in [DistributedType.MULTI_GPU, DistributedType.NO]:
        use_deepspeed = _ask_field(
            "Do you want to use DeepSpeed? [yes/NO]: ",
            _convert_yes_no_to_bool,
            default=False,
            error_message="Please enter yes or no.",
        )
        if use_deepspeed:
            distributed_type = DistributedType.DEEPSPEED
            assert (
                is_deepspeed_available()
            ), "DeepSpeed is not installed => run `pip3 install deepspeed` or build it from source"

        if distributed_type == DistributedType.DEEPSPEED:
            use_deepspeed_config = _ask_field(
                "Do you want to specify a json file to a DeepSpeed config? [yes/NO]: ",
                _convert_yes_no_to_bool,
                default=False,
                error_message="Please enter yes or no.",
            )
            if use_deepspeed_config:
                deepspeed_config["deepspeed_config_file"] = _ask_field(
                    "Please enter the path to the json DeepSpeed config file: ",
                    lambda x: str(x),
                    default="none",
                )
            else:
                deepspeed_config["zero_stage"] = _ask_options(
                    "What should be your DeepSpeed's ZeRO optimization stage?",
                    [0, 1, 2, 3],
                    lambda x: int(x),
                    default=2,
                )

                deepspeed_devices = ["none", "cpu", "nvme"]
                if deepspeed_config["zero_stage"] >= 2:
                    deepspeed_config["offload_optimizer_device"] = _ask_options(
                        "Where to offload optimizer states?", deepspeed_devices, lambda x: deepspeed_devices[int(x)]
                    )
                    deepspeed_config["offload_param_device"] = _ask_options(
                        "Where to offload parameters?", deepspeed_devices, lambda x: deepspeed_devices[int(x)]
                    )
                deepspeed_config["gradient_accumulation_steps"] = _ask_field(
                    "How many gradient accumulation steps you're passing in your script? [1]: ",
                    lambda x: int(x),
                    default=1,
                )
                use_gradient_clipping = _ask_field(
                    "Do you want to use gradient clipping? [yes/NO]: ",
                    _convert_yes_no_to_bool,
                    default=False,
                    error_message="Please enter yes or no.",
                )
                if use_gradient_clipping:
                    deepspeed_config["gradient_clipping"] = _ask_field(
                        "What is the gradient clipping value? [1.0]: ",
                        lambda x: float(x),
                        default=1.0,
                    )
                if deepspeed_config["zero_stage"] == 3:
                    deepspeed_config["zero3_save_16bit_model"] = _ask_field(
                        "Do you want to save 16-bit model weights when using ZeRO Stage-3? [yes/NO]: ",
                        _convert_yes_no_to_bool,
                        default=False,
                        error_message="Please enter yes or no.",
                    )
            deepspeed_config["zero3_init_flag"] = _ask_field(
                "Do you want to enable `deepspeed.zero.Init` when using ZeRO Stage-3 for constructing massive models? [yes/NO]: ",
                _convert_yes_no_to_bool,
                default=False,
                error_message="Please enter yes or no.",
            )
            if deepspeed_config["zero3_init_flag"]:
                if not is_transformers_available():
                    raise Exception(
                        "When `zero3_init_flag` is set, it requires Transformers to be installed. "
                        "Please run `pip3 install transformers`."
                    )

            if num_machines > 1:
                launcher_query = "Which Type of launcher do you want to use?"
                deepspeed_config["deepspeed_multinode_launcher"] = _ask_options(
                    launcher_query,
                    DEEPSPEED_MULTINODE_LAUNCHERS,
                    lambda x: DEEPSPEED_MULTINODE_LAUNCHERS[int(x)],
                )

                if deepspeed_config["deepspeed_multinode_launcher"] != DEEPSPEED_MULTINODE_LAUNCHERS[1]:
                    deepspeed_config["deepspeed_hostfile"] = _ask_field(
                        "DeepSpeed configures multi-node compute resources with hostfile. "
                        "Each row is of the format `hostname slots=[num_gpus]`, e.g., `localhost slots=2`; "
                        "for more information please refer official [documentation]"
                        "(https://www.deepspeed.ai/getting-started/#resource-configuration-multi-node). "
                        "Please specify the location of hostfile: ",
                        lambda x: str(x),
                    )

                    is_exclusion_filter = _ask_field(
                        "Do you want to specify exclusion filter string? [yes/NO]: ",
                        _convert_yes_no_to_bool,
                        default=False,
                        error_message="Please enter yes or no.",
                    )
                    if is_exclusion_filter:
                        deepspeed_config["deepspeed_exclusion_filter"] = _ask_field(
                            "DeepSpeed exclusion filter string: ",
                            lambda x: str(x),
                        )

                    is_inclusion_filter = _ask_field(
                        "Do you want to specify inclusion filter string? [yes/NO]: ",
                        _convert_yes_no_to_bool,
                        default=False,
                        error_message="Please enter yes or no.",
                    )
                    if is_inclusion_filter:
                        deepspeed_config["deepspeed_inclusion_filter"] = _ask_field(
                            "DeepSpeed inclusion filter string: ",
                            lambda x: str(x),
                        )

    fsdp_config = {}
    if distributed_type in [DistributedType.MULTI_GPU]:
        use_fsdp = _ask_field(
            "Do you want to use FullyShardedDataParallel? [yes/NO]: ",
            _convert_yes_no_to_bool,
            default=False,
            error_message="Please enter yes or no.",
        )
        if use_fsdp:
            distributed_type = DistributedType.FSDP
        if distributed_type == DistributedType.FSDP:
            sharding_strategy_query = "What should be your sharding strategy?"
            fsdp_config["fsdp_sharding_strategy"] = _ask_options(
                sharding_strategy_query,
                FSDP_SHARDING_STRATEGY,
                lambda x: int(x) + 1,
                default=1,
            )
            fsdp_config["fsdp_offload_params"] = _ask_field(
                "Do you want to offload parameters and gradients to CPU? [yes/NO]: ",
                _convert_yes_no_to_bool,
                default=False,
                error_message="Please enter yes or no.",
            )
            fsdp_wrap_query = "What should be your auto wrap policy?"
            fsdp_config["fsdp_auto_wrap_policy"] = _ask_options(
                fsdp_wrap_query,
                FSDP_AUTO_WRAP_POLICY,
                lambda x: FSDP_AUTO_WRAP_POLICY[int(x)],
            )
            if fsdp_config["fsdp_auto_wrap_policy"] == FSDP_AUTO_WRAP_POLICY[0]:
                fsdp_config["fsdp_transformer_layer_cls_to_wrap"] = _ask_field(
                    "What is the transformer layer class name (case-sensitive) to wrap ,e.g, `BertLayer`, `GPTJBlock`, `T5Block` ...? : ",
                    lambda x: str(x),
                )
            elif fsdp_config["fsdp_auto_wrap_policy"] == FSDP_AUTO_WRAP_POLICY[1]:
                fsdp_config["fsdp_min_num_params"] = _ask_field(
                    "What should be your FSDP's minimum number of parameters for Default Auto Wrapping Policy? [1e8]: ",
                    lambda x: int(x),
                    default=1e8,
                )
            fsdp_backward_prefetch_query = "What should be your FSDP's backward prefetch policy?"
            fsdp_config["fsdp_backward_prefetch_policy"] = _ask_options(
                fsdp_backward_prefetch_query,
                FSDP_BACKWARD_PREFETCH,
                lambda x: FSDP_BACKWARD_PREFETCH[int(x)],
            )
            fsdp_state_dict_type_query = "What should be your FSDP's state dict type?"
            fsdp_config["fsdp_state_dict_type"] = _ask_options(
                fsdp_state_dict_type_query,
                FSDP_STATE_DICT_TYPE,
                lambda x: FSDP_STATE_DICT_TYPE[int(x)],
            )

    megatron_lm_config = {}
    if distributed_type in [DistributedType.MULTI_GPU]:
        use_megatron_lm = _ask_field(
            "Do you want to use Megatron-LM ? [yes/NO]: ",
            _convert_yes_no_to_bool,
            default=False,
            error_message="Please enter yes or no.",
        )
        if use_megatron_lm:
            distributed_type = DistributedType.MEGATRON_LM
        if distributed_type == DistributedType.MEGATRON_LM:
            prefix = "megatron_lm_"
            megatron_lm_config[prefix + "tp_degree"] = _ask_field(
                "What is the Tensor Parallelism degree/size? [1]:",
                lambda x: int(x),
                default=1,
                error_message="Please enter an integer.",
            )
            if megatron_lm_config[prefix + "tp_degree"] > 1:
                megatron_lm_config[prefix + "sequence_parallelism"] = _ask_field(
                    "Do you want to enable Sequence Parallelism? [YES/no]: ",
                    _convert_yes_no_to_bool,
                    default=True,
                    error_message="Please enter yes or no.",
                )

            megatron_lm_config[prefix + "pp_degree"] = _ask_field(
                "What is the Pipeline Parallelism degree/size? [1]:",
                lambda x: int(x),
                default=1,
                error_message="Please enter an integer.",
            )
            if megatron_lm_config[prefix + "pp_degree"] > 1:
                megatron_lm_config[prefix + "num_micro_batches"] = _ask_field(
                    "What is the number of micro-batches? [1]:",
                    lambda x: int(x),
                    default=1,
                    error_message="Please enter an integer.",
                )

            megatron_lm_config[prefix + "recompute_activations"] = _ask_field(
                "Do you want to enable selective activation recomputation? [YES/no]: ",
                _convert_yes_no_to_bool,
                default=True,
                error_message="Please enter yes or no.",
            )

            megatron_lm_config[prefix + "use_distributed_optimizer"] = _ask_field(
                "Do you want to use distributed optimizer "
                "which shards optimizer state and gradients across data pralellel ranks? [YES/no]: ",
                _convert_yes_no_to_bool,
                default=True,
                error_message="Please enter yes or no.",
            )

            megatron_lm_config[prefix + "gradient_clipping"] = _ask_field(
                "What is the gradient clipping value based on global L2 Norm (0 to disable)? [1.0]: ",
                lambda x: float(x),
                default=1.0,
            )

    if distributed_type == DistributedType.TPU:
        main_training_function = _ask_field(
            "What is the name of the function in your script that should be launched in all parallel scripts? [main]: ",
            default="main",
        )
<<<<<<< HEAD
=======
        use_cluster = _ask_field(
            "Are you using a TPU cluster? [yes/NO]: ",
            _convert_yes_no_to_bool,
            default=False,
            error_message="Please enter yes or no.",
        )
        if use_cluster:
            tpu_name = _ask_field(
                "What is the name of your TPU cluster? ",
                default=None,
                error_message="Please enter the name of your TPU cluster.",
            )
            tpu_zone = _ask_field(
                "What is the zone of your TPU cluster? ",
                default=None,
                error_message="Please enter the zone of your TPU cluster.",
            )
            run_commands = _ask_field(
                "Do you have code you wish to run on startup in each pod? [yes/NO]: ",
                _convert_yes_no_to_bool,
                default=False,
                error_message="Please enter yes or no.",
            )
            if run_commands:
                use_command_file = _ask_field(
                    "Is this code located in a bash script? [yes/NO]: ",
                    _convert_yes_no_to_bool,
                    default=False,
                    error_message="Please enter yes or no.",
                )
                if use_command_file:
                    command_file = _ask_field(
                        "What is the path to your bash script? ",
                        default=None,
                        error_message="Please enter the path to your bash script.",
                    )
                    command_file = os.path.abspath(command_file)
                else:
                    print("Please enter each command seperately you wish to run on startup in each pod.")
                    commands = []
                    another_command = True
                    while another_command:
                        commands.append(
                            _ask_field(
                                "Please enter a single command to be ran ",
                                default=None,
                                error_message="Please enter the commands you wish to run on startup in each pod as a single string.",
                            )
                        )
                        another_command = _ask_field(
                            "Do you wish to add another command? [yes/NO]: ",
                            _convert_yes_no_to_bool,
                            default=False,
                            error_message="Please enter yes or no.",
                        )
>>>>>>> 71660af1

    else:
        main_training_function = "main"

    if distributed_type in [DistributedType.MULTI_CPU, DistributedType.MULTI_GPU, DistributedType.TPU]:
        machine_type = str(distributed_type).split(".")[1].replace("MULTI_", "")
        if machine_type == "TPU":
            machine_type += " cores"
        else:
            machine_type += "(s)"
        num_processes = _ask_field(
            f"How many {machine_type} should be used for distributed training? [1]:",
            lambda x: int(x),
            default=1,
            error_message="Please enter an integer.",
        )
    elif distributed_type in [DistributedType.FSDP, DistributedType.DEEPSPEED, DistributedType.MEGATRON_LM]:
        num_processes = _ask_field(
            "How many GPU(s) should be used for distributed training? [1]:",
            lambda x: int(x),
            default=1,
            error_message="Please enter an integer.",
        )
    else:
        num_processes = 1

    if distributed_type in [DistributedType.MULTI_GPU, DistributedType.NO] and not use_cpu:
        gpu_ids = _ask_field(
            "What GPU(s) (by id) should be used for training on this machine as a comma-seperated list? [all]:",
            default="all",
        )

    if distributed_type != DistributedType.TPU:
        if distributed_type == DistributedType.DEEPSPEED and use_deepspeed_config:
            mixed_precision = "no"
        else:
            mixed_precision = _ask_options(
                "Do you wish to use FP16 or BF16 (mixed precision)?",
                ["no", "fp16", "bf16"],
                _convert_mixed_precision,
            )
    else:
        mixed_precision = "no"

    if use_dynamo and mixed_precision == "no" and not use_cpu:
        print(
            "Torch dynamo used without mixed precision requires TF32 to be efficient. Accelerate will enable it by default when launching your scripts."
        )

    downcast_bf16 = "no"
    if distributed_type == DistributedType.TPU:
        if mixed_precision == "bf16":
            downcast_bf16 = _ask_field(
                "Should `torch.float` be cast as `bfloat16` and `torch.double` remain `float32` on TPUs?", default="no"
            )

        use_cluster = _ask_field(
            "Are you using a TPU cluster? [yes/NO]: ",
            _convert_yes_no_to_bool,
            default=False,
            error_message="Please enter yes or no.",
        )
        if use_cluster:
            tpu_name = _ask_field(
                "What is the name of your TPU cluster? ",
                default=None,
                error_message="Please enter the name of your TPU cluster.",
            )
            tpu_zone = _ask_field(
                "What is the zone of your TPU cluster? ",
                default=None,
                error_message="Please enter the zone of your TPU cluster.",
            )
            run_commands = _ask_field(
                "Do you have code you wish to run on startup in each pod? [yes/NO]: ",
                _convert_yes_no_to_bool,
                default=False,
                error_message="Please enter yes or no.",
            )
            if run_commands:
                use_command_file = _ask_field(
                    "Is this code located in a bash script? [yes/NO]: ",
                    _convert_yes_no_to_bool,
                    default=False,
                    error_message="Please enter yes or no.",
                )
                if use_command_file:
                    command_file = _ask_field(
                        "What is the path to your bash script? ",
                        default=None,
                        error_message="Please enter the path to your bash script.",
                    )
                    command_file = os.path.abspath(command_file)
                else:
                    commands = _ask_field(
                        "What commands do you wish to run on startup in each pod? ",
                        default=None,
                        error_message="Please enter the commands you wish to run on startup in each pod as a single string.",
                    )

            tpu_vm = _ask_field(
                "If not using an instance group, what are the names of the Compute VM instances to be used, seperated by a comma: ",
                default="",
            ).split(",")

            tpu_env = _ask_field(
                "What environment variables do you wish to set in each pod, seperated by a comma: ",
                default="",
            ).split(",")

    return ClusterConfig(
        compute_environment=ComputeEnvironment.LOCAL_MACHINE,
        distributed_type=distributed_type,
        num_processes=num_processes,
        gpu_ids=gpu_ids,
        mixed_precision=mixed_precision,
        downcast_bf16=downcast_bf16,
        machine_rank=machine_rank,
        num_machines=num_machines,
        main_process_ip=main_process_ip,
        main_process_port=main_process_port,
        main_training_function=main_training_function,
        deepspeed_config=deepspeed_config,
        fsdp_config=fsdp_config,
        megatron_lm_config=megatron_lm_config,
        use_cpu=use_cpu,
        rdzv_backend=rdzv_backend,
        same_network=same_network,
        tpu_name=tpu_name,
        tpu_zone=tpu_zone,
        tpu_vm=tpu_vm,
        tpu_env=tpu_env,
        tpu_cluster=use_cluster,
        commands=commands,
        command_file=command_file,
        dynamo_backend=dynamo_backend,
    )<|MERGE_RESOLUTION|>--- conflicted
+++ resolved
@@ -371,8 +371,62 @@
             "What is the name of the function in your script that should be launched in all parallel scripts? [main]: ",
             default="main",
         )
-<<<<<<< HEAD
-=======
+
+    else:
+        main_training_function = "main"
+
+    if distributed_type in [DistributedType.MULTI_CPU, DistributedType.MULTI_GPU, DistributedType.TPU]:
+        machine_type = str(distributed_type).split(".")[1].replace("MULTI_", "")
+        if machine_type == "TPU":
+            machine_type += " cores"
+        else:
+            machine_type += "(s)"
+        num_processes = _ask_field(
+            f"How many {machine_type} should be used for distributed training? [1]:",
+            lambda x: int(x),
+            default=1,
+            error_message="Please enter an integer.",
+        )
+    elif distributed_type in [DistributedType.FSDP, DistributedType.DEEPSPEED, DistributedType.MEGATRON_LM]:
+        num_processes = _ask_field(
+            "How many GPU(s) should be used for distributed training? [1]:",
+            lambda x: int(x),
+            default=1,
+            error_message="Please enter an integer.",
+        )
+    else:
+        num_processes = 1
+
+    if distributed_type in [DistributedType.MULTI_GPU, DistributedType.NO] and not use_cpu:
+        gpu_ids = _ask_field(
+            "What GPU(s) (by id) should be used for training on this machine as a comma-seperated list? [all]:",
+            default="all",
+        )
+
+    if distributed_type != DistributedType.TPU:
+        if distributed_type == DistributedType.DEEPSPEED and use_deepspeed_config:
+            mixed_precision = "no"
+        else:
+            mixed_precision = _ask_options(
+                "Do you wish to use FP16 or BF16 (mixed precision)?",
+                ["no", "fp16", "bf16"],
+                _convert_mixed_precision,
+            )
+    else:
+        mixed_precision = "no"
+
+    if use_dynamo and mixed_precision == "no" and not use_cpu:
+        print(
+            "Torch dynamo used without mixed precision requires TF32 to be efficient. Accelerate will enable it by default when launching your scripts."
+        )
+
+    downcast_bf16 = "no"
+    if distributed_type == DistributedType.TPU:
+        if mixed_precision == "bf16":
+            downcast_bf16 = _ask_field(
+                "Should `torch.float` be cast as `bfloat16` and `torch.double` remain `float32` on TPUs?", default="no"
+            )
+
         use_cluster = _ask_field(
             "Are you using a TPU cluster? [yes/NO]: ",
             _convert_yes_no_to_bool,
@@ -428,107 +482,6 @@
                             default=False,
                             error_message="Please enter yes or no.",
                         )
->>>>>>> 71660af1
-
-    else:
-        main_training_function = "main"
-
-    if distributed_type in [DistributedType.MULTI_CPU, DistributedType.MULTI_GPU, DistributedType.TPU]:
-        machine_type = str(distributed_type).split(".")[1].replace("MULTI_", "")
-        if machine_type == "TPU":
-            machine_type += " cores"
-        else:
-            machine_type += "(s)"
-        num_processes = _ask_field(
-            f"How many {machine_type} should be used for distributed training? [1]:",
-            lambda x: int(x),
-            default=1,
-            error_message="Please enter an integer.",
-        )
-    elif distributed_type in [DistributedType.FSDP, DistributedType.DEEPSPEED, DistributedType.MEGATRON_LM]:
-        num_processes = _ask_field(
-            "How many GPU(s) should be used for distributed training? [1]:",
-            lambda x: int(x),
-            default=1,
-            error_message="Please enter an integer.",
-        )
-    else:
-        num_processes = 1
-
-    if distributed_type in [DistributedType.MULTI_GPU, DistributedType.NO] and not use_cpu:
-        gpu_ids = _ask_field(
-            "What GPU(s) (by id) should be used for training on this machine as a comma-seperated list? [all]:",
-            default="all",
-        )
-
-    if distributed_type != DistributedType.TPU:
-        if distributed_type == DistributedType.DEEPSPEED and use_deepspeed_config:
-            mixed_precision = "no"
-        else:
-            mixed_precision = _ask_options(
-                "Do you wish to use FP16 or BF16 (mixed precision)?",
-                ["no", "fp16", "bf16"],
-                _convert_mixed_precision,
-            )
-    else:
-        mixed_precision = "no"
-
-    if use_dynamo and mixed_precision == "no" and not use_cpu:
-        print(
-            "Torch dynamo used without mixed precision requires TF32 to be efficient. Accelerate will enable it by default when launching your scripts."
-        )
-
-    downcast_bf16 = "no"
-    if distributed_type == DistributedType.TPU:
-        if mixed_precision == "bf16":
-            downcast_bf16 = _ask_field(
-                "Should `torch.float` be cast as `bfloat16` and `torch.double` remain `float32` on TPUs?", default="no"
-            )
-
-        use_cluster = _ask_field(
-            "Are you using a TPU cluster? [yes/NO]: ",
-            _convert_yes_no_to_bool,
-            default=False,
-            error_message="Please enter yes or no.",
-        )
-        if use_cluster:
-            tpu_name = _ask_field(
-                "What is the name of your TPU cluster? ",
-                default=None,
-                error_message="Please enter the name of your TPU cluster.",
-            )
-            tpu_zone = _ask_field(
-                "What is the zone of your TPU cluster? ",
-                default=None,
-                error_message="Please enter the zone of your TPU cluster.",
-            )
-            run_commands = _ask_field(
-                "Do you have code you wish to run on startup in each pod? [yes/NO]: ",
-                _convert_yes_no_to_bool,
-                default=False,
-                error_message="Please enter yes or no.",
-            )
-            if run_commands:
-                use_command_file = _ask_field(
-                    "Is this code located in a bash script? [yes/NO]: ",
-                    _convert_yes_no_to_bool,
-                    default=False,
-                    error_message="Please enter yes or no.",
-                )
-                if use_command_file:
-                    command_file = _ask_field(
-                        "What is the path to your bash script? ",
-                        default=None,
-                        error_message="Please enter the path to your bash script.",
-                    )
-                    command_file = os.path.abspath(command_file)
-                else:
-                    commands = _ask_field(
-                        "What commands do you wish to run on startup in each pod? ",
-                        default=None,
-                        error_message="Please enter the commands you wish to run on startup in each pod as a single string.",
-                    )
-
             tpu_vm = _ask_field(
                 "If not using an instance group, what are the names of the Compute VM instances to be used, seperated by a comma: ",
                 default="",
