--- conflicted
+++ resolved
@@ -41,6 +41,7 @@
         "use_cpu": False,
         "deepspeed_config": {},
         "fsdp_config": {},
+        "rdzv_backend":"static"
     }
 
     distributed_type = _ask_field(
@@ -50,24 +51,11 @@
     )
     config["distributed_type"] = _convert_distributed_mode(distributed_type)
 
-<<<<<<< HEAD
     if config["distributed_type"] in [DistributedType.MULTI_GPU, DistributedType.MULTI_CPU]:
         config["num_machines"] = _ask_field(
             "How many different machines will you use? (use more than 1 for multi-node training)",
             "int",
             default=config["num_machines"],
-=======
-    machine_rank = 0
-    num_machines = 1
-    main_process_ip = None
-    main_process_port = None
-    rdzv_backend = "static"
-    if distributed_type in [DistributedType.MULTI_GPU, DistributedType.MULTI_CPU]:
-        num_machines = _ask_field(
-            "How many different machines will you use (use more than 1 for multi-node training)? [1]: ",
-            lambda x: int(x),
-            default=1,
->>>>>>> b0f8189d
         )
         if config["num_machines"] > 1:
             config["machine_rank"] = _ask_field(
@@ -300,23 +288,4 @@
             "bool",
         )
 
-<<<<<<< HEAD
-    return ClusterConfig(compute_environment=ComputeEnvironment.LOCAL_MACHINE, **config)
-=======
-    return ClusterConfig(
-        compute_environment=ComputeEnvironment.LOCAL_MACHINE,
-        distributed_type=distributed_type,
-        num_processes=num_processes,
-        mixed_precision=mixed_precision,
-        downcast_bf16=downcast_bf16,
-        machine_rank=machine_rank,
-        num_machines=num_machines,
-        main_process_ip=main_process_ip,
-        main_process_port=main_process_port,
-        main_training_function=main_training_function,
-        deepspeed_config=deepspeed_config,
-        fsdp_config=fsdp_config,
-        use_cpu=use_cpu,
-        rdzv_backend=rdzv_backend,
-    )
->>>>>>> b0f8189d
+    return ClusterConfig(compute_environment=ComputeEnvironment.LOCAL_MACHINE, **config)