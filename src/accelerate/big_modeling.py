# Copyright 2022 The HuggingFace Team. All rights reserved.
#
# Licensed under the Apache License, Version 2.0 (the "License");
# you may not use this file except in compliance with the License.
# You may obtain a copy of the License at
#
#     http://www.apache.org/licenses/LICENSE-2.0
#
# Unless required by applicable law or agreed to in writing, software
# distributed under the License is distributed on an "AS IS" BASIS,
# WITHOUT WARRANTIES OR CONDITIONS OF ANY KIND, either express or implied.
# See the License for the specific language governing permissions and
# limitations under the License.

import os
from contextlib import contextmanager
from typing import Dict, List, Optional, Union

import torch
import torch.nn as nn

from .hooks import (
    AlignDevicesHook,
    CpuOffload,
    UserCpuOffloadHook,
    add_hook_to_module,
    attach_align_device_hook,
    attach_align_device_hook_on_blocks,
)
from .utils import (
    OffloadedWeightsLoader,
    check_device_map,
    extract_submodules_state_dict,
    find_tied_parameters,
    get_balanced_memory,
    infer_auto_device_map,
    load_checkpoint_in_model,
    offload_state_dict,
    retie_parameters,
)


@contextmanager
def init_empty_weights(include_buffers: bool = False):
    """
    A context manager under which models are initialized with all parameters on the meta device, therefore creating an
    empty model. Useful when just initializing the model would blow the available RAM.

    Args:
        include_buffers (`bool`, *optional*, defaults to `False`):
            Whether or not to also put all buffers on the meta device while initializing.

    Example:

    ```python
    import torch.nn as nn
    from accelerate import init_empty_weights

    # Initialize a model with 100 billions parameters in no time and without using any RAM.
    with init_empty_weights():
        tst = nn.Sequential(*[nn.Linear(10000, 10000) for _ in range(1000)])
    ```

    <Tip warning={true}>

    Any model created under this context manager has no weights. As such you can't do something like
    `model.to(some_device)` with it. To load weights inside your empty model, see [`load_checkpoint_and_dispatch`].

    </Tip>
    """
    with init_on_device(torch.device("meta"), include_buffers=include_buffers) as f:
        yield f


@contextmanager
def init_on_device(device: torch.device, include_buffers: bool = False):
    """
    A context manager under which models are initialized with all parameters on the specified device.

    Args:
        device (`torch.device`):
            Device to initialize all parameters on.
        include_buffers (`bool`, *optional*, defaults to `False`):
            Whether or not to also put all buffers on the meta device while initializing.

    Example:

    ```python
    import torch.nn as nn
    from accelerate import init_on_device

    with init_on_device(device=torch.device("cuda")):
        tst = nn.Liner(100, 100)  # on `cuda` device
    ```
    """
    old_register_parameter = nn.Module.register_parameter
    if include_buffers:
        old_register_buffer = nn.Module.register_buffer

    def register_empty_parameter(module, name, param):
        old_register_parameter(module, name, param)
        if param is not None:
            param_cls = type(module._parameters[name])
            kwargs = module._parameters[name].__dict__
            module._parameters[name] = param_cls(module._parameters[name].to(device), **kwargs)

    def register_empty_buffer(module, name, buffer, persistent=True):
        old_register_buffer(module, name, buffer, persistent=persistent)
        if buffer is not None:
            module._buffers[name] = module._buffers[name].to(device)

    # Patch tensor creation
    if include_buffers:
        tensor_constructors_to_patch = {
            torch_function_name: getattr(torch, torch_function_name)
            for torch_function_name in ["empty", "zeros", "ones", "full"]
        }
    else:
        tensor_constructors_to_patch = {}

    def patch_tensor_constructor(fn):
        def wrapper(*args, **kwargs):
            kwargs["device"] = device
            return fn(*args, **kwargs)

        return wrapper

    try:
        nn.Module.register_parameter = register_empty_parameter
        if include_buffers:
            nn.Module.register_buffer = register_empty_buffer
        for torch_function_name in tensor_constructors_to_patch.keys():
            setattr(torch, torch_function_name, patch_tensor_constructor(getattr(torch, torch_function_name)))
        yield
    finally:
        nn.Module.register_parameter = old_register_parameter
        if include_buffers:
            nn.Module.register_buffer = old_register_buffer
        for torch_function_name, old_torch_function in tensor_constructors_to_patch.items():
            setattr(torch, torch_function_name, old_torch_function)


def cpu_offload(
    model: nn.Module,
    execution_device: Optional[torch.device] = None,
    offload_buffers: bool = False,
    state_dict: Optional[Dict[str, torch.Tensor]] = None,
    preload_module_classes: Optional[List[str]] = None,
):
    """
    Activates full CPU offload for a model. As a result, all parameters of the model will be offloaded and only one
    copy of the state dict of the model will be kept. During the forward pass, parameters will be extracted from that
    state dict and put on the execution device passed as they are needed, then offloaded again.

    Args:
        model (`torch.nn.Module`):
            The model to offload.
        execution_device (`torch.device`, *optional*):
            The device on which the forward pass of the model will be executed (should be a GPU). Will default to the
            model first parameter device.
        offload_buffers (`bool`, *optional*, defaults to `False`):
            Whether or not to offload the buffers with the model parameters.
        state_dict (`Dict[str, torch.Tensor]`, *optional*):
            The state dict of the model that will be kept on CPU.
        preload_module_classes (`List[str]`, *optional*):
            A list of classes whose instances should load all their weights (even in the submodules) at the beginning
            of the forward. This should only be used for classes that have submodules which are registered but not
            called directly during the forward, for instance if a `dense` linear layer is registered, but at forward,
            `dense.weight` and `dense.bias` are used in some operations instead of calling `dense` directly.
    """
    if execution_device is None:
        execution_device = next(iter(model.parameters())).device
    if state_dict is None:
        state_dict = {n: p.to("cpu") for n, p in model.state_dict().items()}

    add_hook_to_module(model, AlignDevicesHook(io_same_device=True), append=True)
    attach_align_device_hook(
        model,
        execution_device=execution_device,
        offload=True,
        offload_buffers=offload_buffers,
        weights_map=state_dict,
        preload_module_classes=preload_module_classes,
    )

    return model


def cpu_offload_with_hook(
    model: torch.nn.Module,
    execution_device: Optional[Union[int, str, torch.device]] = None,
    prev_module_hook: Optional[UserCpuOffloadHook] = None,
):
    """
    Offloads a model on the CPU and puts it back to an execution device when executed. The difference with
    [`cpu_offload`] is that the model stays on the execution device after the forward and is only offloaded again when
    the `offload` method of the returned `hook` is called. Useful for pipelines running a model in a loop.

    Args:
        model (`torch.nn.Module`):
            The model to offload.
        execution_device(`str`, `int` or `torch.device`, *optional*):
            The device on which the model should be executed. Will default to the MPS device if it's available, then
            GPU 0 if there is a GPU, and finally to the CPU.
        prev_module_hook (`UserCpuOffloadHook`, *optional*):
            The hook sent back by this function for a previous model in the pipeline you are running. If passed, its
            offload method will be called just before the forward of the model to which this hook is attached.

    Example:

    ```py
    model_1, hook_1 = cpu_offload_with_hook(model_1, cuda_device)
    model_2, hook_2 = cpu_offload_with_hook(model_2, cuda_device, prev_module_hook=hook_1)
    model_3, hook_3 = cpu_offload_with_hook(model_3, cuda_device, prev_module_hook=hook_2)

    hid_1 = model_1(input)
    for i in range(50):
        # model1 is offloaded on the CPU at the first iteration, model 2 stays on the GPU for this whole loop.
        hid_2 = model_2(hid_1)
    # model2 is offloaded to the CPU just before this forward.
    hid_3 = model_3(hid_3)

    # For model3, you need to manually call the hook offload method.
    hook_3.offload()
    ```
    """
    hook = CpuOffload(execution_device=execution_device, prev_module_hook=prev_module_hook)
    add_hook_to_module(model, hook, append=True)
    user_hook = UserCpuOffloadHook(model, hook)
    return model, user_hook


def disk_offload(
    model: nn.Module,
    offload_dir: Union[str, os.PathLike],
    execution_device: Optional[torch.device] = None,
    offload_buffers: bool = False,
    preload_module_classes: Optional[List[str]] = None,
):
    """
    Activates full disk offload for a model. As a result, all parameters of the model will be offloaded as
    memory-mapped array in a given folder. During the forward pass, parameters will be accessed from that folder and
    put on the execution device passed as they are needed, then offloaded again.

    Args:
        model (`torch.nn.Module`): The model to offload.
        offload_dir (`str` or `os.PathLike`):
            The folder in which to offload the model weights (or where the model weights are already offloaded).
        execution_device (`torch.device`, *optional*):
            The device on which the forward pass of the model will be executed (should be a GPU). Will default to the
            model's first parameter device.
        offload_buffers (`bool`, *optional*, defaults to `False`):
            Whether or not to offload the buffers with the model parameters.
        preload_module_classes (`List[str]`, *optional*):
            A list of classes whose instances should load all their weights (even in the submodules) at the beginning
            of the forward. This should only be used for classes that have submodules which are registered but not
            called directly during the forward, for instance if a `dense` linear layer is registered, but at forward,
            `dense.weight` and `dense.bias` are used in some operations instead of calling `dense` directly.
    """
    if not os.path.isdir(offload_dir) or not os.path.isfile(os.path.join(offload_dir, "index.json")):
        offload_state_dict(offload_dir, model.state_dict())
    if execution_device is None:
        execution_device = next(iter(model.parameters())).device
    weights_map = OffloadedWeightsLoader(save_folder=offload_dir)

    add_hook_to_module(model, AlignDevicesHook(io_same_device=True), append=True)
    attach_align_device_hook(
        model,
        execution_device=execution_device,
        offload=True,
        offload_buffers=offload_buffers,
        weights_map=weights_map,
        preload_module_classes=preload_module_classes,
    )

    return model


def dispatch_model(
    model: nn.Module,
    device_map: Dict[str, Union[str, int, torch.device]],
    main_device: Optional[torch.device] = None,
    state_dict: Optional[Dict[str, torch.Tensor]] = None,
    offload_dir: Optional[Union[str, os.PathLike]] = None,
    offload_index: Optional[Dict[str, str]] = None,
    offload_buffers: bool = False,
    skip_keys: Optional[Union[str, List[str]]] = None,
    preload_module_classes: Optional[List[str]] = None,
):
    """
    Dispatches a model according to a given device map. Layers of the model might be spread across GPUs, offloaded on
    the CPU or even the disk.

    Args:
        model (`torch.nn.Module`):
            The model to dispatch.
        device_map (`Dict[str, Union[str, int, torch.device]]`):
            A dictionary mapping module names in the models `state_dict` to the device they should go to. Note that
            `"disk"` is accepted even if it's not a proper value for `torch.device`.
        main_device (`str`, `int` or `torch.device`, *optional*):
            The main execution device. Will default to the first device in the `device_map` different from `"cpu"` or
            `"disk"`.
        state_dict (`Dict[str, torch.Tensor]`, *optional*):
            The state dict of the part of the model that will be kept on CPU.
        offload_dir (`str` or `os.PathLike`):
            The folder in which to offload the model weights (or where the model weights are already offloaded).
        offload_index (`Dict`, *optional*):
            A dictionary from weight name to their information (`dtype`/ `shape` or safetensors filename). Will default
            to the index saved in `save_folder`.
        offload_buffers (`bool`, *optional*, defaults to `False`):
            Whether or not to offload the buffers with the model parameters.
        skip_keys (`str` or `List[str]`, *optional*):
            A list of keys to ignore when moving inputs or outputs between devices.
        preload_module_classes (`List[str]`, *optional*):
            A list of classes whose instances should load all their weights (even in the submodules) at the beginning
            of the forward. This should only be used for classes that have submodules which are registered but not
            called directly during the forward, for instance if a `dense` linear layer is registered, but at forward,
            `dense.weight` and `dense.bias` are used in some operations instead of calling `dense` directly.
    """
    # Error early if the device map is incomplete.
    check_device_map(model, device_map)

    # for backward compatibility
    is_quantized = getattr(model, "is_quantized", False) or getattr(model, "is_loaded_in_8bit", False)

    # We attach hooks if the device_map have at least 2 different devices. Otherwise, the model in already loaded
    # in the unique device and the user can decide where to dispatch the model.
<<<<<<< HEAD
    if len(device_map.values()) > 1:
=======
    # If the model is quantized, we always force-dispatch the model
    if (len(set(device_map.values())) > 1) or is_quantized:
        if not is_torch_version(">=", "1.9.0"):
            raise NotImplementedError("Model dispatching requires torch >= 1.9.0")

>>>>>>> bc234c04
        if main_device is None:
            if set(device_map.values()) == {"cpu"} or set(device_map.values()) == {"cpu", "disk"}:
                main_device = "cpu"
            else:
                main_device = [d for d in device_map.values() if d not in ["cpu", "disk"]][0]

        if main_device != "cpu":
            cpu_modules = [name for name, device in device_map.items() if device == "cpu"]
            if state_dict is None and len(cpu_modules) > 0:
                state_dict = extract_submodules_state_dict(model.state_dict(), cpu_modules)

        disk_modules = [name for name, device in device_map.items() if device == "disk"]
        if offload_dir is None and offload_index is None and len(disk_modules) > 0:
            raise ValueError(
                "We need an `offload_dir` to dispatch this model according to this `device_map`, the following submodules "
                f"need to be offloaded: {', '.join(disk_modules)}."
            )
        if (
            len(disk_modules) > 0
            and offload_index is None
            and (not os.path.isdir(offload_dir) or not os.path.isfile(os.path.join(offload_dir, "index.json")))
        ):
            disk_state_dict = extract_submodules_state_dict(model.state_dict(), disk_modules)
            offload_state_dict(offload_dir, disk_state_dict)

        execution_device = {
            name: main_device if device in ["cpu", "disk"] else device for name, device in device_map.items()
        }
        execution_device[""] = main_device
        offloaded_devices = ["disk"] if main_device == "cpu" or main_device == "mps" else ["cpu", "disk"]
        offload = {name: device in offloaded_devices for name, device in device_map.items()}
        save_folder = offload_dir if len(disk_modules) > 0 else None
        if state_dict is not None or save_folder is not None or offload_index is not None:
            device = main_device if offload_index is not None else None
            weights_map = OffloadedWeightsLoader(
                state_dict=state_dict, save_folder=save_folder, index=offload_index, device=device
            )
        else:
            weights_map = None

        tied_params = find_tied_parameters(model)
        attach_align_device_hook_on_blocks(
            model,
            execution_device=execution_device,
            offload=offload,
            offload_buffers=offload_buffers,
            weights_map=weights_map,
            skip_keys=skip_keys,
            preload_module_classes=preload_module_classes,
        )
        # Attaching the hook may break tied weights, so we retie them
        retie_parameters(model, tied_params)
    else:
        device = list(device_map.values())[0]
        if device != "disk":
            model.to(device)
        else:
            raise ValueError(
                "You are trying to offload the whole model to the disk. Please use the `disk_offload` function instead."
            )
    model.hf_device_map = device_map
    return model


def load_checkpoint_and_dispatch(
    model: nn.Module,
    checkpoint: Union[str, os.PathLike],
    device_map: Optional[Union[str, Dict[str, Union[int, str, torch.device]]]] = None,
    max_memory: Optional[Dict[Union[int, str], Union[int, str]]] = None,
    no_split_module_classes: Optional[List[str]] = None,
    offload_folder: Optional[Union[str, os.PathLike]] = None,
    offload_buffers: bool = False,
    dtype: Optional[Union[str, torch.dtype]] = None,
    offload_state_dict: Optional[bool] = None,
    skip_keys: Optional[Union[str, List[str]]] = None,
    preload_module_classes: Optional[List[str]] = None,
):
    """
    Loads a (potentially sharded) checkpoint inside a model, potentially sending weights to a given device as they are
    loaded and adds the various hooks that will make this model run properly (even if split across devices).

    Args:
        model (`torch.nn.Module`): The model in which we want to load a checkpoint.
        checkpoint (`str` or `os.PathLike`):
            The folder checkpoint to load. It can be:
            - a path to a file containing a whole model state dict
            - a path to a `.json` file containing the index to a sharded checkpoint
            - a path to a folder containing a unique `.index.json` file and the shards of a checkpoint.
        device_map (`Dict[str, Union[int, str, torch.device]]`, *optional*):
            A map that specifies where each submodule should go. It doesn't need to be refined to each parameter/buffer
            name, once a given module name is inside, every submodule of it will be sent to the same device.

            To have Accelerate compute the most optimized `device_map` automatically, set `device_map="auto"`. For more
            information about each option see [here](big_modeling#designing-a-device-map).
        max_memory (`Dict`, *optional*):
            A dictionary device identifier to maximum memory. Will default to the maximum memory available for each GPU
            and the available CPU RAM if unset.
        no_split_module_classes (`List[str]`, *optional*):
            A list of layer class names that should never be split across device (for instance any layer that has a
            residual connection).
        offload_folder (`str` or `os.PathLike`, *optional*):
            If the `device_map` contains any value `"disk"`, the folder where we will offload weights.
        offload_buffers (`bool`, *optional*, defaults to `False`):
            In the layers that are offloaded on the CPU or the hard drive, whether or not to offload the buffers as
            well as the parameters.
        dtype (`str` or `torch.dtype`, *optional*):
            If provided, the weights will be converted to that type when loaded.
        offload_state_dict (`bool`, *optional*):
            If `True`, will temporarily offload the CPU state dict on the hard drive to avoid getting out of CPU RAM if
            the weight of the CPU state dict + the biggest shard does not fit. Will default to `True` if the device map
            picked contains `"disk"` values.
        skip_keys (`str` or `List[str]`, *optional*):
            A list of keys to ignore when moving inputs or outputs between devices.
        preload_module_classes (`List[str]`, *optional*):
            A list of classes whose instances should load all their weights (even in the submodules) at the beginning
            of the forward. This should only be used for classes that have submodules which are registered but not
            called directly during the forward, for instance if a `dense` linear layer is registered, but at forward,
            `dense.weight` and `dense.bias` are used in some operations instead of calling `dense` directly.

    Example:

    ```python
    >>> from accelerate import init_empty_weights, load_checkpoint_and_dispatch
    >>> from huggingface_hub import hf_hub_download
    >>> from transformers import AutoConfig, AutoModelForCausalLM

    >>> # Download the Weights
    >>> checkpoint = "EleutherAI/gpt-j-6B"
    >>> weights_location = hf_hub_download(checkpoint, "pytorch_model.bin")

    >>> # Create a model and initialize it with empty weights
    >>> config = AutoConfig.from_pretrained(checkpoint)
    >>> with init_empty_weights():
    ...     model = AutoModelForCausalLM.from_config(config)

    >>> # Load the checkpoint and dispatch it to the right devices
    >>> model = load_checkpoint_and_dispatch(
    ...     model, weights_location, device_map="auto", no_split_module_classes=["GPTJBlock"]
    ... )
    ```
    """
    if isinstance(device_map, str) and device_map not in ["auto", "balanced", "balanced_low_0", "sequential"]:
        raise ValueError(
            "If passing a string for `device_map`, please choose 'auto', 'balanced', 'balanced_low_0' or "
            "'sequential'."
        )
    if isinstance(device_map, str):
        if device_map != "sequential":
            max_memory = get_balanced_memory(
                model,
                max_memory=max_memory,
                no_split_module_classes=no_split_module_classes,
                dtype=dtype,
                low_zero=(device_map == "balanced_low_0"),
            )
        device_map = infer_auto_device_map(
            model, max_memory=max_memory, no_split_module_classes=no_split_module_classes, dtype=dtype
        )
    if offload_state_dict is None and device_map is not None and "disk" in device_map.values():
        offload_state_dict = True
    load_checkpoint_in_model(
        model,
        checkpoint,
        device_map=device_map,
        offload_folder=offload_folder,
        dtype=dtype,
        offload_state_dict=offload_state_dict,
        offload_buffers=offload_buffers,
    )
    if device_map is None:
        return model
    return dispatch_model(
        model,
        device_map=device_map,
        offload_dir=offload_folder,
        offload_buffers=offload_buffers,
        skip_keys=skip_keys,
        preload_module_classes=preload_module_classes,
    )<|MERGE_RESOLUTION|>--- conflicted
+++ resolved
@@ -325,15 +325,8 @@
 
     # We attach hooks if the device_map have at least 2 different devices. Otherwise, the model in already loaded
     # in the unique device and the user can decide where to dispatch the model.
-<<<<<<< HEAD
-    if len(device_map.values()) > 1:
-=======
     # If the model is quantized, we always force-dispatch the model
     if (len(set(device_map.values())) > 1) or is_quantized:
-        if not is_torch_version(">=", "1.9.0"):
-            raise NotImplementedError("Model dispatching requires torch >= 1.9.0")
-
->>>>>>> bc234c04
         if main_device is None:
             if set(device_map.values()) == {"cpu"} or set(device_map.values()) == {"cpu", "disk"}:
                 main_device = "cpu"
