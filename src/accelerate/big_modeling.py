# Copyright 2022 The HuggingFace Team. All rights reserved.
#
# Licensed under the Apache License, Version 2.0 (the "License");
# you may not use this file except in compliance with the License.
# You may obtain a copy of the License at
#
#     http://www.apache.org/licenses/LICENSE-2.0
#
# Unless required by applicable law or agreed to in writing, software
# distributed under the License is distributed on an "AS IS" BASIS,
# WITHOUT WARRANTIES OR CONDITIONS OF ANY KIND, either express or implied.
# See the License for the specific language governing permissions and
# limitations under the License.

import logging
import os
import re
from contextlib import contextmanager
from functools import wraps
<<<<<<< HEAD
from typing import Dict, List, Optional, Tuple, Type, Union
=======
from typing import Optional, Union
>>>>>>> 34c17798

import torch
import torch.nn as nn

from .hooks import (
    AlignDevicesHook,
    CpuOffload,
    LayerwiseCastingHook,
    UserCpuOffloadHook,
    add_hook_to_module,
    attach_align_device_hook,
    attach_align_device_hook_on_blocks,
)
from .utils import (
    OffloadedWeightsLoader,
    check_cuda_p2p_ib_support,
    check_device_map,
    extract_submodules_state_dict,
    find_tied_parameters,
    get_balanced_memory,
    infer_auto_device_map,
    is_bnb_available,
    is_mlu_available,
    is_musa_available,
    is_npu_available,
    is_sdaa_available,
    is_xpu_available,
    load_checkpoint_in_model,
    offload_state_dict,
    parse_flag_from_env,
    retie_parameters,
)
from .utils.constants import SUPPORTED_PYTORCH_LAYERS_FOR_UPCASTING
from .utils.other import recursive_getattr


logger = logging.getLogger(__name__)


@contextmanager
def init_empty_weights(include_buffers: bool = None):
    """
    A context manager under which models are initialized with all parameters on the meta device, therefore creating an
    empty model. Useful when just initializing the model would blow the available RAM.

    Args:
        include_buffers (`bool`, *optional*):
            Whether or not to also put all buffers on the meta device while initializing.

    Example:

    ```python
    import torch.nn as nn
    from accelerate import init_empty_weights

    # Initialize a model with 100 billions parameters in no time and without using any RAM.
    with init_empty_weights():
        tst = nn.Sequential(*[nn.Linear(10000, 10000) for _ in range(1000)])
    ```

    <Tip warning={true}>

    Any model created under this context manager has no weights. As such you can't do something like
    `model.to(some_device)` with it. To load weights inside your empty model, see [`load_checkpoint_and_dispatch`].
    Make sure to overwrite the default device_map param for [`load_checkpoint_and_dispatch`], otherwise dispatch is not
    called.

    </Tip>
    """
    if include_buffers is None:
        include_buffers = parse_flag_from_env("ACCELERATE_INIT_INCLUDE_BUFFERS", False)
    with init_on_device(torch.device("meta"), include_buffers=include_buffers) as f:
        yield f


@contextmanager
def init_on_device(device: torch.device, include_buffers: bool = None):
    """
    A context manager under which models are initialized with all parameters on the specified device.

    Args:
        device (`torch.device`):
            Device to initialize all parameters on.
        include_buffers (`bool`, *optional*):
            Whether or not to also put all buffers on the meta device while initializing.

    Example:

    ```python
    import torch.nn as nn
    from accelerate import init_on_device

    with init_on_device(device=torch.device("cuda")):
        tst = nn.Linear(100, 100)  # on `cuda` device
    ```
    """
    if include_buffers is None:
        include_buffers = parse_flag_from_env("ACCELERATE_INIT_INCLUDE_BUFFERS", False)

    if include_buffers:
        with device:
            yield
        return

    old_register_parameter = nn.Module.register_parameter
    if include_buffers:
        old_register_buffer = nn.Module.register_buffer

    def register_empty_parameter(module, name, param):
        old_register_parameter(module, name, param)
        if param is not None:
            param_cls = type(module._parameters[name])
            kwargs = module._parameters[name].__dict__
            kwargs["requires_grad"] = param.requires_grad
            module._parameters[name] = param_cls(module._parameters[name].to(device), **kwargs)

    def register_empty_buffer(module, name, buffer, persistent=True):
        old_register_buffer(module, name, buffer, persistent=persistent)
        if buffer is not None:
            module._buffers[name] = module._buffers[name].to(device)

    # Patch tensor creation
    if include_buffers:
        tensor_constructors_to_patch = {
            torch_function_name: getattr(torch, torch_function_name)
            for torch_function_name in ["empty", "zeros", "ones", "full"]
        }
    else:
        tensor_constructors_to_patch = {}

    def patch_tensor_constructor(fn):
        def wrapper(*args, **kwargs):
            kwargs["device"] = device
            return fn(*args, **kwargs)

        return wrapper

    try:
        nn.Module.register_parameter = register_empty_parameter
        if include_buffers:
            nn.Module.register_buffer = register_empty_buffer
        for torch_function_name in tensor_constructors_to_patch.keys():
            setattr(torch, torch_function_name, patch_tensor_constructor(getattr(torch, torch_function_name)))
        yield
    finally:
        nn.Module.register_parameter = old_register_parameter
        if include_buffers:
            nn.Module.register_buffer = old_register_buffer
        for torch_function_name, old_torch_function in tensor_constructors_to_patch.items():
            setattr(torch, torch_function_name, old_torch_function)


def cpu_offload(
    model: nn.Module,
    execution_device: Optional[torch.device] = None,
    offload_buffers: bool = False,
    state_dict: Optional[dict[str, torch.Tensor]] = None,
    preload_module_classes: Optional[list[str]] = None,
):
    """
    Activates full CPU offload for a model. As a result, all parameters of the model will be offloaded and only one
    copy of the state dict of the model will be kept. During the forward pass, parameters will be extracted from that
    state dict and put on the execution device passed as they are needed, then offloaded again.

    Args:
        model (`torch.nn.Module`):
            The model to offload.
        execution_device (`torch.device`, *optional*):
            The device on which the forward pass of the model will be executed (should be a GPU). Will default to the
            model first parameter device.
        offload_buffers (`bool`, *optional*, defaults to `False`):
            Whether or not to offload the buffers with the model parameters.
        state_dict (`Dict[str, torch.Tensor]`, *optional*):
            The state dict of the model that will be kept on CPU.
        preload_module_classes (`List[str]`, *optional*):
            A list of classes whose instances should load all their weights (even in the submodules) at the beginning
            of the forward. This should only be used for classes that have submodules which are registered but not
            called directly during the forward, for instance if a `dense` linear layer is registered, but at forward,
            `dense.weight` and `dense.bias` are used in some operations instead of calling `dense` directly.
    """
    if execution_device is None:
        execution_device = next(iter(model.parameters())).device
    if state_dict is None:
        state_dict = {n: p.to("cpu") for n, p in model.state_dict().items()}

    add_hook_to_module(model, AlignDevicesHook(io_same_device=True), append=True)
    attach_align_device_hook(
        model,
        execution_device=execution_device,
        offload=True,
        offload_buffers=offload_buffers,
        weights_map=state_dict,
        preload_module_classes=preload_module_classes,
    )

    return model


def cpu_offload_with_hook(
    model: torch.nn.Module,
    execution_device: Optional[Union[int, str, torch.device]] = None,
    prev_module_hook: Optional[UserCpuOffloadHook] = None,
):
    """
    Offloads a model on the CPU and puts it back to an execution device when executed. The difference with
    [`cpu_offload`] is that the model stays on the execution device after the forward and is only offloaded again when
    the `offload` method of the returned `hook` is called. Useful for pipelines running a model in a loop.

    Args:
        model (`torch.nn.Module`):
            The model to offload.
        execution_device(`str`, `int` or `torch.device`, *optional*):
            The device on which the model should be executed. Will default to the MPS device if it's available, then
            GPU 0 if there is a GPU, and finally to the CPU.
        prev_module_hook (`UserCpuOffloadHook`, *optional*):
            The hook sent back by this function for a previous model in the pipeline you are running. If passed, its
            offload method will be called just before the forward of the model to which this hook is attached.

    Example:

    ```py
    model_1, hook_1 = cpu_offload_with_hook(model_1, cuda_device)
    model_2, hook_2 = cpu_offload_with_hook(model_2, cuda_device, prev_module_hook=hook_1)
    model_3, hook_3 = cpu_offload_with_hook(model_3, cuda_device, prev_module_hook=hook_2)

    hid_1 = model_1(input)
    for i in range(50):
        # model1 is offloaded on the CPU at the first iteration, model 2 stays on the GPU for this whole loop.
        hid_2 = model_2(hid_1)
    # model2 is offloaded to the CPU just before this forward.
    hid_3 = model_3(hid_3)

    # For model3, you need to manually call the hook offload method.
    hook_3.offload()
    ```
    """
    hook = CpuOffload(execution_device=execution_device, prev_module_hook=prev_module_hook)
    add_hook_to_module(model, hook, append=True)
    user_hook = UserCpuOffloadHook(model, hook)
    return model, user_hook


def disk_offload(
    model: nn.Module,
    offload_dir: Union[str, os.PathLike],
    execution_device: Optional[torch.device] = None,
    offload_buffers: bool = False,
    preload_module_classes: Optional[list[str]] = None,
):
    """
    Activates full disk offload for a model. As a result, all parameters of the model will be offloaded as
    memory-mapped array in a given folder. During the forward pass, parameters will be accessed from that folder and
    put on the execution device passed as they are needed, then offloaded again.

    Args:
        model (`torch.nn.Module`): The model to offload.
        offload_dir (`str` or `os.PathLike`):
            The folder in which to offload the model weights (or where the model weights are already offloaded).
        execution_device (`torch.device`, *optional*):
            The device on which the forward pass of the model will be executed (should be a GPU). Will default to the
            model's first parameter device.
        offload_buffers (`bool`, *optional*, defaults to `False`):
            Whether or not to offload the buffers with the model parameters.
        preload_module_classes (`List[str]`, *optional*):
            A list of classes whose instances should load all their weights (even in the submodules) at the beginning
            of the forward. This should only be used for classes that have submodules which are registered but not
            called directly during the forward, for instance if a `dense` linear layer is registered, but at forward,
            `dense.weight` and `dense.bias` are used in some operations instead of calling `dense` directly.
    """
    if not os.path.isdir(offload_dir) or not os.path.isfile(os.path.join(offload_dir, "index.json")):
        offload_state_dict(offload_dir, model.state_dict())
    if execution_device is None:
        execution_device = next(iter(model.parameters())).device
    weights_map = OffloadedWeightsLoader(save_folder=offload_dir)

    add_hook_to_module(model, AlignDevicesHook(io_same_device=True), append=True)
    attach_align_device_hook(
        model,
        execution_device=execution_device,
        offload=True,
        offload_buffers=offload_buffers,
        weights_map=weights_map,
        preload_module_classes=preload_module_classes,
    )

    return model


def dispatch_model(
    model: nn.Module,
    device_map: dict[str, Union[str, int, torch.device]],
    main_device: Optional[torch.device] = None,
    state_dict: Optional[dict[str, torch.Tensor]] = None,
    offload_dir: Optional[Union[str, os.PathLike]] = None,
    offload_index: Optional[dict[str, str]] = None,
    offload_buffers: bool = False,
    skip_keys: Optional[Union[str, list[str]]] = None,
    preload_module_classes: Optional[list[str]] = None,
    force_hooks: bool = False,
):
    """
    Dispatches a model according to a given device map. Layers of the model might be spread across GPUs, offloaded on
    the CPU or even the disk.

    Args:
        model (`torch.nn.Module`):
            The model to dispatch.
        device_map (`Dict[str, Union[str, int, torch.device]]`):
            A dictionary mapping module names in the models `state_dict` to the device they should go to. Note that
            `"disk"` is accepted even if it's not a proper value for `torch.device`.
        main_device (`str`, `int` or `torch.device`, *optional*):
            The main execution device. Will default to the first device in the `device_map` different from `"cpu"` or
            `"disk"`.
        state_dict (`Dict[str, torch.Tensor]`, *optional*):
            The state dict of the part of the model that will be kept on CPU.
        offload_dir (`str` or `os.PathLike`):
            The folder in which to offload the model weights (or where the model weights are already offloaded).
        offload_index (`Dict`, *optional*):
            A dictionary from weight name to their information (`dtype`/ `shape` or safetensors filename). Will default
            to the index saved in `save_folder`.
        offload_buffers (`bool`, *optional*, defaults to `False`):
            Whether or not to offload the buffers with the model parameters.
        skip_keys (`str` or `List[str]`, *optional*):
            A list of keys to ignore when moving inputs or outputs between devices.
        preload_module_classes (`List[str]`, *optional*):
            A list of classes whose instances should load all their weights (even in the submodules) at the beginning
            of the forward. This should only be used for classes that have submodules which are registered but not
            called directly during the forward, for instance if a `dense` linear layer is registered, but at forward,
            `dense.weight` and `dense.bias` are used in some operations instead of calling `dense` directly.
        force_hooks (`bool`, *optional*, defaults to `False`):
            Whether or not to force device hooks to be attached to the model even if all layers are dispatched to a
            single device.
    """
    # Error early if the device map is incomplete.
    check_device_map(model, device_map)

    # We need to force hook for quantized model that can't be moved with to()
    if getattr(model, "quantization_method", "bitsandbytes") == "bitsandbytes":
        # since bnb 0.43.2, we can move 4-bit model
        if getattr(model, "is_loaded_in_8bit", False) or (
            getattr(model, "is_loaded_in_4bit", False) and not is_bnb_available(min_version="0.43.2")
        ):
            force_hooks = True

    # We attach hooks if the device_map has at least 2 different devices or if
    # force_hooks is set to `True`. Otherwise, the model in already loaded
    # in the unique device and the user can decide where to dispatch the model.
    # If the model is quantized, we always force-dispatch the model
    if (len(set(device_map.values())) > 1) or force_hooks:
        if main_device is None:
            if set(device_map.values()) == {"cpu"} or set(device_map.values()) == {"cpu", "disk"}:
                main_device = "cpu"
            else:
                main_device = [d for d in device_map.values() if d not in ["cpu", "disk"]][0]

        if main_device != "cpu":
            cpu_modules = [name for name, device in device_map.items() if device == "cpu"]
            if state_dict is None and len(cpu_modules) > 0:
                state_dict = extract_submodules_state_dict(model.state_dict(), cpu_modules)

        disk_modules = [name for name, device in device_map.items() if device == "disk"]
        if offload_dir is None and offload_index is None and len(disk_modules) > 0:
            raise ValueError(
                "We need an `offload_dir` to dispatch this model according to this `device_map`, the following submodules "
                f"need to be offloaded: {', '.join(disk_modules)}."
            )
        if (
            len(disk_modules) > 0
            and offload_index is None
            and (not os.path.isdir(offload_dir) or not os.path.isfile(os.path.join(offload_dir, "index.json")))
        ):
            disk_state_dict = extract_submodules_state_dict(model.state_dict(), disk_modules)
            offload_state_dict(offload_dir, disk_state_dict)

        execution_device = {
            name: main_device if device in ["cpu", "disk"] else device for name, device in device_map.items()
        }
        execution_device[""] = main_device
        offloaded_devices = ["disk"] if main_device == "cpu" or main_device == "mps" else ["cpu", "disk"]
        offload = {name: device in offloaded_devices for name, device in device_map.items()}
        save_folder = offload_dir if len(disk_modules) > 0 else None
        if state_dict is not None or save_folder is not None or offload_index is not None:
            device = main_device if offload_index is not None else None
            weights_map = OffloadedWeightsLoader(
                state_dict=state_dict, save_folder=save_folder, index=offload_index, device=device
            )
        else:
            weights_map = None

        # When dispatching the model's parameters to the devices specified in device_map, we want to avoid allocating memory several times for the
        # tied parameters. The dictionary tied_params_map keeps track of the already allocated data for a given tied parameter (represented by its
        # original pointer) on each devices.
        tied_params = find_tied_parameters(model)

        tied_params_map = {}
        for group in tied_params:
            for param_name in group:
                # data_ptr() is enough here, as `find_tied_parameters` finds tied params simply by comparing `param1 is param2`, so we don't need
                # to care about views of tensors through storage_offset.
                data_ptr = recursive_getattr(model, param_name).data_ptr()
                tied_params_map[data_ptr] = {}

                # Note: To handle the disk offloading case, we can not simply use weights_map[param_name].data_ptr() as the reference pointer,
                # as we have no guarantee that safetensors' `file.get_tensor()` will always give the same pointer.

        attach_align_device_hook_on_blocks(
            model,
            execution_device=execution_device,
            offload=offload,
            offload_buffers=offload_buffers,
            weights_map=weights_map,
            skip_keys=skip_keys,
            preload_module_classes=preload_module_classes,
            tied_params_map=tied_params_map,
        )

        # warn if there is any params on the meta device
        offloaded_devices_str = " and ".join(
            [device for device in set(device_map.values()) if device in ("cpu", "disk")]
        )
        if len(offloaded_devices_str) > 0:
            logger.warning(
                f"Some parameters are on the meta device because they were offloaded to the {offloaded_devices_str}."
            )

        # Attaching the hook may break tied weights, so we retie them
        retie_parameters(model, tied_params)

        # add warning to cuda and to method
        def add_warning(fn, model):
            @wraps(fn)
            def wrapper(*args, **kwargs):
                warning_msg = "You shouldn't move a model that is dispatched using accelerate hooks."
                if str(fn.__name__) == "to":
                    to_device = torch._C._nn._parse_to(*args, **kwargs)[0]
                    if to_device is not None:
                        logger.warning(warning_msg)
                else:
                    logger.warning(warning_msg)
                for param in model.parameters():
                    if param.device == torch.device("meta"):
                        raise RuntimeError("You can't move a model that has some modules offloaded to cpu or disk.")
                return fn(*args, **kwargs)

            return wrapper

        # Make sure to update _accelerate_added_attributes in hooks.py if you add any hook
        model.to = add_warning(model.to, model)
        if is_npu_available():
            model.npu = add_warning(model.npu, model)
        elif is_mlu_available():
            model.mlu = add_warning(model.mlu, model)
        elif is_sdaa_available():
            model.sdaa = add_warning(model.sdaa, model)
        elif is_musa_available():
            model.musa = add_warning(model.musa, model)
        elif is_xpu_available():
            model.xpu = add_warning(model.xpu, model)
        else:
            model.cuda = add_warning(model.cuda, model)

        # Check if we are using multi-gpus with RTX 4000 series
        use_multi_gpu = len([device for device in set(device_map.values()) if device not in ("cpu", "disk")]) > 1
        if use_multi_gpu and not check_cuda_p2p_ib_support():
            logger.warning(
                "We've detected an older driver with an RTX 4000 series GPU. These drivers have issues with P2P. "
                "This can affect the multi-gpu inference when using accelerate device_map."
                "Please make sure to update your driver to the latest version which resolves this."
            )
    else:
        device = list(device_map.values())[0]
        # `torch.Tensor.to(<int num>)` is not supported by `torch_npu` (see this [issue](https://github.com/Ascend/pytorch/issues/16)).
        if is_npu_available() and isinstance(device, int):
            device = f"npu:{device}"
        elif is_mlu_available() and isinstance(device, int):
            device = f"mlu:{device}"
        elif is_sdaa_available() and isinstance(device, int):
            device = f"sdaa:{device}"
        elif is_musa_available() and isinstance(device, int):
            device = f"musa:{device}"
        if device != "disk":
            model.to(device)
        else:
            raise ValueError(
                "You are trying to offload the whole model to the disk. Please use the `disk_offload` function instead."
            )
    # Convert OrderedDict back to dict for easier usage
    model.hf_device_map = dict(device_map)
    return model


def load_checkpoint_and_dispatch(
    model: nn.Module,
    checkpoint: Union[str, os.PathLike],
    device_map: Optional[Union[str, dict[str, Union[int, str, torch.device]]]] = None,
    max_memory: Optional[dict[Union[int, str], Union[int, str]]] = None,
    no_split_module_classes: Optional[list[str]] = None,
    offload_folder: Optional[Union[str, os.PathLike]] = None,
    offload_buffers: bool = False,
    dtype: Optional[Union[str, torch.dtype]] = None,
    offload_state_dict: Optional[bool] = None,
    skip_keys: Optional[Union[str, list[str]]] = None,
    preload_module_classes: Optional[list[str]] = None,
    force_hooks: bool = False,
    strict: bool = False,
    full_state_dict: bool = True,
    broadcast_from_rank0: bool = False,
):
    """
    Loads a (potentially sharded) checkpoint inside a model, potentially sending weights to a given device as they are
    loaded and adds the various hooks that will make this model run properly (even if split across devices).

    Args:
        model (`torch.nn.Module`): The model in which we want to load a checkpoint.
        checkpoint (`str` or `os.PathLike`):
            The folder checkpoint to load. It can be:
            - a path to a file containing a whole model state dict
            - a path to a `.json` file containing the index to a sharded checkpoint
            - a path to a folder containing a unique `.index.json` file and the shards of a checkpoint.
        device_map (`Dict[str, Union[int, str, torch.device]]`, *optional*):
            A map that specifies where each submodule should go. It doesn't need to be refined to each parameter/buffer
            name, once a given module name is inside, every submodule of it will be sent to the same device.

            To have Accelerate compute the most optimized `device_map` automatically, set `device_map="auto"`. For more
            information about each option see [here](../concept_guides/big_model_inference#designing-a-device-map).
            Defaults to None, which means [`dispatch_model`] will not be called.
        max_memory (`Dict`, *optional*):
            A dictionary device identifier to maximum memory. Will default to the maximum memory available for each GPU
            and the available CPU RAM if unset.
        no_split_module_classes (`List[str]`, *optional*):
            A list of layer class names that should never be split across device (for instance any layer that has a
            residual connection).
        offload_folder (`str` or `os.PathLike`, *optional*):
            If the `device_map` contains any value `"disk"`, the folder where we will offload weights.
        offload_buffers (`bool`, *optional*, defaults to `False`):
            In the layers that are offloaded on the CPU or the hard drive, whether or not to offload the buffers as
            well as the parameters.
        dtype (`str` or `torch.dtype`, *optional*):
            If provided, the weights will be converted to that type when loaded.
        offload_state_dict (`bool`, *optional*):
            If `True`, will temporarily offload the CPU state dict on the hard drive to avoid getting out of CPU RAM if
            the weight of the CPU state dict + the biggest shard does not fit. Will default to `True` if the device map
            picked contains `"disk"` values.
        skip_keys (`str` or `List[str]`, *optional*):
            A list of keys to ignore when moving inputs or outputs between devices.
        preload_module_classes (`List[str]`, *optional*):
            A list of classes whose instances should load all their weights (even in the submodules) at the beginning
            of the forward. This should only be used for classes that have submodules which are registered but not
            called directly during the forward, for instance if a `dense` linear layer is registered, but at forward,
            `dense.weight` and `dense.bias` are used in some operations instead of calling `dense` directly.
        force_hooks (`bool`, *optional*, defaults to `False`):
            Whether or not to force device hooks to be attached to the model even if all layers are dispatched to a
            single device.
        strict (`bool`, *optional*, defaults to `False`):
            Whether to strictly enforce that the keys in the checkpoint state_dict match the keys of the model's
            state_dict.
        full_state_dict (`bool`, *optional*, defaults to `True`): if this is set to `True`, all the tensors in the
            loaded state_dict will be gathered. No ShardedTensor and DTensor will be in the loaded state_dict.
        broadcast_from_rank0 (`False`, *optional*, defaults to `False`): when the option is `True`, a distributed
            `ProcessGroup` must be initialized. rank0 should receive a full state_dict and will broadcast the tensors
            in the state_dict one by one to other ranks. Other ranks will receive the tensors and shard (if applicable)
            according to the local shards in the model.

    Example:

    ```python
    >>> from accelerate import init_empty_weights, load_checkpoint_and_dispatch
    >>> from huggingface_hub import hf_hub_download
    >>> from transformers import AutoConfig, AutoModelForCausalLM

    >>> # Download the Weights
    >>> checkpoint = "EleutherAI/gpt-j-6B"
    >>> weights_location = hf_hub_download(checkpoint, "pytorch_model.bin")

    >>> # Create a model and initialize it with empty weights
    >>> config = AutoConfig.from_pretrained(checkpoint)
    >>> with init_empty_weights():
    ...     model = AutoModelForCausalLM.from_config(config)

    >>> # Load the checkpoint and dispatch it to the right devices
    >>> model = load_checkpoint_and_dispatch(
    ...     model, weights_location, device_map="auto", no_split_module_classes=["GPTJBlock"]
    ... )
    ```
    """
    if isinstance(device_map, str) and device_map not in ["auto", "balanced", "balanced_low_0", "sequential"]:
        raise ValueError(
            "If passing a string for `device_map`, please choose 'auto', 'balanced', 'balanced_low_0' or 'sequential'."
        )
    if isinstance(device_map, str):
        if device_map != "sequential":
            max_memory = get_balanced_memory(
                model,
                max_memory=max_memory,
                no_split_module_classes=no_split_module_classes,
                dtype=dtype,
                low_zero=(device_map == "balanced_low_0"),
            )
        device_map = infer_auto_device_map(
            model,
            max_memory=max_memory,
            no_split_module_classes=no_split_module_classes,
            dtype=dtype,
            offload_buffers=offload_buffers,
        )
    if offload_state_dict is None and device_map is not None and "disk" in device_map.values():
        offload_state_dict = True
    load_checkpoint_in_model(
        model,
        checkpoint,
        device_map=device_map,
        offload_folder=offload_folder,
        dtype=dtype,
        offload_state_dict=offload_state_dict,
        offload_buffers=offload_buffers,
        strict=strict,
        full_state_dict=full_state_dict,
        broadcast_from_rank0=broadcast_from_rank0,
    )
    if device_map is None:
        return model
    return dispatch_model(
        model,
        device_map=device_map,
        offload_dir=offload_folder,
        offload_buffers=offload_buffers,
        skip_keys=skip_keys,
        preload_module_classes=preload_module_classes,
        force_hooks=force_hooks,
    )


def attach_layerwise_casting_hooks(
    module: torch.nn.Module,
    storage_dtype: torch.dtype,
    compute_dtype: torch.dtype,
    skip_modules_pattern: Union[str, Tuple[str, ...]] = None,
    skip_modules_classes: Optional[Tuple[Type[torch.nn.Module], ...]] = None,
    non_blocking: bool = False,
) -> None:
    r"""
    Applies layerwise casting to a given module. The module expected here is a PyTorch nn.Module.

    Example:

    TODO

    Args:
        module (`torch.nn.Module`):
            The module whose leaf modules will be cast to a high precision dtype for computation, and to a low
            precision dtype for storage.
        storage_dtype (`torch.dtype`):
            The dtype to cast the module to before/after the forward pass for storage.
        compute_dtype (`torch.dtype`):
            The dtype to cast the module to during the forward pass for computation.
        skip_modules_pattern (`Tuple[str, ...]`, defaults to `None`):
            A list of patterns to match the names of the modules to skip during the layerwise casting process. If set
            to `None` alongside `skip_modules_classes` being `None`, the layerwise casting is applied directly to the
            module instead of its internal submodules.
        skip_modules_classes (`Tuple[Type[torch.nn.Module], ...]`, defaults to `None`):
            A list of module classes to skip during the layerwise casting process.
        non_blocking (`bool`, defaults to `False`):
            If `True`, the weight casting operations are non-blocking.
    """
    if skip_modules_classes is None and skip_modules_pattern is None:
        add_hook_to_module(
            module,
            LayerwiseCastingHook(storage_dtype=storage_dtype, compute_dtype=compute_dtype, non_blocking=non_blocking),
            append=True,
        )
        return
    else:
        _attach_layerwise_casting_hooks(
            module, storage_dtype, compute_dtype, skip_modules_pattern, skip_modules_classes, non_blocking
        )


def _attach_layerwise_casting_hooks(
    module: torch.nn.Module,
    storage_dtype: torch.dtype,
    compute_dtype: torch.dtype,
    skip_modules_pattern: Union[str, Tuple[str, ...]] = None,
    skip_modules_classes: Optional[Tuple[Type[torch.nn.Module], ...]] = None,
    non_blocking: bool = False,
    _prefix: str = "",
):
    should_skip = (skip_modules_classes is not None and isinstance(module, skip_modules_classes)) or (
        skip_modules_pattern is not None and any(re.search(pattern, _prefix) for pattern in skip_modules_pattern)
    )
    if should_skip:
        logger.debug(f'Skipping layerwise casting for layer "{_prefix}"')
        return

    if isinstance(module, SUPPORTED_PYTORCH_LAYERS_FOR_UPCASTING):
        logger.debug(f'Applying layerwise casting to layer "{_prefix}"')
        add_hook_to_module(
            module,
            LayerwiseCastingHook(storage_dtype=storage_dtype, compute_dtype=compute_dtype, non_blocking=non_blocking),
            append=True,
        )
        return

    for name, submodule in module.named_children():
        layer_name = f"{_prefix}.{name}" if _prefix else name
        _attach_layerwise_casting_hooks(
            submodule,
            storage_dtype,
            compute_dtype,
            skip_modules_pattern,
            skip_modules_classes,
            non_blocking,
            _prefix=layer_name,
        )<|MERGE_RESOLUTION|>--- conflicted
+++ resolved
@@ -17,11 +17,7 @@
 import re
 from contextlib import contextmanager
 from functools import wraps
-<<<<<<< HEAD
-from typing import Dict, List, Optional, Tuple, Type, Union
-=======
 from typing import Optional, Union
->>>>>>> 34c17798
 
 import torch
 import torch.nn as nn
@@ -658,8 +654,8 @@
     module: torch.nn.Module,
     storage_dtype: torch.dtype,
     compute_dtype: torch.dtype,
-    skip_modules_pattern: Union[str, Tuple[str, ...]] = None,
-    skip_modules_classes: Optional[Tuple[Type[torch.nn.Module], ...]] = None,
+    skip_modules_pattern: Union[str, tuple[str, ...]] = None,
+    skip_modules_classes: Optional[tuple[type[torch.nn.Module], ...]] = None,
     non_blocking: bool = False,
 ) -> None:
     r"""
@@ -677,11 +673,11 @@
             The dtype to cast the module to before/after the forward pass for storage.
         compute_dtype (`torch.dtype`):
             The dtype to cast the module to during the forward pass for computation.
-        skip_modules_pattern (`Tuple[str, ...]`, defaults to `None`):
+        skip_modules_pattern (`tuple[str, ...]`, defaults to `None`):
             A list of patterns to match the names of the modules to skip during the layerwise casting process. If set
             to `None` alongside `skip_modules_classes` being `None`, the layerwise casting is applied directly to the
             module instead of its internal submodules.
-        skip_modules_classes (`Tuple[Type[torch.nn.Module], ...]`, defaults to `None`):
+        skip_modules_classes (`tuple[type[torch.nn.Module], ...]`, defaults to `None`):
             A list of module classes to skip during the layerwise casting process.
         non_blocking (`bool`, defaults to `False`):
             If `True`, the weight casting operations are non-blocking.
@@ -703,8 +699,8 @@
     module: torch.nn.Module,
     storage_dtype: torch.dtype,
     compute_dtype: torch.dtype,
-    skip_modules_pattern: Union[str, Tuple[str, ...]] = None,
-    skip_modules_classes: Optional[Tuple[Type[torch.nn.Module], ...]] = None,
+    skip_modules_pattern: Union[str, tuple[str, ...]] = None,
+    skip_modules_classes: Optional[tuple[type[torch.nn.Module], ...]] = None,
     non_blocking: bool = False,
     _prefix: str = "",
 ):
