# Copyright 2022 The HuggingFace Team. All rights reserved.
#
# Licensed under the Apache License, Version 2.0 (the "License");
# you may not use this file except in compliance with the License.
# You may obtain a copy of the License at
#
#     http://www.apache.org/licenses/LICENSE-2.0
#
# Unless required by applicable law or agreed to in writing, software
# distributed under the License is distributed on an "AS IS" BASIS,
# WITHOUT WARRANTIES OR CONDITIONS OF ANY KIND, either express or implied.
# See the License for the specific language governing permissions and
# limitations under the License.

import logging
import math
import os
from copy import deepcopy

import datasets
import evaluate
import torch
import transformers
from datasets import load_dataset
from torch.utils.data import DataLoader, IterableDataset
from transformers import AutoModelForSequenceClassification, AutoTokenizer

<<<<<<< HEAD
from accelerate import Accelerator, DataLoaderConfiguration
=======
from accelerate import Accelerator, DistributedType
>>>>>>> b443be70
from accelerate.data_loader import DataLoaderDispatcher
from accelerate.test_utils import RegressionDataset, RegressionModel, torch_device
from accelerate.utils import is_torch_xla_available, set_seed


os.environ["TRANSFORMERS_NO_ADVISORY_WARNINGS"] = "true"


class ListHandler(logging.Handler):
    def __init__(self, *args, **kwargs):
        super().__init__(*args, **kwargs)
        self.logs = []

    def emit(self, record):
        self.logs.append(record)


def get_basic_setup(accelerator, num_samples=82, batch_size=16):
    "Returns everything needed to perform basic training"
    set_seed(42)
    model = RegressionModel()
    ddp_model = deepcopy(model)
    dset = RegressionDataset(length=num_samples)
    dataloader = DataLoader(dset, batch_size=batch_size)
    model.to(accelerator.device)
    ddp_model, dataloader = accelerator.prepare(ddp_model, dataloader)
    return model, ddp_model, dataloader


def get_dataloader(accelerator: Accelerator, use_longest=False):
    tokenizer = AutoTokenizer.from_pretrained("hf-internal-testing/mrpc-bert-base-cased")
    dataset = load_dataset("glue", "mrpc", split="validation")

    def tokenize_function(examples):
        outputs = tokenizer(examples["sentence1"], examples["sentence2"], truncation=True, max_length=None)
        return outputs

    with accelerator.main_process_first():
        tokenized_datasets = dataset.map(
            tokenize_function,
            batched=True,
            remove_columns=["idx", "sentence1", "sentence2"],
        )

    tokenized_datasets = tokenized_datasets.rename_column("label", "labels")

    def collate_fn(examples):
        if use_longest:
            return tokenizer.pad(examples, padding="longest", return_tensors="pt")
        return tokenizer.pad(examples, padding="max_length", max_length=128, return_tensors="pt")

    return DataLoader(tokenized_datasets, shuffle=False, collate_fn=collate_fn, batch_size=16)


def get_mrpc_setup(dispatch_batches, split_batches):
    dataloader_config = DataLoaderConfiguration(dispatch_batches=dispatch_batches, split_batches=split_batches)
    accelerator = Accelerator(data_loader_config=dataloader_config)
    dataloader = get_dataloader(accelerator, not dispatch_batches)
    model = AutoModelForSequenceClassification.from_pretrained(
        "hf-internal-testing/mrpc-bert-base-cased", return_dict=True
    )
    ddp_model, ddp_dataloader = accelerator.prepare(model, dataloader)
    return {
        "ddp": [ddp_model, ddp_dataloader, torch_device],
        "no": [model, dataloader, accelerator.device],
    }, accelerator


def generate_predictions(model, dataloader, accelerator):
    logits_and_targets = []
    for batch in dataloader:
        input, target = batch.values()
        with torch.no_grad():
            logit = model(input)
            logit, target = accelerator.gather_for_metrics((logit, target))
            logits_and_targets.append((logit, target))
    logits, targs = [], []
    for logit, targ in logits_and_targets:
        logits.append(logit)
        targs.append(targ)
    logits, targs = torch.cat(logits), torch.cat(targs)
    return logits, targs


def test_torch_metrics(
    accelerator: Accelerator, num_samples=82, dispatch_batches=False, split_batches=False, batch_size=16
):
    model, ddp_model, dataloader = get_basic_setup(accelerator, num_samples, batch_size)
    logits, targs = generate_predictions(ddp_model, dataloader, accelerator)
    assert (
        len(logits) == num_samples
    ), f"Unexpected number of inputs:\n    Expected: {num_samples}\n    Actual: {len(logits)}"


def test_mrpc(dispatch_batches: bool = False, split_batches: bool = False):
    metric = evaluate.load("glue", "mrpc")
    setup, accelerator = get_mrpc_setup(dispatch_batches, split_batches)
    # First do baseline
    model, dataloader, device = setup["no"]
    model.to(device)
    model.eval()
    for batch in dataloader:
        batch.to(device)
        with torch.inference_mode():
            outputs = model(**batch)
        preds = outputs.logits.argmax(dim=-1)
        metric.add_batch(predictions=preds, references=batch["labels"])
    baseline = metric.compute()

    # Then do distributed
    model, dataloader, device = setup["ddp"]
    model.eval()
    for batch in dataloader:
        with torch.inference_mode():
            outputs = model(**batch)
        preds = outputs.logits.argmax(dim=-1)
        references = batch["labels"]
        preds, references = accelerator.gather_for_metrics((preds, references))
        metric.add_batch(predictions=preds, references=references)
    distributed = metric.compute()

    for key in "accuracy f1".split():
        assert math.isclose(
            baseline[key], distributed[key]
        ), f"Baseline and Distributed are not the same for key {key}:\n\tBaseline: {baseline[key]}\n\tDistributed: {distributed[key]}\n"


def test_gather_for_metrics_with_non_tensor_objects_iterable_dataset():
    class DummyIterableDataset(IterableDataset):
        def __init__(self, data):
            self.data = data

        def __len__(self):
            return len(self.data)

        def __iter__(self):
            yield from self.data

    iterable_dataset = DummyIterableDataset([n for n in range(30)])
    dataloader = DataLoader(iterable_dataset, batch_size=4)
    accelerator = Accelerator()
    prepared_dataloader = accelerator.prepare(dataloader)

    if accelerator.is_main_process:
        logger = logging.root.manager.loggerDict["accelerate.accelerator"]
        list_handler = ListHandler()
        logger.addHandler(list_handler)

    batches_for_metrics = []
    for batch in prepared_dataloader:
        batches_for_metrics.append(accelerator.gather_for_metrics(batch))

    assert torch.cat(batches_for_metrics).size(0) == 30

    if accelerator.is_main_process:
        assert len(list_handler.logs) == 0
        logger.removeHandler(list_handler)


def test_gather_for_metrics_with_iterable_dataset():
    class DummyIterableDataset(IterableDataset):
        def __init__(self, data):
            self.data = data

        def __len__(self):
            return len(self.data)

        def __iter__(self):
            yield from self.data

    iterable_dataset = DummyIterableDataset(torch.as_tensor(range(30)))
    dataloader = DataLoader(iterable_dataset, batch_size=4)

    accelerator = Accelerator()
    prepared_dataloader = accelerator.prepare(dataloader)

    assert isinstance(prepared_dataloader, DataLoaderDispatcher)

    if accelerator.is_main_process:
        logger = logging.root.manager.loggerDict["accelerate.accelerator"]
        list_handler = ListHandler()
        logger.addHandler(list_handler)

    batches_for_metrics = []
    for batch in prepared_dataloader:
        batches_for_metrics.append(accelerator.gather_for_metrics(batch))

    assert torch.cat(batches_for_metrics).size(0) == 30

    if accelerator.is_main_process:
        assert len(list_handler.logs) == 0

        logger.removeHandler(list_handler)


def test_gather_for_metrics_drop_last():
    accelerator = Accelerator()
    per_device_batch_size = 5
    num_items = (10 * accelerator.num_processes) + 1
    dataloader = DataLoader(range(num_items), batch_size=per_device_batch_size, drop_last=True)
    dataloader = accelerator.prepare(dataloader)

    iterator = iter(dataloader)
    next(iterator)  # Skip first batch tensor([0, 1, 2, 3, 4], device='cuda:0')
    batch = next(iterator)
    gathered_items = accelerator.gather_for_metrics(batch)

    # Should return a full set of complete batches from each GPU
    num_expected_items = per_device_batch_size * accelerator.num_processes
    assert gathered_items.size(0) == (
        num_expected_items
    ), f"Expected number of items: {num_expected_items}, Actual: {gathered_items.size(0)}"


def main():
    dataloader_config = DataLoaderConfiguration(split_batches=False, dispatch_batches=False)
    accelerator = Accelerator(dataloader_config=dataloader_config)
    if accelerator.is_local_main_process:
        datasets.utils.logging.set_verbosity_warning()
        transformers.utils.logging.set_verbosity_warning()
    else:
        datasets.utils.logging.set_verbosity_error()
        transformers.utils.logging.set_verbosity_error()
    # TorchXLA does not support batch dispatching. 'put_on_device' is always False for
    # TorchXLA, which can cause a value error in 'prepare_data_loader' function.
    dispatch_batches_options = [False] if accelerator.state.distributed_type == DistributedType.XLA else [True, False]

    # Temporarily close this test for TorchXLA due to the 'Cannot set version_counter for
    # inference tensor' error in inference mode. Reopen it after TorchXLA fixes this bug.
    # These are a bit slower so they should only be ran on the GPU or TPU
    if accelerator.device.type != "cpu" and not is_torch_xla_available():
        if accelerator.is_local_main_process:
            print("**Testing gather_for_metrics**")
        for split_batches in [True, False]:
            for dispatch_batches in dispatch_batches_options:
                if accelerator.is_local_main_process:
                    print(f"With: `split_batches={split_batches}`, `dispatch_batches={dispatch_batches}`")
                test_mrpc(dispatch_batches, split_batches)
                accelerator.state._reset_state()
        print("test_gather_for_metrics_with_iterable_dataset")
        test_gather_for_metrics_with_iterable_dataset()
        print("test gather_for_metrics_with_non_tensor_objects_iterable_dataset")
        test_gather_for_metrics_with_non_tensor_objects_iterable_dataset()
<<<<<<< HEAD
    if accelerator.is_local_main_process:
        print("**Test torch metrics**")
    for split_batches in [True, False]:
        for dispatch_batches in [True, False]:
            dataloader_config = DataLoaderConfiguration(split_batches=split_batches, dispatch_batches=dispatch_batches)
            accelerator = Accelerator(dataloader_config=dataloader_config)
            if accelerator.is_local_main_process:
                print(f"With: `split_batches={split_batches}`, `dispatch_batches={dispatch_batches}`, length=99")
            test_torch_metrics(accelerator, 99)
            accelerator.state._reset_state()
=======

    # MpDeviceLoader in TorchXLA is an asynchronous loader that preloads several batches into cache.
    # This can cause the 'end_of_dataloader' of DataLoaderStateMixin to be set earlier than intended.
    # Skip this test when TorchXLA is enabled.
    if accelerator.state.distributed_type != DistributedType.XLA:
        if accelerator.is_local_main_process:
            print("**Test torch metrics**")
        for split_batches in [True, False]:
            for dispatch_batches in dispatch_batches_options:
                accelerator = Accelerator(split_batches=split_batches, dispatch_batches=dispatch_batches)
                if accelerator.is_local_main_process:
                    print(f"With: `split_batches={split_batches}`, `dispatch_batches={dispatch_batches}`, length=99")
                test_torch_metrics(accelerator, 99)
                accelerator.state._reset_state()
>>>>>>> b443be70
    if accelerator.is_local_main_process:
        print("**Test last batch is not dropped when perfectly divisible**")
    accelerator = Accelerator()
    test_torch_metrics(accelerator, 512)
    accelerator.state._reset_state()
    if accelerator.is_local_main_process:
        print("**Test that `drop_last` is taken into account**")
    test_gather_for_metrics_drop_last()
    accelerator.state._reset_state()


def _mp_fn(index):
    # For xla_spawn (TPUs)
    main()


if __name__ == "__main__":
    main()<|MERGE_RESOLUTION|>--- conflicted
+++ resolved
@@ -25,11 +25,7 @@
 from torch.utils.data import DataLoader, IterableDataset
 from transformers import AutoModelForSequenceClassification, AutoTokenizer
 
-<<<<<<< HEAD
-from accelerate import Accelerator, DataLoaderConfiguration
-=======
-from accelerate import Accelerator, DistributedType
->>>>>>> b443be70
+from accelerate import Accelerator, DistributedType, DataLoaderConfiguration
 from accelerate.data_loader import DataLoaderDispatcher
 from accelerate.test_utils import RegressionDataset, RegressionModel, torch_device
 from accelerate.utils import is_torch_xla_available, set_seed
@@ -273,18 +269,6 @@
         test_gather_for_metrics_with_iterable_dataset()
         print("test gather_for_metrics_with_non_tensor_objects_iterable_dataset")
         test_gather_for_metrics_with_non_tensor_objects_iterable_dataset()
-<<<<<<< HEAD
-    if accelerator.is_local_main_process:
-        print("**Test torch metrics**")
-    for split_batches in [True, False]:
-        for dispatch_batches in [True, False]:
-            dataloader_config = DataLoaderConfiguration(split_batches=split_batches, dispatch_batches=dispatch_batches)
-            accelerator = Accelerator(dataloader_config=dataloader_config)
-            if accelerator.is_local_main_process:
-                print(f"With: `split_batches={split_batches}`, `dispatch_batches={dispatch_batches}`, length=99")
-            test_torch_metrics(accelerator, 99)
-            accelerator.state._reset_state()
-=======
 
     # MpDeviceLoader in TorchXLA is an asynchronous loader that preloads several batches into cache.
     # This can cause the 'end_of_dataloader' of DataLoaderStateMixin to be set earlier than intended.
@@ -294,12 +278,12 @@
             print("**Test torch metrics**")
         for split_batches in [True, False]:
             for dispatch_batches in dispatch_batches_options:
-                accelerator = Accelerator(split_batches=split_batches, dispatch_batches=dispatch_batches)
+                dataloader_config = DataLoaderConfiguration(split_batches=split_batches, dispatch_batches=dispatch_batches)
+                accelerator = Accelerator(dataloader_config=dataloader_config)
                 if accelerator.is_local_main_process:
                     print(f"With: `split_batches={split_batches}`, `dispatch_batches={dispatch_batches}`, length=99")
                 test_torch_metrics(accelerator, 99)
                 accelerator.state._reset_state()
->>>>>>> b443be70
     if accelerator.is_local_main_process:
         print("**Test last batch is not dropped when perfectly divisible**")
     accelerator = Accelerator()
