# Copyright 2022 The HuggingFace Inc. team. All rights reserved.
#
# Licensed under the Apache License, Version 2.0 (the "License");
# you may not use this file except in compliance with the License.
# You may obtain a copy of the License at
#
#     http://www.apache.org/licenses/LICENSE-2.0
#
# Unless required by applicable law or agreed to in writing, software
# distributed under the License is distributed on an "AS IS" BASIS,
# WITHOUT WARRANTIES OR CONDITIONS OF ANY KIND, either express or implied.
# See the License for the specific language governing permissions and
# limitations under the License.
import argparse
import gc
import json
import os

import torch
from datasets import load_dataset
from torch.optim import AdamW
from torch.utils.data import DataLoader
from transformers import AutoModelForSequenceClassification, AutoTokenizer, get_linear_schedule_with_warmup, set_seed

from accelerate import Accelerator, DistributedType
<<<<<<< HEAD
from accelerate.utils import (
    DummyOptim,
    DummyScheduler,
    is_hpu_available,
    is_mlu_available,
    is_musa_available,
    is_npu_available,
    is_sdaa_available,
    is_xpu_available,
)
=======
from accelerate.utils import is_mlu_available, is_musa_available, is_npu_available, is_sdaa_available, is_xpu_available
from accelerate.utils.deepspeed import DummyOptim, DummyScheduler
>>>>>>> 4677b808


MAX_GPU_BATCH_SIZE = 16
EVAL_BATCH_SIZE = 32


# Converting Bytes to Megabytes
def b2mb(x):
    return int(x / 2**20)


# This context manager is used to track the peak memory usage of the process
class TorchTracemalloc:
    def __enter__(self):
        gc.collect()
        if torch.cuda.is_available():
            torch.cuda.empty_cache()
            torch.cuda.reset_max_memory_allocated()  # reset the peak gauge to zero
            self.begin = torch.cuda.memory_allocated()
        elif is_mlu_available():
            torch.mlu.empty_cache()
            torch.mlu.reset_max_memory_allocated()  # reset the peak gauge to zero
            self.begin = torch.mlu.memory_allocated()
        elif is_sdaa_available():
            torch.sdaa.empty_cache()
            torch.sdaa.reset_max_memory_allocated()  # reset the peak gauge to zero
            self.begin = torch.sdaa.memory_allocated()
        elif is_musa_available():
            torch.musa.empty_cache()
            torch.musa.reset_max_memory_allocated()  # reset the peak gauge to zero
            self.begin = torch.musa.memory_allocated()
        elif is_npu_available():
            torch.npu.empty_cache()
            torch.npu.reset_max_memory_allocated()  # reset the peak gauge to zero
            self.begin = torch.npu.memory_allocated()
        elif is_xpu_available():
            torch.xpu.empty_cache()
            torch.xpu.reset_max_memory_allocated()  # reset the peak gauge to zero
            self.begin = torch.xpu.memory_allocated()
        elif is_hpu_available():
            # torch.hpu.empty_cache()
            torch.hpu.reset_peak_memory_stats()
            self.begin = torch.hpu.memory_allocated()
        return self

    def __exit__(self, *exc):
        gc.collect()
        if torch.cuda.is_available():
            torch.cuda.empty_cache()
            self.end = torch.cuda.memory_allocated()
            self.peak = torch.cuda.max_memory_allocated()
        elif is_mlu_available():
            torch.mlu.empty_cache()
            torch.mlu.memory_allocated()  # reset the peak gauge to zero
            self.begin = torch.mlu.max_memory_allocated()
        elif is_sdaa_available():
            torch.sdaa.empty_cache()
            torch.sdaa.memory_allocated()  # reset the peak gauge to zero
            self.begin = torch.sdaa.max_memory_allocated()
        elif is_musa_available():
            torch.musa.empty_cache()
            torch.musa.memory_allocated()  # reset the peak gauge to zero
            self.begin = torch.musa.max_memory_allocated()
        elif is_npu_available():
            torch.npu.empty_cache()
            self.end = torch.npu.memory_allocated()
            self.peak = torch.npu.max_memory_allocated()
        elif is_xpu_available():
            torch.xpu.empty_cache()
            self.end = torch.xpu.memory_allocated()
            self.peak = torch.xpu.max_memory_allocated()
        elif is_hpu_available():
            # torch.hpu.empty_cache
            self.end = torch.hpu.memory_allocated()
            self.peak = torch.hpu.max_memory_allocated()
        self.used = b2mb(self.end - self.begin)
        self.peaked = b2mb(self.peak - self.begin)
        # print(f"delta used/peak {self.used:4d}/{self.peaked:4d}")


def get_dataloaders(
    accelerator: Accelerator,
    batch_size: int = 16,
    model_name: str = "bert-base-cased",
    n_train: int = 320,
    n_val: int = 160,
):
    """
    Creates a set of `DataLoader`s for the `glue` dataset.

    Args:
        accelerator (`Accelerator`):
            An `Accelerator` object
        batch_size (`int`, *optional*):
            The batch size for the train and validation DataLoaders.
        model_name (`str`, *optional*):
            The name of the model to use.
        n_train (`int`, *optional*):
            The number of training examples to use.
        n_val (`int`, *optional*):
            The number of validation examples to use.
    """
    tokenizer = AutoTokenizer.from_pretrained(model_name)
    datasets = load_dataset(
        "glue", "mrpc", split={"train": f"train[:{n_train}]", "validation": f"validation[:{n_val}]"}
    )

    def tokenize_function(examples):
        # max_length=None => use the model max length (it's actually the default)
        outputs = tokenizer(examples["sentence1"], examples["sentence2"], truncation=True, max_length=None)
        return outputs

    # Apply the method we just defined to all the examples in all the splits of the dataset
    tokenized_datasets = datasets.map(
        tokenize_function, batched=True, remove_columns=["idx", "sentence1", "sentence2"], load_from_cache_file=False
    )

    # We also rename the 'label' column to 'labels' which is the expected name for labels by the models of the
    # transformers library
    tokenized_datasets = tokenized_datasets.rename_column("label", "labels")

    def collate_fn(examples):
        # On TPU it's best to pad everything to the same length or training will be very slow.
        if accelerator.distributed_type == DistributedType.XLA:
            return tokenizer.pad(examples, padding="max_length", max_length=128, return_tensors="pt")
        return tokenizer.pad(examples, padding="longest", return_tensors="pt")

    # Instantiate dataloaders.
    train_dataloader = DataLoader(
        tokenized_datasets["train"], shuffle=True, collate_fn=collate_fn, batch_size=batch_size
    )
    eval_dataloader = DataLoader(
        tokenized_datasets["validation"], shuffle=False, collate_fn=collate_fn, batch_size=EVAL_BATCH_SIZE
    )

    return train_dataloader, eval_dataloader


def training_function(config, args):
    # Initialize accelerator
    accelerator = Accelerator()

    # Sample hyper-parameters for learning rate, batch size, seed and a few other HPs
    lr = config["lr"]
    num_epochs = int(config["num_epochs"])
    seed = int(config["seed"])
    batch_size = int(config["batch_size"])
    model_name = args.model_name_or_path

    set_seed(seed)
    train_dataloader, eval_dataloader = get_dataloaders(accelerator, batch_size, model_name, args.n_train, args.n_val)

    # Instantiate the model (we build the model here so that the seed also control new weights initialization)
    model = AutoModelForSequenceClassification.from_pretrained(model_name, return_dict=True)

    # Instantiate optimizer
    optimizer_cls = (
        AdamW
        if accelerator.state.deepspeed_plugin is None
        or "optimizer" not in accelerator.state.deepspeed_plugin.deepspeed_config
        else DummyOptim
    )
    optimizer = optimizer_cls(params=model.parameters(), lr=lr)

    if accelerator.state.deepspeed_plugin is not None:
        gradient_accumulation_steps = accelerator.state.deepspeed_plugin.deepspeed_config[
            "gradient_accumulation_steps"
        ]
    else:
        gradient_accumulation_steps = 1
    max_training_steps = (len(train_dataloader) * num_epochs) // gradient_accumulation_steps

    # Instantiate scheduler
    if (
        accelerator.state.deepspeed_plugin is None
        or "scheduler" not in accelerator.state.deepspeed_plugin.deepspeed_config
    ):
        lr_scheduler = get_linear_schedule_with_warmup(
            optimizer=optimizer,
            num_warmup_steps=0,
            num_training_steps=max_training_steps,
        )
    else:
        lr_scheduler = DummyScheduler(optimizer, total_num_steps=max_training_steps, warmup_num_steps=0)

    # Prepare everything
    # There is no specific order to remember, we just need to unpack the objects in the same order we gave them to the
    # prepare method.
    model, optimizer, train_dataloader, eval_dataloader, lr_scheduler = accelerator.prepare(
        model, optimizer, train_dataloader, eval_dataloader, lr_scheduler
    )

    # We need to keep track of how many total steps we have iterated over
    overall_step = 0
    # We also need to keep track of the stating epoch so files are named properly
    starting_epoch = 0

    # Now we train the model
    train_total_peak_memory = {}
    for epoch in range(starting_epoch, num_epochs):
        with TorchTracemalloc() as tracemalloc:
            model.train()
            for step, batch in enumerate(train_dataloader):
                outputs = model(**batch)
                loss = outputs.loss
                loss = loss / gradient_accumulation_steps
                accelerator.backward(loss)
                if step % gradient_accumulation_steps == 0:
                    optimizer.step()
                    lr_scheduler.step()
                    optimizer.zero_grad()

                overall_step += 1

        # Printing the GPU memory usage details such as allocated memory, peak memory, and total memory usage
        accelerator.print(f"Memory before entering the train : {b2mb(tracemalloc.begin)}")
        accelerator.print(f"Memory consumed at the end of the train (end-begin): {tracemalloc.used}")
        accelerator.print(f"Peak Memory consumed during the train (max-begin): {tracemalloc.peaked}")
        accelerator.print(
            f"Total Peak Memory consumed during the train (max): {tracemalloc.peaked + b2mb(tracemalloc.begin)}"
        )
        train_total_peak_memory[f"epoch-{epoch}"] = tracemalloc.peaked + b2mb(tracemalloc.begin)
        if args.peak_memory_upper_bound is not None:
            assert (
                train_total_peak_memory[f"epoch-{epoch}"] <= args.peak_memory_upper_bound
            ), "Peak memory usage exceeded the upper bound"

    accelerator.wait_for_everyone()
    if accelerator.is_main_process:
        with open(os.path.join(args.output_dir, "peak_memory_utilization.json"), "w") as f:
            json.dump(train_total_peak_memory, f)
    accelerator.end_training()


def main():
    parser = argparse.ArgumentParser(description="Simple example of training script tracking peak GPU memory usage.")
    parser.add_argument(
        "--model_name_or_path",
        type=str,
        default="bert-base-cased",
        help="Path to pretrained model or model identifier from huggingface.co/models.",
        required=False,
    )
    parser.add_argument(
        "--output_dir",
        type=str,
        default=".",
        help="Optional save directory where all checkpoint folders will be stored. Default is the current working directory.",
    )
    parser.add_argument(
        "--peak_memory_upper_bound",
        type=float,
        default=None,
        help="The upper bound of peak memory usage in MB. If set, the training will throw an error if the peak memory usage exceeds this value.",
    )
    parser.add_argument(
        "--n_train",
        type=int,
        default=320,
        help="Number of training examples to use.",
    )
    parser.add_argument(
        "--n_val",
        type=int,
        default=160,
        help="Number of validation examples to use.",
    )
    parser.add_argument(
        "--num_epochs",
        type=int,
        default=1,
        help="Number of train epochs.",
    )
    args = parser.parse_args()
    config = {"lr": 2e-5, "num_epochs": args.num_epochs, "seed": 42, "batch_size": 16}
    training_function(config, args)


if __name__ == "__main__":
    main()<|MERGE_RESOLUTION|>--- conflicted
+++ resolved
@@ -23,10 +23,7 @@
 from transformers import AutoModelForSequenceClassification, AutoTokenizer, get_linear_schedule_with_warmup, set_seed
 
 from accelerate import Accelerator, DistributedType
-<<<<<<< HEAD
 from accelerate.utils import (
-    DummyOptim,
-    DummyScheduler,
     is_hpu_available,
     is_mlu_available,
     is_musa_available,
@@ -34,10 +31,7 @@
     is_sdaa_available,
     is_xpu_available,
 )
-=======
-from accelerate.utils import is_mlu_available, is_musa_available, is_npu_available, is_sdaa_available, is_xpu_available
 from accelerate.utils.deepspeed import DummyOptim, DummyScheduler
->>>>>>> 4677b808
 
 
 MAX_GPU_BATCH_SIZE = 16
