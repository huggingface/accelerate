--- conflicted
+++ resolved
@@ -511,17 +511,8 @@
 
     accelerator.print("Training yielded the same results on one CPU or distributes setup with batch split.")
 
-    if (
-        torch.cuda.is_available()
-        or is_npu_available()
-        or is_mlu_available()
-        or is_musa_available()
-<<<<<<< HEAD
-        or is_sdaa_available
-=======
-        or is_sdaa_available()
->>>>>>> 4677b808
-    ):
+    # FP16 support
+    if is_fp16_available():
         # Mostly a test that FP16 doesn't crash as the operation inside the model is not converted to FP16
         print("FP16 training check.")
         AcceleratorState._reset_state()
@@ -561,7 +552,7 @@
         input_tensor = torch.Tensor([1, 2]).to(dtype=torch.float16, device=accelerator.device)
         output = model_with_fp32_wrapper(input_tensor)
 
-    # BF16 support for CPU + TPU + HPU + XPU, and some GPU
+    # BF16 support
     if is_bf16_available():
         # Mostly a test that BF16 doesn't crash as the operation inside the model is not converted to BF16
         print("BF16 training check.")
