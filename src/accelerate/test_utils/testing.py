--- conflicted
+++ resolved
@@ -26,7 +26,7 @@
 import torch
 
 from ..state import AcceleratorState
-<<<<<<< HEAD
+
 from ..utils import (
     gather,
     is_comet_ml_available,
@@ -35,9 +35,6 @@
     is_tpu_available,
     is_wandb_available,
 )
-=======
-from ..utils import gather, is_comet_ml_available, is_tensorboard_available, is_tpu_available, is_wandb_available
->>>>>>> da78e296
 
 
 def parse_flag_from_env(key, default=False):
@@ -96,7 +93,6 @@
     return unittest.skipUnless(torch.cuda.device_count() > 1, "test requires multiple GPUs")(test_case)
 
 
-<<<<<<< HEAD
 def require_deepspeed(test_case):
     """
     Decorator marking a test that requires DeepSpeed installed. These tests are skipped when DeepSpeed isn't installed
@@ -104,10 +100,7 @@
     return unittest.skipUnless(is_deepspeed_available(), "test requires DeepSpeed")(test_case)
 
 
-def require_tensorflow(test_case):
-=======
 def require_tensorboard(test_case):
->>>>>>> da78e296
     """
     Decorator marking a test that requires tensorboard installed. These tests are skipped when tensorboard isn't
     installed
