# Copyright 2021 The HuggingFace Team. All rights reserved.
#
# Licensed under the Apache License, Version 2.0 (the "License");
# you may not use this file except in compliance with the License.
# You may obtain a copy of the License at
#
#     http://www.apache.org/licenses/LICENSE-2.0
#
# Unless required by applicable law or agreed to in writing, software
# distributed under the License is distributed on an "AS IS" BASIS,
# WITHOUT WARRANTIES OR CONDITIONS OF ANY KIND, either express or implied.
# See the License for the specific language governing permissions and
# limitations under the License.

import asyncio
import os
import shutil
import subprocess
import sys
import tempfile
import unittest
from contextlib import contextmanager
from functools import partial
from pathlib import Path
from typing import List, Union
from unittest import mock

import torch

from ..state import AcceleratorState, PartialState
from ..utils import (
    gather,
    is_bnb_available,
    is_clearml_available,
    is_comet_ml_available,
    is_cuda_available,
    is_datasets_available,
    is_deepspeed_available,
    is_dvclive_available,
    is_mps_available,
    is_npu_available,
    is_pandas_available,
    is_pippy_available,
    is_tensorboard_available,
    is_timm_available,
    is_torch_version,
    is_torch_xla_available,
    is_transformers_available,
    is_wandb_available,
    is_xpu_available,
    str_to_bool,
)


def get_backend():
<<<<<<< HEAD
    if is_torch_xla_available():
        return "xla", torch.cuda.device_count()
    elif is_cuda_available():
        return "cuda", torch.cuda.device_count()
=======
    if is_cuda_available():
        return "cuda", torch.cuda.device_count(), torch.cuda.memory_allocated
>>>>>>> b3d21117
    elif is_mps_available():
        return "mps", 1, torch.mps.current_allocated_memory()
    elif is_npu_available():
        return "npu", torch.npu.device_count(), torch.npu.memory_allocated
    elif is_xpu_available():
        return "xpu", torch.xpu.device_count(), torch.xpu.memory_allocated
    else:
        return "cpu", 1, 0


torch_device, device_count, memory_allocated_func = get_backend()


def parse_flag_from_env(key, default=False):
    try:
        value = os.environ[key]
    except KeyError:
        # KEY isn't set, default to `default`.
        _value = default
    else:
        # KEY is set, convert it to True or False.
        try:
            _value = str_to_bool(value)
        except ValueError:
            # More values are supported, but let's keep the message simple.
            raise ValueError(f"If set, {key} must be yes or no.")
    return _value


_run_slow_tests = parse_flag_from_env("RUN_SLOW", default=False)


def skip(test_case):
    "Decorator that skips a test unconditionally"
    return unittest.skip("Test was skipped")(test_case)


def slow(test_case):
    """
    Decorator marking a test as slow. Slow tests are skipped by default. Set the RUN_SLOW environment variable to a
    truthy value to run them.
    """
    return unittest.skipUnless(_run_slow_tests, "test is slow")(test_case)


def require_cpu(test_case):
    """
    Decorator marking a test that must be only ran on the CPU. These tests are skipped when a GPU is available.
    """
    return unittest.skipUnless(torch_device == "cpu", "test requires only a CPU")(test_case)


def require_non_cpu(test_case):
    """
    Decorator marking a test that requires a hardware accelerator backend. These tests are skipped when there are no
    hardware accelerator available.
    """
    return unittest.skipUnless(torch_device != "cpu", "test requires a GPU")(test_case)


def require_cuda(test_case):
    """
    Decorator marking a test that requires CUDA. These tests are skipped when there are no GPU available or when
    TorchXLA is available.
    """
    return unittest.skipUnless(is_cuda_available() and not is_torch_xla_available(), "test requires a GPU")(test_case)


def require_xpu(test_case):
    """
    Decorator marking a test that requires XPU. These tests are skipped when there are no XPU available.
    """
    return unittest.skipUnless(is_xpu_available(), "test requires a XPU")(test_case)


def require_non_xpu(test_case):
    """
    Decorator marking a test that should be skipped for XPU.
    """
    return unittest.skipUnless(torch_device != "xpu", "test requires a non-XPU")(test_case)


def require_npu(test_case):
    """
    Decorator marking a test that requires NPU. These tests are skipped when there are no NPU available.
    """
    return unittest.skipUnless(is_npu_available(), "test require a NPU")(test_case)


def require_mps(test_case):
    """
    Decorator marking a test that requires MPS backend. These tests are skipped when torch doesn't support `mps`
    backend.
    """
    return unittest.skipUnless(is_mps_available(), "test requires a `mps` backend support in `torch`")(test_case)


def require_huggingface_suite(test_case):
    """
    Decorator marking a test that requires transformers and datasets. These tests are skipped when they are not.
    """
    return unittest.skipUnless(
        is_transformers_available() and is_datasets_available(), "test requires the Hugging Face suite"
    )(test_case)


def require_transformers(test_case):
    """
    Decorator marking a test that requires transformers. These tests are skipped when they are not.
    """
    return unittest.skipUnless(is_transformers_available(), "test requires the transformers library")(test_case)


def require_timm(test_case):
    """
    Decorator marking a test that requires transformers. These tests are skipped when they are not.
    """
    return unittest.skipUnless(is_timm_available(), "test requires the timm library")(test_case)


def require_bnb(test_case):
    """
    Decorator marking a test that requires bitsandbytes. These tests are skipped when they are not.
    """
    return unittest.skipUnless(is_bnb_available(), "test requires the bitsandbytes library")(test_case)


def require_tpu(test_case):
    """
    Decorator marking a test that requires TPUs. These tests are skipped when there are no TPUs available.
    """
    return unittest.skipUnless(is_torch_xla_available(check_is_tpu=True), "test requires TPU")(test_case)


def require_non_torch_xla(test_case):
    """
    Decorator marking a test as requiring an environment without TorchXLA. These tests are skipped when TorchXLA is
    available.
    """
    return unittest.skipUnless(not is_torch_xla_available(), "test requires an env without TorchXLA")(test_case)


def require_single_device(test_case):
    """
    Decorator marking a test that requires a single device. These tests are skipped when there is no hardware
    accelerator available or number of devices is more than one.
    """
    return unittest.skipUnless(torch_device != "cpu" and device_count == 1, "test requires a hardware accelerator")(
        test_case
    )


def require_single_gpu(test_case):
    """
    Decorator marking a test that requires CUDA on a single GPU. These tests are skipped when there are no GPU
    available or number of GPUs is more than one.
    """
    return unittest.skipUnless(torch.cuda.device_count() == 1, "test requires a GPU")(test_case)


def require_single_xpu(test_case):
    """
    Decorator marking a test that requires CUDA on a single XPU. These tests are skipped when there are no XPU
    available or number of xPUs is more than one.
    """
    return unittest.skipUnless(torch.xpu.device_count() == 1, "test requires a XPU")(test_case)


def require_multi_device(test_case):
    """
    Decorator marking a test that requires a multi-device setup. These tests are skipped on a machine without multiple
    devices.
    """
    return unittest.skipUnless(device_count > 1, "test requires multiple hardware accelerators")(test_case)


def require_multi_gpu(test_case):
    """
    Decorator marking a test that requires a multi-GPU setup. These tests are skipped on a machine without multiple
    GPUs.
    """
    return unittest.skipUnless(torch.cuda.device_count() > 1, "test requires multiple GPUs")(test_case)


def require_multi_xpu(test_case):
    """
    Decorator marking a test that requires a multi-XPU setup. These tests are skipped on a machine without multiple
    XPUs.
    """
    return unittest.skipUnless(torch.xpu.device_count() > 1, "test requires multiple XPUs")(test_case)


def require_deepspeed(test_case):
    """
    Decorator marking a test that requires DeepSpeed installed. These tests are skipped when DeepSpeed isn't installed
    """
    return unittest.skipUnless(is_deepspeed_available(), "test requires DeepSpeed")(test_case)


def require_fsdp(test_case):
    """
    Decorator marking a test that requires FSDP installed. These tests are skipped when FSDP isn't installed
    """
    return unittest.skipUnless(is_torch_version(">=", "1.12.0"), "test requires torch version >= 1.12.0")(test_case)


def require_torch_min_version(test_case=None, version=None):
    """
    Decorator marking that a test requires a particular torch version to be tested. These tests are skipped when an
    installed torch version is less than the required one.
    """
    if test_case is None:
        return partial(require_torch_min_version, version=version)
    return unittest.skipUnless(is_torch_version(">=", version), f"test requires torch version >= {version}")(test_case)


def require_tensorboard(test_case):
    """
    Decorator marking a test that requires tensorboard installed. These tests are skipped when tensorboard isn't
    installed
    """
    return unittest.skipUnless(is_tensorboard_available(), "test requires Tensorboard")(test_case)


def require_wandb(test_case):
    """
    Decorator marking a test that requires wandb installed. These tests are skipped when wandb isn't installed
    """
    return unittest.skipUnless(is_wandb_available(), "test requires wandb")(test_case)


def require_comet_ml(test_case):
    """
    Decorator marking a test that requires comet_ml installed. These tests are skipped when comet_ml isn't installed
    """
    return unittest.skipUnless(is_comet_ml_available(), "test requires comet_ml")(test_case)


def require_clearml(test_case):
    """
    Decorator marking a test that requires clearml installed. These tests are skipped when clearml isn't installed
    """
    return unittest.skipUnless(is_clearml_available(), "test requires clearml")(test_case)


def require_dvclive(test_case):
    """
    Decorator marking a test that requires dvclive installed. These tests are skipped when dvclive isn't installed
    """
    return unittest.skipUnless(is_dvclive_available(), "test requires dvclive")(test_case)


def require_pandas(test_case):
    """
    Decorator marking a test that requires pandas installed. These tests are skipped when pandas isn't installed
    """
    return unittest.skipUnless(is_pandas_available(), "test requires pandas")(test_case)


def require_pippy(test_case):
    """
    Decorator marking a test that requires pippy installed. These tests are skipped when pippy isn't installed
    """
    return unittest.skipUnless(is_pippy_available(), "test requires pippy")(test_case)


_atleast_one_tracker_available = (
    any([is_wandb_available(), is_tensorboard_available()]) and not is_comet_ml_available()
)


def require_trackers(test_case):
    """
    Decorator marking that a test requires at least one tracking library installed. These tests are skipped when none
    are installed
    """
    return unittest.skipUnless(
        _atleast_one_tracker_available,
        "test requires at least one tracker to be available and for `comet_ml` to not be installed",
    )(test_case)


class TempDirTestCase(unittest.TestCase):
    """
    A TestCase class that keeps a single `tempfile.TemporaryDirectory` open for the duration of the class, wipes its
    data at the start of a test, and then destroyes it at the end of the TestCase.

    Useful for when a class or API requires a single constant folder throughout it's use, such as Weights and Biases

    The temporary directory location will be stored in `self.tmpdir`
    """

    clear_on_setup = True

    @classmethod
    def setUpClass(cls):
        "Creates a `tempfile.TemporaryDirectory` and stores it in `cls.tmpdir`"
        cls.tmpdir = tempfile.mkdtemp()

    @classmethod
    def tearDownClass(cls):
        "Remove `cls.tmpdir` after test suite has finished"
        if os.path.exists(cls.tmpdir):
            shutil.rmtree(cls.tmpdir)

    def setUp(self):
        "Destroy all contents in `self.tmpdir`, but not `self.tmpdir`"
        if self.clear_on_setup:
            for path in Path(self.tmpdir).glob("**/*"):
                if path.is_file():
                    path.unlink()
                elif path.is_dir():
                    shutil.rmtree(path)


class AccelerateTestCase(unittest.TestCase):
    """
    A TestCase class that will reset the accelerator state at the end of every test. Every test that checks or utilizes
    the `AcceleratorState` class should inherit from this to avoid silent failures due to state being shared between
    tests.
    """

    def tearDown(self):
        super().tearDown()
        # Reset the state of the AcceleratorState singleton.
        AcceleratorState._reset_state()
        PartialState._reset_state()


class MockingTestCase(unittest.TestCase):
    """
    A TestCase class designed to dynamically add various mockers that should be used in every test, mimicking the
    behavior of a class-wide mock when defining one normally will not do.

    Useful when a mock requires specific information available only initialized after `TestCase.setUpClass`, such as
    setting an environment variable with that information.

    The `add_mocks` function should be ran at the end of a `TestCase`'s `setUp` function, after a call to
    `super().setUp()` such as:
    ```python
    def setUp(self):
        super().setUp()
        mocks = mock.patch.dict(os.environ, {"SOME_ENV_VAR", "SOME_VALUE"})
        self.add_mocks(mocks)
    ```
    """

    def add_mocks(self, mocks: Union[mock.Mock, List[mock.Mock]]):
        """
        Add custom mocks for tests that should be repeated on each test. Should be called during
        `MockingTestCase.setUp`, after `super().setUp()`.

        Args:
            mocks (`mock.Mock` or list of `mock.Mock`):
                Mocks that should be added to the `TestCase` after `TestCase.setUpClass` has been run
        """
        self.mocks = mocks if isinstance(mocks, (tuple, list)) else [mocks]
        for m in self.mocks:
            m.start()
            self.addCleanup(m.stop)


def are_the_same_tensors(tensor):
    state = AcceleratorState()
    tensor = tensor[None].clone().to(state.device)
    tensors = gather(tensor).cpu()
    tensor = tensor[0].cpu()
    for i in range(tensors.shape[0]):
        if not torch.equal(tensors[i], tensor):
            return False
    return True


class _RunOutput:
    def __init__(self, returncode, stdout, stderr):
        self.returncode = returncode
        self.stdout = stdout
        self.stderr = stderr


async def _read_stream(stream, callback):
    while True:
        line = await stream.readline()
        if line:
            callback(line)
        else:
            break


async def _stream_subprocess(cmd, env=None, stdin=None, timeout=None, quiet=False, echo=False) -> _RunOutput:
    if echo:
        print("\nRunning: ", " ".join(cmd))

    p = await asyncio.create_subprocess_exec(
        cmd[0],
        *cmd[1:],
        stdin=stdin,
        stdout=asyncio.subprocess.PIPE,
        stderr=asyncio.subprocess.PIPE,
        env=env,
    )

    # note: there is a warning for a possible deadlock when using `wait` with huge amounts of data in the pipe
    # https://docs.python.org/3/library/asyncio-subprocess.html#asyncio.asyncio.subprocess.Process.wait
    #
    # If it starts hanging, will need to switch to the following code. The problem is that no data
    # will be seen until it's done and if it hangs for example there will be no debug info.
    # out, err = await p.communicate()
    # return _RunOutput(p.returncode, out, err)

    out = []
    err = []

    def tee(line, sink, pipe, label=""):
        line = line.decode("utf-8").rstrip()
        sink.append(line)
        if not quiet:
            print(label, line, file=pipe)

    # XXX: the timeout doesn't seem to make any difference here
    await asyncio.wait(
        [
            asyncio.create_task(_read_stream(p.stdout, lambda l: tee(l, out, sys.stdout, label="stdout:"))),
            asyncio.create_task(_read_stream(p.stderr, lambda l: tee(l, err, sys.stderr, label="stderr:"))),
        ],
        timeout=timeout,
    )
    return _RunOutput(await p.wait(), out, err)


def execute_subprocess_async(cmd, env=None, stdin=None, timeout=180, quiet=False, echo=True) -> _RunOutput:
    loop = asyncio.get_event_loop()
    result = loop.run_until_complete(
        _stream_subprocess(cmd, env=env, stdin=stdin, timeout=timeout, quiet=quiet, echo=echo)
    )

    cmd_str = " ".join(cmd)
    if result.returncode > 0:
        stderr = "\n".join(result.stderr)
        raise RuntimeError(
            f"'{cmd_str}' failed with returncode {result.returncode}\n\n"
            f"The combined stderr from workers follows:\n{stderr}"
        )

    return result


class SubprocessCallException(Exception):
    pass


def run_command(command: List[str], return_stdout=False, env=None):
    """
    Runs `command` with `subprocess.check_output` and will potentially return the `stdout`. Will also properly capture
    if an error occured while running `command`
    """
    if env is None:
        env = os.environ.copy()
    try:
        output = subprocess.check_output(command, stderr=subprocess.STDOUT, env=env)
        if return_stdout:
            if hasattr(output, "decode"):
                output = output.decode("utf-8")
            return output
    except subprocess.CalledProcessError as e:
        raise SubprocessCallException(
            f"Command `{' '.join(command)}` failed with the following error:\n\n{e.output.decode()}"
        ) from e


@contextmanager
def assert_exception(exception_class: Exception, msg: str = None) -> bool:
    """
    Context manager to assert that the right `Exception` class was raised.

    If `msg` is provided, will check that the message is contained in the raised exception.
    """
    was_ran = False
    try:
        yield
        was_ran = True
    except Exception as e:
        assert isinstance(e, exception_class), f"Expected exception of type {exception_class} but got {type(e)}"
        if msg is not None:
            assert msg in str(e), f"Expected message '{msg}' to be in exception but got '{str(e)}'"
    if was_ran:
        raise AssertionError(f"Expected exception of type {exception_class} but ran without issue.")<|MERGE_RESOLUTION|>--- conflicted
+++ resolved
@@ -53,15 +53,10 @@
 
 
 def get_backend():
-<<<<<<< HEAD
     if is_torch_xla_available():
-        return "xla", torch.cuda.device_count()
+        return "xla", torch.cuda.device_count(), torch.cuda.memory_allocated
     elif is_cuda_available():
-        return "cuda", torch.cuda.device_count()
-=======
-    if is_cuda_available():
         return "cuda", torch.cuda.device_count(), torch.cuda.memory_allocated
->>>>>>> b3d21117
     elif is_mps_available():
         return "mps", 1, torch.mps.current_allocated_memory()
     elif is_npu_available():
