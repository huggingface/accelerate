from .testing import (
    are_the_same_tensors,
    assert_exception,
    device_count,
    execute_subprocess_async,
    memory_allocated_func,
    require_bnb,
    require_cpu,
    require_cuda,
    require_huggingface_suite,
    require_mps,
    require_multi_device,
    require_multi_gpu,
    require_multi_xpu,
    require_non_cpu,
<<<<<<< HEAD
    require_non_torch_xla,
=======
    require_non_xpu,
    require_npu,
    require_pippy,
>>>>>>> b3d21117
    require_single_device,
    require_single_gpu,
    require_single_xpu,
    require_torch_min_version,
    require_tpu,
    require_xpu,
    skip,
    slow,
    torch_device,
)
from .training import RegressionDataset, RegressionModel, RegressionModel4XPU


from .scripts import test_script, test_sync, test_ops  # isort: skip<|MERGE_RESOLUTION|>--- conflicted
+++ resolved
@@ -13,13 +13,10 @@
     require_multi_gpu,
     require_multi_xpu,
     require_non_cpu,
-<<<<<<< HEAD
     require_non_torch_xla,
-=======
     require_non_xpu,
     require_npu,
     require_pippy,
->>>>>>> b3d21117
     require_single_device,
     require_single_gpu,
     require_single_xpu,
