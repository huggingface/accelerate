# Copyright 2022 The HuggingFace Team. All rights reserved.
#
# Licensed under the Apache License, Version 2.0 (the "License");
# you may not use this file except in compliance with the License.
# You may obtain a copy of the License at
#
#     http://www.apache.org/licenses/LICENSE-2.0
#
# Unless required by applicable law or agreed to in writing, software
# distributed under the License is distributed on an "AS IS" BASIS,
# WITHOUT WARRANTIES OR CONDITIONS OF ANY KIND, either express or implied.
# See the License for the specific language governing permissions and
# limitations under the License.

import logging
import os

from .state import AcceleratorState
from .utils import DistributedType


class MultiProcessAdapter(logging.LoggerAdapter):
    """
    An adapter to assist with logging in multiprocess.

    `log` takes in an additional `main_process_only` kwarg, which dictates whether it should be called on all processes
    or only the main executed one. Default is `main_process_only=True`.
    """

    @staticmethod
    def _should_log(main_process_only):
        "Check if log should be performed"
        state = AcceleratorState()
        if state.distributed_type != DistributedType.MEGATRON_LM:
            process_index_flag = state.local_process_index == 0
        else:
            process_index_flag = state.process_index == state.num_processes - 1
        return not main_process_only or (main_process_only and process_index_flag)

    def log(self, level, msg, *args, **kwargs):
        """
        Delegates logger call after checking if we should log.

        Accepts a new kwarg of `main_process_only`, which will dictate whether it will be logged across all processes
        or only the main executed one. Default is `True` if not passed
        """
        main_process_only = kwargs.pop("main_process_only", True)
        if self.isEnabledFor(level) and self._should_log(main_process_only):
            msg, kwargs = self.process(msg, kwargs)
            self.logger.log(level, msg, *args, **kwargs)


def get_logger(name: str, log_level: str = None):
    """
    Returns a `logging.Logger` for `name` that can handle multiprocessing.

    If a log should be called on all processes, pass `main_process_only=False`

    Args:
        name (`str`):
            The name for the logger, such as `__file__`
<<<<<<< HEAD
        log_level (`str`, `optional`, defaults to `None`):
            The log level to use. If not passed, will default to the `ACCELERATE_LOG_LEVEL` environment variable, or
            `INFO` if not
=======
        log_level (`str`, *optional*):
            The log level to use. If not passed, will default to the `LOG_LEVEL` environment variable, or `INFO` if not
>>>>>>> 0f404402

    Example:

    ```python
    >>> from accelerate.logging import get_logger

    >>> logger = get_logger(__name__)

    >>> logger.info("My log", main_process_only=False)
    >>> logger.debug("My log", main_process_only=True)

    >>> logger = get_logger(__name__, accelerate_log_level="DEBUG")
    >>> logger.info("My log")
    >>> logger.debug("My second log")
    ```
    """
    if log_level is None:
        log_level = os.environ.get("ACCELERATE_LOG_LEVEL", "INFO")
    logger = logging.getLogger(name)
    logging.basicConfig(level=log_level.upper())
    return MultiProcessAdapter(logger, {})<|MERGE_RESOLUTION|>--- conflicted
+++ resolved
@@ -59,14 +59,8 @@
     Args:
         name (`str`):
             The name for the logger, such as `__file__`
-<<<<<<< HEAD
-        log_level (`str`, `optional`, defaults to `None`):
-            The log level to use. If not passed, will default to the `ACCELERATE_LOG_LEVEL` environment variable, or
-            `INFO` if not
-=======
         log_level (`str`, *optional*):
             The log level to use. If not passed, will default to the `LOG_LEVEL` environment variable, or `INFO` if not
->>>>>>> 0f404402
 
     Example:
 
