--- conflicted
+++ resolved
@@ -536,21 +536,11 @@
     def __iter__(self):
         self.reset()
         self.gradient_state._add_dataloader(self)
-<<<<<<< HEAD
+        main_iterator = None
         if self.remainder == -1:
             with suppress(Exception):
                 length = getattr(self.dataset, "total_dataset_length", len(self.dataset))
                 self.remainder = length % self.total_batch_size
-        # NOTE PyTorch DataLoader adds forward compatibilities for DataPipes, which broadcasts
-        # shared seed to all dist processes. Thus, we need to create iterator for all dist processes.
-        # But, we only iterate through the DataLoader on process 0.
-        main_iterator = super().__iter__()
-=======
-        main_iterator = None
-        # We can safely pass because the default is -1
-        with suppress(Exception):
-            length = getattr(self.dataset, "total_dataset_length", len(self.dataset))
-            self.remainder = length % self.total_batch_size
         if is_torch_version(">=", "2.0.1"):
             # NOTE PyTorch DataLoader adds forward compatibilities for DataPipes, which broadcasts
             # shared seed to all dist processes. Thus, we need to create iterator for all dist processes.
@@ -558,7 +548,6 @@
             main_iterator = super().__iter__()
         elif self.state.process_index == 0:
             main_iterator = super().__init__()
->>>>>>> d8958096
         stop_iteration = False
         self._stop_iteration = False
         first_batch = None
