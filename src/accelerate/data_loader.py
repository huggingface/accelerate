# Copyright 2021 The HuggingFace Team. All rights reserved.
#
# Licensed under the Apache License, Version 2.0 (the "License");
# you may not use this file except in compliance with the License.
# You may obtain a copy of the License at
#
#     http://www.apache.org/licenses/LICENSE-2.0
#
# Unless required by applicable law or agreed to in writing, software
# distributed under the License is distributed on an "AS IS" BASIS,
# WITHOUT WARRANTIES OR CONDITIONS OF ANY KIND, either express or implied.
# See the License for the specific language governing permissions and
# limitations under the License.

import math
from contextlib import suppress
from typing import Callable, List, Optional, Union

import torch
from torch.utils.data import BatchSampler, DataLoader, IterableDataset, RandomSampler

from .logging import get_logger
from .state import AcceleratorState, DistributedType, GradientState, PartialState, is_torch_xla_available
from .utils import (
    RNGType,
    broadcast,
    broadcast_object_list,
    concatenate,
    find_batch_size,
    get_data_structure,
    initialize_tensors,
    is_torch_version,
    is_torchdata_stateful_dataloader_available,
    send_to_device,
    slice_tensors,
    synchronize_rng_states,
)


logger = get_logger(__name__)

# kwargs of the DataLoader in min version 1.4.0.
_PYTORCH_DATALOADER_KWARGS = {
    "batch_size": 1,
    "shuffle": False,
    "sampler": None,
    "batch_sampler": None,
    "num_workers": 0,
    "collate_fn": None,
    "pin_memory": False,
    "drop_last": False,
    "timeout": 0,
    "worker_init_fn": None,
    "multiprocessing_context": None,
    "generator": None,
    "prefetch_factor": 2,
    "persistent_workers": False,
}

# kwargs added after by version
_PYTORCH_DATALOADER_ADDITIONAL_KWARGS = {}

for v, additional_kwargs in _PYTORCH_DATALOADER_ADDITIONAL_KWARGS.items():
    if is_torch_version(">=", v):
        _PYTORCH_DATALOADER_KWARGS.update(additional_kwargs)


class SeedableRandomSampler(RandomSampler):
    """
    Same as a random sampler, except that in `__iter__` a seed can be used.

    Needed specifically in distributed cases, when the random generator for each GPU needs to start from the same seed
    and be fully reproducable on multiple iterations.

    If a custom `generator` is passed, it will rely on its initial seed as well as the current iteration it is on
    (stored in `self.epoch`).
    """

    def __init__(self, *args, **kwargs):
        super().__init__(*args, **kwargs)
        self.epoch = 0
        self.initial_seed = torch.random.initial_seed()

    def __iter__(self):
        if self.generator is None:
            self.generator = torch.Generator()
            self.generator.manual_seed(self.initial_seed)

        # Allow `self.epoch` to modify the seed of the generator
        seed = self.epoch + self.initial_seed
        # print("Setting seed at epoch", self.epoch, seed)
        self.generator.manual_seed(seed)
        yield from super().__iter__()
        self.set_epoch(self.epoch + 1)

    def set_epoch(self, epoch: int):
        "Sets the current iteration of the sampler."
        self.epoch = epoch


class BatchSamplerShard(BatchSampler):
    """
    Wraps a PyTorch `BatchSampler` to generate batches for one of the processes only. Instances of this class will
    always yield a number of batches that is a round multiple of `num_processes` and that all have the same size.
    Depending on the value of the `drop_last` attribute of the batch sampler passed, it will either stop the iteration
    at the first batch that would be too small / not present on all processes or loop with indices from the beginning.

    Args:
        batch_sampler (`torch.utils.data.sampler.BatchSampler`):
            The batch sampler to split in several shards.
        num_processes (`int`, *optional*, defaults to 1):
            The number of processes running concurrently.
        process_index (`int`, *optional*, defaults to 0):
            The index of the current process.
        split_batches (`bool`, *optional*, defaults to `False`):
            Whether the shards should be created by splitting a batch to give a piece of it on each process, or by
            yielding different full batches on each process.

            On two processes with a sampler of `[[0, 1, 2, 3], [4, 5, 6, 7]]`, this will result in:

            - the sampler on process 0 to yield `[0, 1, 2, 3]` and the sampler on process 1 to yield `[4, 5, 6, 7]` if
              this argument is set to `False`.
            - the sampler on process 0 to yield `[0, 1]` then `[4, 5]` and the sampler on process 1 to yield `[2, 3]`
              then `[6, 7]` if this argument is set to `True`.
        even_batches (`bool`, *optional*, defaults to `True`):
            Whether or not to loop back at the beginning of the sampler when the number of samples is not a round
            multiple of (original batch size / number of processes).

    <Tip warning={true}>

    `BatchSampler`s with varying batch sizes are not enabled by default. To enable this behaviour, set `even_batches`
    equal to `False`

    </Tip>"""

    def __init__(
        self,
        batch_sampler: BatchSampler,
        num_processes: int = 1,
        process_index: int = 0,
        split_batches: bool = False,
        even_batches: bool = True,
    ):
        if split_batches and batch_sampler.batch_size % num_processes != 0:
            raise ValueError(
                f"To use `BatchSamplerShard` in `split_batches` mode, the batch size ({batch_sampler.batch_size}) "
                f"needs to be a round multiple of the number of processes ({num_processes})."
            )
        self.batch_sampler = batch_sampler
        self.num_processes = num_processes
        self.process_index = process_index
        self.split_batches = split_batches
        self.even_batches = even_batches
        self.batch_size = getattr(batch_sampler, "batch_size", None)
        self.drop_last = getattr(batch_sampler, "drop_last", False)
        if self.batch_size is None and self.even_batches:
            raise ValueError(
                "You need to use `even_batches=False` when the batch sampler has no batch size. If you "
                "are not calling this method directly, set `accelerator.even_batches=False` instead."
            )

    @property
    def total_length(self):
        return len(self.batch_sampler)

    def __len__(self):
        if self.split_batches:
            # Split batches does not change the length of the batch sampler
            return len(self.batch_sampler)
        if len(self.batch_sampler) % self.num_processes == 0:
            # If the length is a round multiple of the number of processes, it's easy.
            return len(self.batch_sampler) // self.num_processes
        length = len(self.batch_sampler) // self.num_processes
        if self.drop_last:
            # Same if we drop the remainder.
            return length
        elif self.even_batches:
            # When we even batches we always get +1
            return length + 1
        else:
            # Otherwise it depends on the process index.
            return length + 1 if self.process_index < len(self.batch_sampler) % self.num_processes else length

    def __iter__(self):
        return self._iter_with_split() if self.split_batches else self._iter_with_no_split()

    def _iter_with_split(self):
        initial_data = []
        batch_length = self.batch_sampler.batch_size // self.num_processes
        for idx, batch in enumerate(self.batch_sampler):
            if idx == 0:
                initial_data = batch
            if len(batch) == self.batch_size:
                # If the batch is full, we yield the part of it this process is responsible of.
                yield batch[batch_length * self.process_index : batch_length * (self.process_index + 1)]

        # If drop_last is True of the last batch was full, iteration is over, otherwise...
        if not self.drop_last and len(initial_data) > 0 and len(batch) < self.batch_size:
            if not self.even_batches:
                if len(batch) > batch_length * self.process_index:
                    yield batch[batch_length * self.process_index : batch_length * (self.process_index + 1)]
            else:
                # For degenerate cases where the dataset has less than num_process * batch_size samples
                while len(initial_data) < self.batch_size:
                    initial_data += initial_data
                batch = batch + initial_data
                yield batch[batch_length * self.process_index : batch_length * (self.process_index + 1)]

    def _iter_with_no_split(self):
        initial_data = []
        batch_to_yield = []
        for idx, batch in enumerate(self.batch_sampler):
            # We gather the initial indices in case we need to circle back at the end.
            if not self.drop_last and idx < self.num_processes:
                initial_data += batch
            # We identify the batch to yield but wait until we ar sure every process gets a full batch before actually
            # yielding it.
            if idx % self.num_processes == self.process_index:
                batch_to_yield = batch
            if idx % self.num_processes == self.num_processes - 1 and (
                self.batch_size is None or len(batch) == self.batch_size
            ):
                yield batch_to_yield
                batch_to_yield = []

        # If drop_last is True, iteration is over, otherwise...
        if not self.drop_last and len(initial_data) > 0:
            if not self.even_batches:
                if len(batch_to_yield) > 0:
                    yield batch_to_yield
            else:
                # ... we yield the complete batch we had saved before if it has the proper length
                if len(batch_to_yield) == self.batch_size:
                    yield batch_to_yield

                # For degenerate cases where the dataset has less than num_process * batch_size samples
                while len(initial_data) < self.num_processes * self.batch_size:
                    initial_data += initial_data

                # If the last batch seen was of the proper size, it has been yielded by its process so we move to the next
                if len(batch) == self.batch_size:
                    batch = []
                    idx += 1

                # Make sure we yield a multiple of self.num_processes batches
                cycle_index = 0
                while idx % self.num_processes != 0 or len(batch) > 0:
                    end_index = cycle_index + self.batch_size - len(batch)
                    batch += initial_data[cycle_index:end_index]
                    if idx % self.num_processes == self.process_index:
                        yield batch
                    cycle_index = end_index
                    batch = []
                    idx += 1


class IterableDatasetShard(IterableDataset):
    """
    Wraps a PyTorch `IterableDataset` to generate samples for one of the processes only. Instances of this class will
    always yield a number of samples that is a round multiple of the actual batch size (depending of the value of
    `split_batches`, this is either `batch_size` or `batch_size x num_processes`). Depending on the value of the
    `drop_last` attribute of the batch sampler passed, it will either stop the iteration at the first batch that would
    be too small or loop with indices from the beginning.

    Args:
        dataset (`torch.utils.data.dataset.IterableDataset`):
            The batch sampler to split in several shards.
        batch_size (`int`, *optional*, defaults to 1):
            The size of the batches per shard (if `split_batches=False`) or the size of the batches (if
            `split_batches=True`).
        drop_last (`bool`, *optional*, defaults to `False`):
            Whether or not to drop the last incomplete batch or complete the last batches by using the samples from the
            beginning.
        num_processes (`int`, *optional*, defaults to 1):
            The number of processes running concurrently.
        process_index (`int`, *optional*, defaults to 0):
            The index of the current process.
        split_batches (`bool`, *optional*, defaults to `False`):
            Whether the shards should be created by splitting a batch to give a piece of it on each process, or by
            yielding different full batches on each process.

            On two processes with an iterable dataset yielding of `[0, 1, 2, 3, 4, 5, 6, 7]`, this will result in:

            - the shard on process 0 to yield `[0, 1, 2, 3]` and the shard on process 1 to yield `[4, 5, 6, 7]` if this
              argument is set to `False`.
            - the shard on process 0 to yield `[0, 1, 4, 5]` and the sampler on process 1 to yield `[2, 3, 6, 7]` if
              this argument is set to `True`.
    """

    def __init__(
        self,
        dataset: IterableDataset,
        batch_size: int = 1,
        drop_last: bool = False,
        num_processes: int = 1,
        process_index: int = 0,
        split_batches: bool = False,
    ):
        if split_batches and batch_size > 1 and batch_size % num_processes != 0:
            raise ValueError(
                f"To use `IterableDatasetShard` in `split_batches` mode, the batch size ({batch_size}) "
                f"needs to be a round multiple of the number of processes ({num_processes})."
            )
        self.dataset = dataset
        self.batch_size = batch_size
        self.drop_last = drop_last
        self.num_processes = num_processes
        self.process_index = process_index
        self.split_batches = split_batches

    def set_epoch(self, epoch):
        self.epoch = epoch
        if hasattr(self.dataset, "set_epoch"):
            self.dataset.set_epoch(epoch)

    def __len__(self):
        # We will just raise the downstream error if the underlying dataset is not sized
        if self.drop_last:
            return (len(self.dataset) // (self.batch_size * self.num_processes)) * self.batch_size
        else:
            return math.ceil(len(self.dataset) / (self.batch_size * self.num_processes)) * self.batch_size

    def __iter__(self):
        if (
            not hasattr(self.dataset, "set_epoch")
            and hasattr(self.dataset, "generator")
            and isinstance(self.dataset.generator, torch.Generator)
        ):
            self.dataset.generator.manual_seed(self.epoch)
        real_batch_size = self.batch_size if self.split_batches else (self.batch_size * self.num_processes)
        process_batch_size = (self.batch_size // self.num_processes) if self.split_batches else self.batch_size
        process_slice = range(self.process_index * process_batch_size, (self.process_index + 1) * process_batch_size)

        first_batch = None
        current_batch = []
        for element in self.dataset:
            current_batch.append(element)
            # Wait to have a full batch before yielding elements.
            if len(current_batch) == real_batch_size:
                for i in process_slice:
                    yield current_batch[i]
                if first_batch is None:
                    first_batch = current_batch.copy()
                current_batch = []

        # Finished if drop_last is True, otherwise complete the last batch with elements from the beginning.
        if not self.drop_last and len(current_batch) > 0:
            if first_batch is None:
                first_batch = current_batch.copy()
            while len(current_batch) < real_batch_size:
                current_batch += first_batch
            for i in process_slice:
                yield current_batch[i]


class DataLoaderStateMixin:
    """
    Mixin class that adds a state to a `DataLoader` to keep track of the status inside the dataloader such as at the
    end of the iteration, the number of items in the dataset in the last batch relative to the batch size, and other
    useful information that might be needed.

    **Available attributes:**

        - **end_of_dataloader** (`bool`) -- Whether at the last iteration or batch
        - **remainder** (`int`) -- The number of items that are remaining in the last batch, relative to the total
          batch size

    """

    def __init_subclass__(cls, **kwargs):
        cls.end_of_dataloader = False
        cls.remainder = -1

    def reset(self):
        self.end_of_dataloader = False
        self.remainder = -1

    def begin(self):
        "Prepares the gradient state for the current dataloader"
        self.reset()
        with suppress(Exception):
            if not self._drop_last:
                length = getattr(self.dataset, "total_dataset_length", len(self.dataset))
                self.remainder = length % self.total_batch_size
        self.gradient_state._add_dataloader(self)

    def end(self):
        "Cleans up the gradient state after exiting the dataloader"
        self.gradient_state._remove_dataloader(self)


class DataLoaderAdapter:
    """
    A class which wraps around a PyTorch `DataLoader` (or variants of it) to be used with the `Accelerator`. For
    compatability reasons, this class inherits from the class it wraps around, so it can be used as a drop-in.
    """

    def __init__(self, dataset, use_stateful_dataloader=False, batch_sampler=None, **kwargs):
        self.use_stateful_dataloader = use_stateful_dataloader
        if is_torchdata_stateful_dataloader_available():
            from torchdata.stateful_dataloader import StatefulDataLoader

        if use_stateful_dataloader and not is_torchdata_stateful_dataloader_available():
            raise ImportError("StatefulDataLoader is not available. Please install torchdata to use it.")
        if use_stateful_dataloader:
            self.base_dataloader = StatefulDataLoader(dataset, batch_sampler=batch_sampler, **kwargs)
        else:
            self.base_dataloader = DataLoader(dataset, batch_sampler=batch_sampler, **kwargs)

        # Dynamically mixin the parent class. See https://stackoverflow.com/a/31075641
        # In C++ terms, this is analogous to creating `DataLoaderAdapter<T> : T`, where T is a DataLoader or
        # StatefulDataLoader
        #
        # The same functionality could be achieved by directly creating the required subclasses for both {DataLoader,
        # StatefulDataLoader}, however that could lead to much messier code, with duplicated classes and conditional
        # dispatching scattered throughout various functions and files.
        #
        # This code is incredibly awkward but it's the only way to make `isinstance(obj, StatefulDataLoader)` work
        # transparently.
        #
        # A more robust solution is for DataLoaderAdapter to not inherit from DataLoader (compose rather than inherit),
        # but this would not be backwards compatible with existing code which assumes
        # DataLoaderShard/DataLoaderDispatcher are DataLoaders.
        base_cls = self.__class__
        base_cls_name = self.__class__.__name__
        parent_cls_name = self.base_dataloader.__class__
        self.__class__ = type(base_cls_name, (base_cls, parent_cls_name), {})

        # Allow this class to transparently pass through attributes from the underlying class
        if hasattr(self.base_dataloader, "state_dict"):
            self.dl_state_dict = self.base_dataloader.state_dict()

        for attr in self.base_dataloader.__dict__.keys():
            setattr(self, attr, getattr(self.base_dataloader, attr))

    def state_dict(self):
        return self.dl_state_dict

    def load_state_dict(self, state_dict):
        super().load_state_dict(state_dict)
        self.dl_state_dict = self.state_dict

    def _save_state_dict(self):
        if hasattr(self.base_dataloader, "state_dict"):
            self.dl_state_dict = super().state_dict()


class DataLoaderShard(DataLoaderAdapter, DataLoaderStateMixin):
    """
    Subclass of `DataLoaderAdapter` that will deal with device placement and current distributed setup.

    Args:
        dataset (`torch.utils.data.dataset.Dataset`):
            The dataset to use to build this datalaoder.
        device (`torch.device`, *optional*):
            If passed, the device to put all batches on.
        rng_types (list of `str` or [`~utils.RNGType`]):
            The list of random number generators to synchronize at the beginning of each iteration. Should be one or
            several of:

            - `"torch"`: the base torch random number generator
            - `"cuda"`: the CUDA random number generator (GPU only)
            - `"xla"`: the XLA random number generator (TPU only)
            - `"generator"`: an optional `torch.Generator`
        synchronized_generator (`torch.Generator`, *optional*):
            A random number generator to keep synchronized across processes.
        skip_batches (`int`, *optional*, defaults to 0):
            The number of batches to skip at the beginning.
        use_stateful_dataloader (`bool`, *optional*, defaults to `False`):
            Whether to have this class adapt `StatefulDataLoader` from `torchdata` instead of the regular `DataLoader`.
        **kwargs (additional keyword arguments, *optional*):
            All other keyword arguments to pass to the regular `DataLoader` initialization.

    **Available attributes:**

        - **total_batch_size** (`int`) -- Total batch size of the dataloader across all processes.
            Equal to the original batch size when `split_batches=True`; otherwise the original batch size * the total
            number of processes

        - **total_dataset_length** (`int`) -- Total length of the inner dataset across all processes.
    """

    def __init__(
        self,
        dataset,
        device=None,
        rng_types=None,
        synchronized_generator=None,
        skip_batches=0,
        use_stateful_dataloader=False,
        _drop_last: bool = False,
        _non_blocking: bool = False,
        **kwargs,
    ):
        super().__init__(dataset, use_stateful_dataloader, **kwargs)
        self.device = device
        self.rng_types = rng_types
        self.synchronized_generator = synchronized_generator
        self.skip_batches = skip_batches
        self.gradient_state = GradientState()
        self._drop_last = _drop_last
        self._non_blocking = _non_blocking
        self.iteration = 0

    def __iter__(self):
        if self.rng_types is not None:
            synchronize_rng_states(self.rng_types, self.synchronized_generator)
        self.begin()

        self.set_epoch(self.iteration)
        dataloader_iter = super().__iter__()
        # We iterate one batch ahead to check when we are at the end
        try:
            current_batch = next(dataloader_iter)
        except StopIteration:
            yield

        batch_index = 0
        while True:
            try:
                # But we still move it to the device so it is done before `StopIteration` is reached
                if self.device is not None:
                    current_batch = send_to_device(current_batch, self.device, non_blocking=self._non_blocking)
                self._save_state_dict()
                next_batch = next(dataloader_iter)
                if batch_index >= self.skip_batches:
                    yield current_batch
                batch_index += 1
                current_batch = next_batch
            except StopIteration:
                self.end_of_dataloader = True
                if batch_index >= self.skip_batches:
                    yield current_batch
                break

        self.iteration += 1
        self.end()

    def set_epoch(self, epoch: int):
        # In case it is manually passed in, the user can set it to what they like
        if self.iteration != epoch:
            self.iteration = epoch
        if hasattr(self.batch_sampler, "sampler") and hasattr(self.batch_sampler.sampler, "set_epoch"):
            self.batch_sampler.sampler.set_epoch(epoch)
        # We support if a custom `Dataset` implementation has `set_epoch`
        # or in general HF datasets `Datasets`
        elif hasattr(self.dataset, "set_epoch"):
            self.dataset.set_epoch(epoch)

    @property
    def total_batch_size(self):
        batch_sampler = self.sampler if isinstance(self.sampler, BatchSampler) else self.batch_sampler
        return (
            batch_sampler.batch_size
            if getattr(batch_sampler, "split_batches", False)
            else (batch_sampler.batch_size * getattr(batch_sampler, "num_processes", 1))
        )

    @property
    def total_dataset_length(self):
        if hasattr(self.dataset, "total_length"):
            return self.dataset.total_length
        else:
            return len(self.dataset)

    def get_sampler(self):
        return get_sampler(self)

    def set_sampler(self, sampler):
        sampler_is_batch_sampler = isinstance(self.sampler, BatchSampler)
        if sampler_is_batch_sampler:
            self.sampler.sampler = sampler
        else:
            self.batch_sampler.sampler = sampler
            if hasattr(self.batch_sampler, "batch_sampler"):
                self.batch_sampler.batch_sampler.sampler = sampler


if is_torch_xla_available():
    import torch_xla.distributed.parallel_loader as xpl

    class MpDeviceLoaderWrapper(xpl.MpDeviceLoader):
        """
        Wrapper for the xpl.MpDeviceLoader class that knows the total batch size.

        XLA preloading threads will all call DataLoaderShard's __iter__(). Remove rng_types from DataLoaderShard to
        prevent it from using the XLA device in the preloading threads, and synchronize the RNG once from the main
        thread only.

        **Available attributes:**

        - **total_batch_size** (`int`) -- Total batch size of the dataloader across all processes.
            Equal to the original batch size when `split_batches=True`; otherwise the original batch size * the total
            number of processes

        - **total_dataset_length** (`int`) -- Total length of the inner dataset across all processes.
        """

        def __init__(self, dataloader: DataLoaderShard, device: torch.device):
            super().__init__(dataloader, device)
            self._rng_types = self._loader.rng_types
            self._loader.rng_types = None
            self.device = device

        def __iter__(self):
            if self._rng_types is not None:
                synchronize_rng_states(self._rng_types, self._loader.synchronized_generator)

            return super().__iter__()

        @property
        def total_batch_size(self):
            return self._loader.total_batch_size

        @property
        def total_dataset_length(self):
            return self._loader.total_dataset_length

        @property
        def batch_sampler(self):
            return self._loader.batch_sampler

        @property
        def dataloader(self):
            return self._loader


class DataLoaderDispatcher(DataLoaderAdapter, DataLoaderStateMixin):
    """
    Subclass of `DataLoaderAdapter` that will iterate and preprocess on process 0 only, then dispatch on each process
    their part of the batch.

    Args:
        split_batches (`bool`, *optional*, defaults to `False`):
            Whether the resulting `DataLoader` should split the batches of the original data loader across devices or
            yield full batches (in which case it will yield batches starting at the `process_index`-th and advancing of
            `num_processes` batches at each iteration). Another way to see this is that the observed batch size will be
            the same as the initial `dataloader` if this option is set to `True`, the batch size of the initial
            `dataloader` multiplied by `num_processes` otherwise. Setting this option to `True` requires that the batch
            size of the `dataloader` is a round multiple of `batch_size`.
        skip_batches (`int`, *optional*, defaults to 0):
            The number of batches to skip at the beginning of an iteration.
        use_stateful_dataloader (`bool`, *optional*, defaults to `False`):
            Whether to have this class adapt `StatefulDataLoader` from `torchdata` instead of the regular `DataLoader`.

    **Available attributes:**

        - **total_batch_size** (`int`) -- Total batch size of the dataloader across all processes.
            Equal to the original batch size when `split_batches=True`; otherwise the original batch size * the total
            number of processes

        - **total_dataset_length** (`int`) -- Total length of the inner dataset across all processes.
    """

    def __init__(
        self,
        dataset,
        split_batches: bool = False,
        skip_batches=0,
        use_stateful_dataloader=False,
        _drop_last: bool = False,
        _non_blocking: bool = False,
        slice_fn=None,
        **kwargs,
    ):
        shuffle = False
        if is_torch_version(">=", "1.11.0"):
            from torch.utils.data.datapipes.iter.combinatorics import ShufflerIterDataPipe

            # We need to save the shuffling state of the DataPipe
            if isinstance(dataset, ShufflerIterDataPipe):
                shuffle = dataset._shuffle_enabled
        super().__init__(dataset, use_stateful_dataloader, **kwargs)
        self.split_batches = split_batches
        if shuffle:
            torch.utils.data.graph_settings.apply_shuffle_settings(dataset, shuffle=shuffle)

        self.gradient_state = GradientState()
        self.state = AcceleratorState()
        self._drop_last = _drop_last
        self._non_blocking = _non_blocking
        self.skip_batches = skip_batches

        self.slice_fn = slice_tensors if slice_fn is None else slice_fn
        self.iteration = 0

    def _fetch_batches(self, iterator):
        batches, batch = None, None
        # On process 0, we gather the batch to dispatch.
        if self.state.process_index == 0:
            try:
                if self.split_batches:
                    # One batch of the main iterator is dispatched and split.
                    self._save_state_dict()
                    batch = next(iterator)
                else:
                    # num_processes batches of the main iterator are concatenated then dispatched and split.
                    # We add the batches one by one so we have the remainder available when drop_last=False.
                    batches = []
                    for _ in range(self.state.num_processes):
                        self._save_state_dict()
                        batches.append(next(iterator))
                    try:
                        batch = concatenate(batches, dim=0)
                    except RuntimeError as e:
                        raise RuntimeError(
                            "You can't use batches of different size with `dispatch_batches=True` or when using an `IterableDataset`."
                            "either pass `dispatch_batches=False` and have each process fetch its own batch "
                            " or pass `split_batches=True`. By doing so, the main process will fetch a full batch and "
                            "slice it into `num_processes` batches for each process."
                        ) from e
                # In both cases, we need to get the structure of the batch that we will broadcast on other
                # processes to initialize the tensors with the right shape.
                # data_structure, stop_iteration
                batch_info = [get_data_structure(batch), False]
            except StopIteration:
                batch_info = [None, True]
        else:
            batch_info = [None, self._stop_iteration]
        # This is inplace, so after this instruction, every process has the same `batch_info` as process 0.
        broadcast_object_list(batch_info)
        self._stop_iteration = batch_info[1]
        if self._stop_iteration:
            # If drop_last is False and split_batches is False, we may have a remainder to take care of.
            if not self.split_batches and not self._drop_last:
                if self.state.process_index == 0 and len(batches) > 0:
                    batch = concatenate(batches, dim=0)
                    batch_info = [get_data_structure(batch), False]
                else:
                    batch_info = [None, True]
                broadcast_object_list(batch_info)
        return batch, batch_info

    def __iter__(self):
        self.begin()
        self.set_epoch(self.iteration)
        main_iterator = None
        if is_torch_version(">=", "2.0.1"):
            # NOTE PyTorch DataLoader adds forward compatibilities for DataPipes, which broadcasts
            # shared seed to all dist processes. Thus, we need to create iterator for all dist processes.
            # But, we only iterate through the DataLoader on process 0.
            main_iterator = super().__iter__()
        elif self.state.process_index == 0:
            main_iterator = super().__iter__()
        stop_iteration = False
        self._stop_iteration = False
        first_batch = None
        next_batch, next_batch_info = self._fetch_batches(main_iterator)
        batch_index = 0
        while not stop_iteration:
            batch, batch_info = next_batch, next_batch_info

            if self.state.process_index != 0:
                # Initialize tensors on other processes than process 0.
                batch = initialize_tensors(batch_info[0])
            batch = send_to_device(batch, self.state.device, non_blocking=self._non_blocking)
            # Broadcast the batch before splitting it.
            batch = broadcast(batch, from_process=0)

            if not self._drop_last and first_batch is None:
                # We keep at least num processes elements of the first batch to be able to complete the last batch
                first_batch = self.slice_fn(
                    batch,
                    slice(0, self.state.num_processes),
                    process_index=self.state.process_index,
                    num_processes=self.state.num_processes,
                )

            if batch is None:
                raise ValueError(
                    f"Batch does not contain any data (`{batch}`). At the end of all iterable data available before expected stop iteration."
                )

            observed_batch_size = find_batch_size(batch)
            batch_size = observed_batch_size // self.state.num_processes

            stop_iteration = self._stop_iteration
            if not stop_iteration:
                # We may still be at the end of the dataloader without knowing it yet: if there is nothing left in
                # the dataloader since the number of batches is a round multiple of the number of processes.
                next_batch, next_batch_info = self._fetch_batches(main_iterator)
                # next_batch_info[0] is None when there are no more batches, otherwise we still need to process them.
                if self._stop_iteration and next_batch_info[0] is None:
                    stop_iteration = True

            if not self._drop_last and stop_iteration and observed_batch_size % self.state.num_processes != 0:
                # If the last batch is not complete, let's add the first batch to it.
                batch = concatenate([batch, first_batch], dim=0)
                # Batch size computation above is wrong, it's off by 1 so we fix it.
                batch_size += 1

            data_slice = slice(self.state.process_index * batch_size, (self.state.process_index + 1) * batch_size)
            batch = self.slice_fn(
                batch,
                data_slice,
                process_index=self.state.process_index,
                num_processes=self.state.num_processes,
            )

            if stop_iteration:
                self.end_of_dataloader = True
                self.remainder = observed_batch_size
            if batch_index >= self.skip_batches:
                yield batch
            batch_index += 1
        self.iteration += 1
        self.end()

    def set_epoch(self, epoch: int):
        # In case it is manually passed in, the user can set it to what they like
        if self.iteration != epoch:
            self.iteration = epoch
        if hasattr(self.batch_sampler.sampler, "set_epoch"):
            self.batch_sampler.sampler.set_epoch(epoch)
        elif hasattr(self.dataset, "set_epoch"):
            self.dataset.set_epoch(epoch)

    def __len__(self):
        whole_length = super().__len__()
        if self.split_batches:
            return whole_length
        elif self._drop_last:
            return whole_length // self.state.num_processes
        else:
            return math.ceil(whole_length / self.state.num_processes)

    @property
    def total_batch_size(self):
        return (
            self.dataset.batch_size if self.split_batches else (self.dataset.batch_size * self.dataset.num_processes)
        )

    @property
    def total_dataset_length(self):
        return len(self.dataset)

    def get_sampler(self):
        return get_sampler(self)

    def set_sampler(self, sampler):
        sampler_is_batch_sampler = isinstance(self.sampler, BatchSampler)
        if sampler_is_batch_sampler:
            self.sampler.sampler = sampler
        else:
            self.batch_sampler.sampler = sampler
            if hasattr(self.batch_sampler, "batch_sampler"):
                self.batch_sampler.batch_sampler.sampler = sampler


def get_sampler(dataloader):
    """
    Get the sampler associated to the dataloader

    Args:
        dataloader (`torch.utils.data.dataloader.DataLoader`):
            The data loader to split across several devices.
    Returns:
        `torch.utils.data.Sampler`: The sampler associated to the dataloader
    """
    sampler_is_batch_sampler = isinstance(dataloader.sampler, BatchSampler)
    if sampler_is_batch_sampler:
        sampler = getattr(dataloader.sampler, "sampler", None)
    else:
        sampler = getattr(dataloader.batch_sampler, "sampler", None)
    return sampler


def prepare_data_loader(
    dataloader: DataLoader,
    device: Optional[torch.device] = None,
    num_processes: Optional[int] = None,
    process_index: Optional[int] = None,
    split_batches: bool = False,
    put_on_device: bool = False,
    rng_types: Optional[List[Union[str, RNGType]]] = None,
    dispatch_batches: Optional[bool] = None,
    even_batches: bool = True,
    slice_fn_for_dispatch: Optional[Callable] = None,
    use_seedable_sampler: bool = False,
    non_blocking: bool = False,
    use_stateful_dataloader: bool = False,
) -> DataLoader:
    """
    Wraps a PyTorch `DataLoader` to generate batches for one of the processes only.

    Depending on the value of the `drop_last` attribute of the `dataloader` passed, it will either stop the iteration
    at the first batch that would be too small / not present on all processes or loop with indices from the beginning.

    Args:
        dataloader (`torch.utils.data.dataloader.DataLoader`):
            The data loader to split across several devices.
        device (`torch.device`):
            The target device for the returned `DataLoader`.
        num_processes (`int`, *optional*):
            The number of processes running concurrently. Will default to the value given by
            [`~state.AcceleratorState`].
        process_index (`int`, *optional*):
            The index of the current process. Will default to the value given by [`~state.AcceleratorState`].
        split_batches (`bool`, *optional*, defaults to `False`):
            Whether the resulting `DataLoader` should split the batches of the original data loader across devices or
            yield full batches (in which case it will yield batches starting at the `process_index`-th and advancing of
            `num_processes` batches at each iteration).

            Another way to see this is that the observed batch size will be the same as the initial `dataloader` if
            this option is set to `True`, the batch size of the initial `dataloader` multiplied by `num_processes`
            otherwise.

            Setting this option to `True` requires that the batch size of the `dataloader` is a round multiple of
            `batch_size`.
        put_on_device (`bool`, *optional*, defaults to `False`):
            Whether or not to put the batches on `device` (only works if the batches are nested list, tuples or
            dictionaries of tensors).
        rng_types (list of `str` or [`~utils.RNGType`]):
            The list of random number generators to synchronize at the beginning of each iteration. Should be one or
            several of:

            - `"torch"`: the base torch random number generator
            - `"cuda"`: the CUDA random number generator (GPU only)
            - `"xla"`: the XLA random number generator (TPU only)
            - `"generator"`: the `torch.Generator` of the sampler (or batch sampler if there is no sampler in your
              dataloader) or of the iterable dataset (if it exists) if the underlying dataset is of that type.

        dispatch_batches (`bool`, *optional*):
            If set to `True`, the datalaoder prepared is only iterated through on the main process and then the batches
            are split and broadcast to each process. Will default to `True` when the underlying dataset is an
            `IterableDataset`, `False` otherwise.
        even_batches (`bool`, *optional*, defaults to `True`):
            If set to `True`, in cases where the total batch size across all processes does not exactly divide the
            dataset, samples at the start of the dataset will be duplicated so the batch can be divided equally among
            all workers.
        slice_fn_for_dispatch (`Callable`, *optional*`):
            If passed, this function will be used to slice tensors across `num_processes`. Will default to
            [`~utils.slice_tensors`]. This argument is used only when `dispatch_batches` is set to `True` and will be
            ignored otherwise.
        use_seedable_sampler (`bool`, *optional*, defaults to `False`):
            Whether to use the [`~data_loader.SeedableRandomSampler`] instead of a `RandomSampler` for better
            reproducability. Comes at a cost of potentially different performances due to different shuffling
            algorithms but ensures results will be the *exact* same. Should be paired with `set_seed()` at every
            `self.set_epoch`
        non_blocking (`bool`, *optional*, defaults to `False`):
            If set to `True`, dataloader will utilize non-blocking host-to-device transfers. If the dataloader has
            `pin_memory` set to `True`, this will help to increase overlap between data transfer and computations.
        use_stateful_dataloader (`bool`, *optional*, defaults to `False`):
            "If set to true, the dataloader prepared by the Accelerator will be backed by "
            "[torchdata.StatefulDataLoader](https://github.com/pytorch/data/tree/main/torchdata/stateful_dataloader).
            This requires a version" " of `torchdata` with StatefulDataLoader to be installed."


    Returns:
        `torch.utils.data.dataloader.DataLoader`: A new data loader that will yield the portion of the batches

    <Tip warning={true}>

    `BatchSampler`s with varying batch sizes are not enabled by default. To enable this behaviour, set `even_batches`
    equal to `False`

    </Tip>
    """
    if dispatch_batches is None:
        if not put_on_device:
            dispatch_batches = False
        else:
            dispatch_batches = isinstance(dataloader.dataset, IterableDataset)

    if dispatch_batches and not put_on_device:
        raise ValueError("Using `dispatch_batches=True` requires `put_on_device=True`.")
    # Grab defaults from AcceleratorState
    state = AcceleratorState()
    if num_processes is None:
        num_processes = state.num_processes
    if process_index is None:
        process_index = state.process_index

    # Sanity check
    if split_batches:
        if dataloader.batch_size is not None:
            batch_size_for_check = dataloader.batch_size
        else:
            # For custom batch_sampler
            if hasattr(dataloader.batch_sampler, "batch_size"):
                batch_size_for_check = dataloader.batch_sampler.batch_size
            else:
                raise ValueError(
                    "In order to use `split_batches==True` you must have a `batch_size` attribute either in the passed "
                    "`dataloader` or `dataloader.batch_sampler` objects, and it has to return a natural number. "
                    "Your `dataloader.batch_size` is None and `dataloader.batch_sampler` "
                    f"(`{type(dataloader.batch_sampler)}`) does not have the `batch_size` attribute set."
                )

        if batch_size_for_check > 1 and batch_size_for_check % num_processes != 0:
            raise ValueError(
                f"To use a `DataLoader` in `split_batches` mode, the batch size ({dataloader.batch_size}) "
                f"needs to be a round multiple of the number of processes ({num_processes})."
            )

    new_dataset = dataloader.dataset
    # Iterable dataset doesn't like batch_sampler, but data_loader creates a default one for it
    new_batch_sampler = dataloader.batch_sampler if not isinstance(new_dataset, IterableDataset) else None
    sampler_is_batch_sampler = isinstance(dataloader.sampler, BatchSampler)
    synchronized_generator = None

    sampler = get_sampler(dataloader)
    if isinstance(sampler, RandomSampler) and use_seedable_sampler:
        # When iterating through the dataloader during distributed processes
        # we want to ensure that on each process we are iterating through the same
        # samples in the same order if a seed is set. This requires a tweak
        # to the `torch.utils.data.RandomSampler` class (if used).
        sampler = SeedableRandomSampler(
            data_source=sampler.data_source,
            replacement=sampler.replacement,
            num_samples=sampler._num_samples,
            generator=getattr(sampler, "generator", torch.Generator()),
        )

    if isinstance(dataloader.sampler, RandomSampler) and state.distributed_type == DistributedType.XLA:
        # isinstance(dataloader.sampler, RandomSampler) indicates the original dataloader has `shuffle` enabled.
        generator = torch.Generator().manual_seed(42)
        dataloader.generator = generator
        dataloader.sampler.generator = generator
    # No change if no multiprocess
    if (num_processes != 1 or state.distributed_type == DistributedType.MEGATRON_LM) and not dispatch_batches:
        if isinstance(new_dataset, IterableDataset):
            if getattr(dataloader.dataset, "generator", None) is not None:
                synchronized_generator = dataloader.dataset.generator
            new_dataset = IterableDatasetShard(
                new_dataset,
                batch_size=dataloader.batch_size,
                drop_last=dataloader.drop_last,
                num_processes=num_processes,
                process_index=process_index,
                split_batches=split_batches,
            )
        else:
            if not use_seedable_sampler and hasattr(sampler, "generator"):
                if sampler.generator is None:
                    sampler.generator = torch.Generator()
                synchronized_generator = sampler.generator
            batch_sampler = dataloader.sampler if sampler_is_batch_sampler else dataloader.batch_sampler
            new_batch_sampler = BatchSamplerShard(
                batch_sampler,
                num_processes=num_processes,
                process_index=process_index,
                split_batches=split_batches,
                even_batches=even_batches,
            )

    # We ignore all of those since they are all dealt with by our new_batch_sampler
    ignore_kwargs = [
        "batch_size",
        "shuffle",
        "sampler",
        "batch_sampler",
        "drop_last",
    ]

    if rng_types is not None and synchronized_generator is None and "generator" in rng_types:
        rng_types.remove("generator")

    kwargs = {
        k: getattr(dataloader, k, _PYTORCH_DATALOADER_KWARGS[k])
        for k in _PYTORCH_DATALOADER_KWARGS
        if k not in ignore_kwargs
    }

    # Need to provide batch_size as batch_sampler is None for Iterable dataset
    if new_batch_sampler is None:
        kwargs["drop_last"] = dataloader.drop_last
        kwargs["batch_size"] = (
            dataloader.batch_size // num_processes if split_batches and not dispatch_batches else dataloader.batch_size
        )
    if dispatch_batches:
        kwargs.pop("generator")
        dataloader = DataLoaderDispatcher(
            new_dataset,
            split_batches=split_batches,
            batch_sampler=new_batch_sampler,
            _drop_last=dataloader.drop_last,
            _non_blocking=non_blocking,
            slice_fn=slice_fn_for_dispatch,
            use_stateful_dataloader=use_stateful_dataloader,
            **kwargs,
        )
    elif sampler_is_batch_sampler:
        dataloader = DataLoaderShard(
            new_dataset,
            device=device if put_on_device and state.distributed_type != DistributedType.XLA else None,
            sampler=new_batch_sampler,
            batch_size=dataloader.batch_size,
            rng_types=rng_types,
            _drop_last=dataloader.drop_last,
            _non_blocking=non_blocking,
            synchronized_generator=synchronized_generator,
            use_stateful_dataloader=use_stateful_dataloader,
            **kwargs,
        )
    else:
        dataloader = DataLoaderShard(
            new_dataset,
            device=device if put_on_device and state.distributed_type != DistributedType.XLA else None,
            batch_sampler=new_batch_sampler,
            rng_types=rng_types,
            synchronized_generator=synchronized_generator,
            _drop_last=dataloader.drop_last,
            _non_blocking=non_blocking,
            use_stateful_dataloader=use_stateful_dataloader,
            **kwargs,
        )

    if isinstance(sampler, SeedableRandomSampler) and use_seedable_sampler:
        dataloader.set_sampler(sampler)
    if state.distributed_type == DistributedType.XLA:
        return MpDeviceLoaderWrapper(dataloader, device)
    return dataloader


class SkipBatchSampler(BatchSampler):
    """
    A `torch.utils.data.BatchSampler` that skips the first `n` batches of another `torch.utils.data.BatchSampler`.
    """

    def __init__(self, batch_sampler, skip_batches=0):
        self.batch_sampler = batch_sampler
        self.sampler = batch_sampler.sampler
        self.skip_batches = skip_batches

    def __iter__(self):
        for index, samples in enumerate(self.batch_sampler):
            if index >= self.skip_batches:
                yield samples

    @property
    def total_length(self):
        return len(self.batch_sampler)

    def __len__(self):
        return len(self.batch_sampler) - self.skip_batches


class SkipDataLoader(DataLoaderAdapter):
    """
    Subclass of a PyTorch `DataLoader` that will skip the first batches.

    Args:
        dataset (`torch.utils.data.dataset.Dataset`):
            The dataset to use to build this datalaoder.
        skip_batches (`int`, *optional*, defaults to 0):
            The number of batches to skip at the beginning.
        use_stateful_dataloader (`bool`, *optional*, defaults to `False`):
            Whether to have this class adapt `StatefulDataLoader` from `torchdata` instead of the regular `DataLoader`.
        kwargs:
            All other keyword arguments to pass to the regular `DataLoader` initialization.
    """

    def __init__(self, dataset, skip_batches=0, use_stateful_dataloader=False, **kwargs):
        super().__init__(dataset, use_stateful_dataloader, **kwargs)
        self.skip_batches = skip_batches

    def __iter__(self):
        for index, batch in enumerate(super().__iter__()):
            if index >= self.skip_batches:
                self._save_state_dict()
                yield batch


def skip_first_batches(dataloader, num_batches=0):
    """
    Creates a `torch.utils.data.DataLoader` that will efficiently skip the first `num_batches`.
    """
<<<<<<< HEAD
    if is_torchdata_stateful_dataloader_available():
        from torchdata.stateful_dataloader import StatefulDataLoader
=======
    state = PartialState()
    if state.distributed_type == DistributedType.XLA:
        device = dataloader.device
        dataloader = dataloader.dataloader
>>>>>>> 1a6af0bd

    dataset = dataloader.dataset
    sampler_is_batch_sampler = False
    if isinstance(dataset, IterableDataset):
        new_batch_sampler = None
    else:
        sampler_is_batch_sampler = isinstance(dataloader.sampler, BatchSampler)
        batch_sampler = dataloader.sampler if sampler_is_batch_sampler else dataloader.batch_sampler
        new_batch_sampler = SkipBatchSampler(batch_sampler, skip_batches=num_batches)

    # We ignore all of those since they are all dealt with by our new_batch_sampler
    ignore_kwargs = [
        "batch_size",
        "shuffle",
        "sampler",
        "batch_sampler",
        "drop_last",
    ]

    kwargs = {
        k: getattr(dataloader, k, _PYTORCH_DATALOADER_KWARGS[k])
        for k in _PYTORCH_DATALOADER_KWARGS
        if k not in ignore_kwargs
    }

    # Need to provide batch_size as batch_sampler is None for Iterable dataset
    if new_batch_sampler is None:
        kwargs["drop_last"] = dataloader.drop_last
        kwargs["batch_size"] = dataloader.batch_size

    if isinstance(dataloader, DataLoaderDispatcher):
        if new_batch_sampler is None:
            # Need to manually skip batches in the dataloader
            kwargs["skip_batches"] = num_batches
        dataloader = DataLoaderDispatcher(
            dataset,
            split_batches=dataloader.split_batches,
            batch_sampler=new_batch_sampler,
            _drop_last=dataloader._drop_last,
            use_stateful_dataloader=dataloader.use_stateful_dataloader,
            **kwargs,
        )
    elif isinstance(dataloader, DataLoaderShard):
        if new_batch_sampler is None:
            # Need to manually skip batches in the dataloader
            kwargs["skip_batches"] = num_batches
        elif sampler_is_batch_sampler:
            kwargs["sampler"] = new_batch_sampler
            kwargs["batch_size"] = dataloader.batch_size
        else:
            kwargs["batch_sampler"] = new_batch_sampler
        dataloader = DataLoaderShard(
            dataset,
            device=dataloader.device,
            rng_types=dataloader.rng_types,
            synchronized_generator=dataloader.synchronized_generator,
            use_stateful_dataloader=dataloader.use_stateful_dataloader,
            **kwargs,
        )
    else:
        if new_batch_sampler is None:
            # Need to manually skip batches in the dataloader
            dataloader = SkipDataLoader(
                dataset, skip_batches=num_batches, use_stateful_dataloader=dataloader.use_stateful_dataloader, **kwargs
            )
        elif is_torchdata_stateful_dataloader_available() and isinstance(dataloader, StatefulDataLoader):
            dataloader = StatefulDataLoader(dataset, batch_sampler=new_batch_sampler, **kwargs)
        else:
            dataloader = DataLoader(dataset, batch_sampler=new_batch_sampler, **kwargs)
<<<<<<< HEAD
=======

    if state.distributed_type == DistributedType.XLA:
        dataloader = MpDeviceLoaderWrapper(dataloader, device)

>>>>>>> 1a6af0bd
    return dataloader<|MERGE_RESOLUTION|>--- conflicted
+++ resolved
@@ -1166,15 +1166,13 @@
     """
     Creates a `torch.utils.data.DataLoader` that will efficiently skip the first `num_batches`.
     """
-<<<<<<< HEAD
     if is_torchdata_stateful_dataloader_available():
         from torchdata.stateful_dataloader import StatefulDataLoader
-=======
+
     state = PartialState()
     if state.distributed_type == DistributedType.XLA:
         device = dataloader.device
         dataloader = dataloader.dataloader
->>>>>>> 1a6af0bd
 
     dataset = dataloader.dataset
     sampler_is_batch_sampler = False
@@ -1244,11 +1242,8 @@
             dataloader = StatefulDataLoader(dataset, batch_sampler=new_batch_sampler, **kwargs)
         else:
             dataloader = DataLoader(dataset, batch_sampler=new_batch_sampler, **kwargs)
-<<<<<<< HEAD
-=======
 
     if state.distributed_type == DistributedType.XLA:
         dataloader = MpDeviceLoaderWrapper(dataloader, device)
 
->>>>>>> 1a6af0bd
     return dataloader