--- conflicted
+++ resolved
@@ -306,19 +306,17 @@
         self.process_index = process_index
         self.split_batches = split_batches
 
-<<<<<<< HEAD
     def set_epoch(self, epoch):
         self.epoch = epoch
         if hasattr(self.dataset, "set_epoch"):
             self.dataset.set_epoch(epoch)
-=======
+
     def __len__(self):
         # We will just raise the downstream error if the underlying dataset is not sized
         if self.drop_last:
             return (len(self.dataset) // (self.batch_size * self.num_processes)) * self.batch_size
         else:
             return math.ceil(len(self.dataset) / (self.batch_size * self.num_processes)) * self.batch_size
->>>>>>> 11e2e99c
 
     def __iter__(self):
         if (
