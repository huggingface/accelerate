--- conflicted
+++ resolved
@@ -275,8 +275,10 @@
                     int(os.environ.get("LOCAL_RANK", -1)) if dist_information is None else dist_information.local_rank
                 )
             self.set_device()
-
-<<<<<<< HEAD
+            
+            # Set CPU affinity if enabled
+            if parse_flag_from_env("ACCELERATE_CPU_AFFINITY", False):
+                set_numa_affinity(self.local_process_index)
         self.fork_launched = parse_flag_from_env("FORK_LAUNCHED", 0)
 
         # Check for old RTX 4000's that can't use P2P or IB and are on old drivers
@@ -288,34 +290,6 @@
                     "will do this automatically."
                 )
 
-        # Set CPU affinity if enabled
-        if parse_flag_from_env("ACCELERATE_CPU_AFFINITY", False):
-            # Eventually follow syntax here and update for other backends
-            if self.device.type == "cuda":
-                if not is_pynvml_available():
-                    raise ImportError("To set CPU affinity on CUDA GPUs the pynvml package must be installed.")
-                # The below code is based on https://github.com/NVIDIA/DeepLearningExamples/blob/master/TensorFlow2/LanguageModeling/BERT/gpu_affinity.py
-                nvml.nvmlInit()
-                num_elements = math.ceil(os.cpu_count() / 64)
-                handle = nvml.nvmlDeviceGetHandleByIndex(self.local_process_index)
-                affinity_string = ""
-                for j in nvml.nvmlDeviceGetCpuAffinity(handle, num_elements):
-                    # assume nvml returns list of 64 bit ints
-                    affinity_string = f"{j:064b}{affinity_string}"
-                affinity_list = [int(x) for x in affinity_string]
-                affinity_list.reverse()  # so core 0 is the 0th element
-                affinity_to_set = [i for i, e in enumerate(affinity_list) if e != 0]
-                os.sched_setaffinity(0, affinity_to_set)
-
-=======
-                if self.device is None:
-                    self.device = torch.device("cpu") if cpu else self.default_device
-            # Set CPU affinity if enabled, should be part of the state/done once only
-            if parse_flag_from_env("ACCELERATE_CPU_AFFINITY", False):
-                set_numa_affinity(self.local_process_index)
-        self.fork_launched = parse_flag_from_env("FORK_LAUNCHED", 0)
-
->>>>>>> 4d415f21
     def __repr__(self) -> str:
         return (
             f"Distributed environment: {self.distributed_type}{('  Backend: ' + self.backend) if self.backend else ''}\n"
@@ -726,7 +700,6 @@
         else:
             return torch.device("cpu")
 
-<<<<<<< HEAD
     def _prepare_backend(
         self, cpu: bool = False, sagemaker_dp=False, backend: str = None
     ) -> tuple[str, DistributedType]:
@@ -800,7 +773,6 @@
                 torch.npu.set_device(self.device)
             elif device == "cuda":
                 torch.cuda.set_device(self.device)
-=======
     def __getattr__(self, name: str):
         # By this point we know that no attributes of `self` contain `name`,
         # so we just modify the error message
@@ -812,7 +784,6 @@
             )
         # Raise a typical AttributeError
         raise AttributeError(f"'PartialState' object has no attribute '{name}'")
->>>>>>> 4d415f21
 
 
 class AcceleratorState:
