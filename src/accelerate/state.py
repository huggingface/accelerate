--- conflicted
+++ resolved
@@ -981,12 +981,11 @@
                 DistributedType.MULTI_XPU,
                 DistributedType.MULTI_HPU,
             ]:
-<<<<<<< HEAD
                 # TODO: Siro - remove when axolotl fixes their side
                 if not os.environ.get("ACCELERATE_ALLOW_CP_STANDALONE", "false").lower() == "true":
                     if self.parallelism_config and self.parallelism_config.cp_enabled and fsdp_plugin is None:
                         raise ValueError(
-                            "`cp_size > 1` in the `parallelism_config`, but no `fsdp_plugin` was provided. We need a `fsdp_plugin` to use `cp_enabled=True`, as we also shard the model across the device mesh to save more memory"
+                            "`cp_size > 1` specified in the `parallelism_config`, but no `fsdp_plugin` was provided. We need a `fsdp_plugin` to use context parallelism, as we also shard the model across the device mesh to save more memory"
                         )
                     if (
                         self.parallelism_config is not None
@@ -994,26 +993,16 @@
                         and fsdp_plugin.fsdp_version == 1
                     ):
                         raise ValueError(
-                            "Using `cp_size>1` requires FSDP2, but the provided fsdp_plugin is using FSDP1. "
+                            "Using `cp_size>1` requires FSDP2, but the provided `fsdp_plugin` is using FSDP1. "
                         )
-                    if (os.environ.get("ACCELERATE_USE_FSDP", "false") == "true" or fsdp_plugin is not None) or (
+                    if (os.environ.get("ACCELERATE_USE_FSDP", "false").lower() == "true" or fsdp_plugin is not None) or (
                         self.parallelism_config is not None and self.parallelism_config.cp_enabled
                     ):
                         self.distributed_type = DistributedType.FSDP
                         if self._mixed_precision != "no":
                             fsdp_plugin.set_mixed_precision(self._mixed_precision)
                         self.fsdp_plugin = fsdp_plugin
-                if os.environ.get("ACCELERATE_USE_MEGATRON_LM", "false") == "true" and self.distributed_type not in [
-=======
-                if os.environ.get("ACCELERATE_USE_FSDP", "false").lower() == "true" or fsdp_plugin is not None:
-                    self.distributed_type = DistributedType.FSDP
-                    if self._mixed_precision != "no":
-                        fsdp_plugin.set_mixed_precision(self._mixed_precision)
-                    self.fsdp_plugin = fsdp_plugin
-                if os.environ.get(
-                    "ACCELERATE_USE_MEGATRON_LM", "false"
-                ).lower() == "true" and self.distributed_type not in [
->>>>>>> 24e48f3d
+                if os.environ.get("ACCELERATE_USE_MEGATRON_LM", "false").lower() == "true" and self.distributed_type not in [
                     DistributedType.MULTI_XPU,
                 ]:
                     self.distributed_type = DistributedType.MEGATRON_LM
