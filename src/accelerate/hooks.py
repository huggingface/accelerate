# Copyright 2022 The HuggingFace Team. All rights reserved.
#
# Licensed under the Apache License, Version 2.0 (the "License");
# you may not use this file except in compliance with the License.
# You may obtain a copy of the License at
#
#     http://www.apache.org/licenses/LICENSE-2.0
#
# Unless required by applicable law or agreed to in writing, software
# distributed under the License is distributed on an "AS IS" BASIS,
# WITHOUT WARRANTIES OR CONDITIONS OF ANY KIND, either express or implied.
# See the License for the specific language governing permissions and
# limitations under the License.

import functools
from typing import Dict, List, Mapping, Optional, Union

import torch
import torch.nn as nn

from .state import PartialState
from .utils import (
    PrefixedDataset,
    find_device,
<<<<<<< HEAD
    is_mps_available,
    is_xpu_available,
=======
>>>>>>> 75a693c9
    named_module_tensors,
    send_to_device,
    set_module_tensor_to_device,
)


class ModelHook:
    """
    A hook that contains callbacks to be executed just before and after the forward method of a model. The difference
    with PyTorch existing hooks is that they get passed along the kwargs.

    Class attribute:
    - **no_grad** (`bool`, *optional*, defaults to `False`) -- Whether or not to execute the actual forward pass under
      the `torch.no_grad()` context manager.
    """

    no_grad = False

    def init_hook(self, module):
        """
        To be executed when the hook is attached to the module.

        Args:
            module (`torch.nn.Module`): The module attached to this hook.
        """
        return module

    def pre_forward(self, module, *args, **kwargs):
        """
        To be executed just before the forward method of the model.

        Args:
            module (`torch.nn.Module`): The module whose forward pass will be executed just after this event.
            args (`Tuple[Any]`): The positional arguments passed to the module.
            kwargs (`Dict[Str, Any]`): The keyword arguments passed to the module.

        Returns:
            `Tuple[Tuple[Any], Dict[Str, Any]]`: A tuple with the treated `args` and `kwargs`.
        """
        return args, kwargs

    def post_forward(self, module, output):
        """
        To be executed just after the forward method of the model.

        Args:
            module (`torch.nn.Module`): The module whose forward pass been executed just before this event.
            output (`Any`): The output of the module.

        Returns:
            `Any`: The processed `output`.
        """
        return output

    def detach_hook(self, module):
        """
        To be executed when the hook is detached from a module.

        Args:
            module (`torch.nn.Module`): The module detached from this hook.
        """
        return module


class SequentialHook(ModelHook):
    """
    A hook that can contain several hooks and iterates through them at each event.
    """

    def __init__(self, *hooks):
        self.hooks = hooks

    def init_hook(self, module):
        for hook in self.hooks:
            module = hook.init_hook(module)
        return module

    def pre_forward(self, module, *args, **kwargs):
        for hook in self.hooks:
            args, kwargs = hook.pre_forward(module, *args, **kwargs)
        return args, kwargs

    def post_forward(self, module, output):
        for hook in self.hooks:
            output = hook.post_forward(module, output)
        return output

    def detach_hook(self, module):
        for hook in self.hooks:
            module = hook.detach_hook(module)
        return module


def add_hook_to_module(module: nn.Module, hook: ModelHook, append: bool = False):
    """
    Adds a hook to a given module. This will rewrite the `forward` method of the module to include the hook, to remove
    this behavior and restore the original `forward` method, use `remove_hook_from_module`.

    <Tip warning={true}>

    If the module already contains a hook, this will replace it with the new hook passed by default. To chain two hooks
    together, pass `append=True`, so it chains the current and new hook into an instance of the `SequentialHook` class.

    </Tip>

    Args:
        module (`torch.nn.Module`):
            The module to attach a hook to.
        hook (`ModelHook`):
            The hook to attach.
        append (`bool`, *optional*, defaults to `False`):
            Whether the hook should be chained with an existing one (if module already contains a hook) or not.

    Returns:
        `torch.nn.Module`: The same module, with the hook attached (the module is modified in place, so the result can
        be discarded).
    """

    if append and (getattr(module, "_hf_hook", None) is not None):
        old_hook = module._hf_hook
        remove_hook_from_module(module)
        hook = SequentialHook(old_hook, hook)

    if hasattr(module, "_hf_hook") and hasattr(module, "_old_forward"):
        # If we already put some hook on this module, we replace it with the new one.
        old_forward = module._old_forward
    else:
        old_forward = module.forward
        module._old_forward = old_forward

    module = hook.init_hook(module)
    module._hf_hook = hook

    @functools.wraps(old_forward)
    def new_forward(*args, **kwargs):
        args, kwargs = module._hf_hook.pre_forward(module, *args, **kwargs)
        if module._hf_hook.no_grad:
            with torch.no_grad():
                output = old_forward(*args, **kwargs)
        else:
            output = old_forward(*args, **kwargs)
        return module._hf_hook.post_forward(module, output)

    module.forward = new_forward
    return module


def remove_hook_from_module(module: nn.Module, recurse=False):
    """
    Removes any hook attached to a module via `add_hook_to_module`.

    Args:
        module (`torch.nn.Module`): The module to attach a hook to.
        recurse (`bool`, **optional**): Whether to remove the hooks recursively

    Returns:
        `torch.nn.Module`: The same module, with the hook detached (the module is modified in place, so the result can
        be discarded).
    """

    if hasattr(module, "_hf_hook"):
        module._hf_hook.detach_hook(module)
        delattr(module, "_hf_hook")

    if hasattr(module, "_old_forward"):
        module.forward = module._old_forward
        delattr(module, "_old_forward")

    if recurse:
        for child in module.children():
            remove_hook_from_module(child, recurse)

    return module


class AlignDevicesHook(ModelHook):
    """
    A generic `ModelHook` that ensures inputs and model weights are on the same device for the forward pass of the
    associated module, potentially offloading the weights after the forward pass.

    Args:
        execution_device (`torch.device`, *optional*):
            The device on which inputs and model weights should be placed before the forward pass.
        offload (`bool`, *optional*, defaults to `False`):
            Whether or not the weights should be offloaded after the forward pass.
        io_same_device (`bool`, *optional*, defaults to `False`):
            Whether or not the output should be placed on the same device as the input was.
        weights_map (`Mapping[str, torch.Tensor]`, *optional*):
            When the model weights are offloaded, a (potentially lazy) map from param names to the tensor values.
        offload_buffers (`bool`, *optional*, defaults to `False`):
            Whether or not to include the associated module's buffers when offloading.
        place_submodules (`bool`, *optional*, defaults to `False`):
            Whether to place the submodules on `execution_device` during the `init_hook` event.
    """

    def __init__(
        self,
        execution_device: Optional[Union[int, str, torch.device]] = None,
        offload: bool = False,
        io_same_device: bool = False,
        weights_map: Optional[Mapping] = None,
        offload_buffers: bool = False,
        place_submodules: bool = False,
    ):
        self.execution_device = execution_device
        self.offload = offload
        self.io_same_device = io_same_device
        self.weights_map = weights_map
        self.offload_buffers = offload_buffers
        self.place_submodules = place_submodules

        # Will contain the input device when `io_same_device=True`.
        self.input_device = None
        self.param_original_devices = {}
        self.buffer_original_devices = {}

    def __repr__(self):
        return (
            f"AlignDeviceHook(execution_device={self.execution_device}, offload={self.offload}, "
            f"io_same_device={self.io_same_device}, offload_buffers={self.offload_buffers}, "
            f"place_submodules={self.place_submodules})"
        )

    def init_hook(self, module):
        if not self.offload and self.execution_device is not None:
            for name, _ in named_module_tensors(module, recurse=self.place_submodules):
                set_module_tensor_to_device(module, name, self.execution_device)
        elif self.offload:
            self.original_devices = {
                name: param.device for name, param in named_module_tensors(module, recurse=self.place_submodules)
            }
            if self.weights_map is None:
                self.weights_map = {
                    name: param.to("cpu")
                    for name, param in named_module_tensors(
                        module, include_buffers=self.offload_buffers, recurse=self.place_submodules
                    )
                }

            for name, _ in named_module_tensors(
                module, include_buffers=self.offload_buffers, recurse=self.place_submodules
            ):
                set_module_tensor_to_device(module, name, "meta")
            if not self.offload_buffers and self.execution_device is not None:
                for name, _ in module.named_buffers(recurse=self.place_submodules):
                    set_module_tensor_to_device(module, name, self.execution_device)
        return module

    def pre_forward(self, module, *args, **kwargs):
        if self.io_same_device:
            self.input_device = find_device([args, kwargs])
        if self.offload:
            for name, _ in named_module_tensors(
                module, include_buffers=self.offload_buffers, recurse=self.place_submodules
            ):
                set_module_tensor_to_device(module, name, self.execution_device, value=self.weights_map[name])

        return send_to_device(args, self.execution_device), send_to_device(kwargs, self.execution_device)

    def post_forward(self, module, output):
        if self.offload:
            for name, _ in named_module_tensors(
                module, include_buffers=self.offload_buffers, recurse=self.place_submodules
            ):
                set_module_tensor_to_device(module, name, "meta")

        if self.io_same_device and self.input_device is not None:
            output = send_to_device(output, self.input_device)

        return output

    def detach_hook(self, module):
        if self.offload:
            for name, device in self.original_devices.items():
                if device != torch.device("meta"):
                    set_module_tensor_to_device(module, name, device, value=self.weights_map.get(name, None))


def attach_execution_device_hook(
    module: torch.nn.Module,
    execution_device: Union[int, str, torch.device],
    preload_module_classes: Optional[List[str]] = None,
):
    """
    Recursively attaches `AlignDevicesHook` to all submodules of a given model to make sure they have the right
    execution device

    Args:
        module (`torch.nn.Module`):
            The module where we want to attach the hooks.
        execution_device (`int`, `str` or `torch.device`):
            The device on which inputs and model weights should be placed before the forward pass.
        preload_module_classes (`List[str]`, *optional*):
            A list of classes whose instances should load all their weights (even in the submodules) at the beginning
            of the forward. This should only be used for classes that have submodules which are registered but not
            called directly during the forward, for instance if a `dense` linear layer is registered, but at forward,
            `dense.weight` and `dense.bias` are used in some operations instead of calling `dense` directly.
    """
    if not hasattr(module, "_hf_hook") and len(module.state_dict()) > 0:
        add_hook_to_module(module, AlignDevicesHook(execution_device))

    # Break the recursion if we get to a preload module.
    if preload_module_classes is not None and module.__class__.__name__ in preload_module_classes:
        return

    for child in module.children():
        attach_execution_device_hook(child, execution_device)


def attach_align_device_hook(
    module: torch.nn.Module,
    execution_device: Optional[torch.device] = None,
    offload: bool = False,
    weights_map: Optional[Mapping] = None,
    offload_buffers: bool = False,
    module_name: str = "",
    preload_module_classes: Optional[List[str]] = None,
):
    """
    Recursively attaches `AlignDevicesHook` to all submodules of a given model that have direct parameters and/or
    buffers.

    Args:
        module (`torch.nn.Module`):
            The module where we want to attach the hooks.
        execution_device (`torch.device`, *optional*):
            The device on which inputs and model weights should be placed before the forward pass.
        offload (`bool`, *optional*, defaults to `False`):
            Whether or not the weights should be offloaded after the forward pass.
        weights_map (`Mapping[str, torch.Tensor]`, *optional*):
            When the model weights are offloaded, a (potentially lazy) map from param names to the tensor values.
        offload_buffers (`bool`, *optional*, defaults to `False`):
            Whether or not to include the associated module's buffers when offloading.
        module_name (`str`, *optional*, defaults to `""`):
            The name of the module.
        preload_module_classes (`List[str]`, *optional*):
            A list of classes whose instances should load all their weights (even in the submodules) at the beginning
            of the forward. This should only be used for classes that have submodules which are registered but not
            called directly during the forward, for instance if a `dense` linear layer is registered, but at forward,
            `dense.weight` and `dense.bias` are used in some operations instead of calling `dense` directly.
    """
    # Attach the hook on this module if it has any direct tensor.
    directs = named_module_tensors(module)
    full_offload = (
        offload and preload_module_classes is not None and module.__class__.__name__ in preload_module_classes
    )

    if len(list(directs)) > 0 or full_offload:
        if weights_map is not None:
            prefix = f"{module_name}." if len(module_name) > 0 else ""
            prefixed_weights_map = PrefixedDataset(weights_map, prefix)
        else:
            prefixed_weights_map = None
        hook = AlignDevicesHook(
            execution_device=execution_device,
            offload=offload,
            weights_map=prefixed_weights_map,
            offload_buffers=offload_buffers,
            place_submodules=full_offload,
        )
        add_hook_to_module(module, hook, append=True)

    # We stop the recursion in case we hit the full offload.
    if full_offload:
        return

    # Recurse on all children of the module.
    for child_name, child in module.named_children():
        child_name = f"{module_name}.{child_name}" if len(module_name) > 0 else child_name
        attach_align_device_hook(
            child,
            execution_device=execution_device,
            offload=offload,
            weights_map=weights_map,
            offload_buffers=offload_buffers,
            module_name=child_name,
            preload_module_classes=preload_module_classes,
        )


def remove_hook_from_submodules(module: nn.Module):
    """
    Recursively removes all hooks attached on the submodules of a given model.

    Args:
        module (`torch.nn.Module`): The module on which to remove all hooks.
    """
    remove_hook_from_module(module)
    for child in module.children():
        remove_hook_from_submodules(child)


def attach_align_device_hook_on_blocks(
    module: nn.Module,
    execution_device: Optional[Union[torch.device, Dict[str, torch.device]]] = None,
    offload: Union[bool, Dict[str, bool]] = False,
    weights_map: Mapping = None,
    offload_buffers: bool = False,
    module_name: str = "",
    preload_module_classes: Optional[List[str]] = None,
):
    """
    Attaches `AlignDevicesHook` to all blocks of a given model as needed.

    Args:
        module (`torch.nn.Module`):
            The module where we want to attach the hooks.
        execution_device (`torch.device` or `Dict[str, torch.device]`, *optional*):
            The device on which inputs and model weights should be placed before the forward pass. It can be one device
            for the whole module, or a dictionary mapping module name to device.
        offload (`bool`, *optional*, defaults to `False`):
            Whether or not the weights should be offloaded after the forward pass. It can be one boolean for the whole
            module, or a dictionary mapping module name to boolean.
        weights_map (`Mapping[str, torch.Tensor]`, *optional*):
            When the model weights are offloaded, a (potentially lazy) map from param names to the tensor values.
        offload_buffers (`bool`, *optional*, defaults to `False`):
            Whether or not to include the associated module's buffers when offloading.
        module_name (`str`, *optional*, defaults to `""`):
            The name of the module.
        preload_module_classes (`List[str]`, *optional*):
            A list of classes whose instances should load all their weights (even in the submodules) at the beginning
            of the forward. This should only be used for classes that have submodules which are registered but not
            called directly during the forward, for instance if a `dense` linear layer is registered, but at forward,
            `dense.weight` and `dense.bias` are used in some operations instead of calling `dense` directly.
    """
    # If one device and one offload, we've got one hook.
    if not isinstance(execution_device, Mapping) and not isinstance(offload, dict):
        if not offload:
            hook = AlignDevicesHook(execution_device=execution_device, io_same_device=True, place_submodules=True)
            add_hook_to_module(module, hook)
        else:
            attach_align_device_hook(
                module,
                execution_device=execution_device,
                offload=True,
                weights_map=weights_map,
                offload_buffers=offload_buffers,
                module_name=module_name,
            )
        return

    if not isinstance(execution_device, Mapping):
        execution_device = {key: execution_device for key in offload.keys()}
    if not isinstance(offload, Mapping):
        offload = {key: offload for key in execution_device.keys()}

    if module_name in execution_device and module_name in offload and not offload[module_name]:
        hook = AlignDevicesHook(
            execution_device=execution_device[module_name],
            offload_buffers=offload_buffers,
            io_same_device=(module_name == ""),
            place_submodules=True,
        )
        add_hook_to_module(module, hook)
        attach_execution_device_hook(module, execution_device[module_name])
    elif module_name in execution_device and module_name in offload:
        attach_align_device_hook(
            module,
            execution_device=execution_device[module_name],
            offload=True,
            weights_map=weights_map,
            offload_buffers=offload_buffers,
            module_name=module_name,
            preload_module_classes=preload_module_classes,
        )
        if not hasattr(module, "_hf_hook"):
            hook = AlignDevicesHook(execution_device=execution_device[module_name], io_same_device=(module_name == ""))
            add_hook_to_module(module, hook)
        attach_execution_device_hook(
            module, execution_device[module_name], preload_module_classes=preload_module_classes
        )
    elif module_name == "":
        hook = AlignDevicesHook(execution_device=execution_device.get(""), io_same_device=True)
        add_hook_to_module(module, hook)

    for child_name, child in module.named_children():
        child_name = f"{module_name}.{child_name}" if len(module_name) > 0 else child_name
        attach_align_device_hook_on_blocks(
            child,
            execution_device=execution_device,
            offload=offload,
            weights_map=weights_map,
            offload_buffers=offload_buffers,
            module_name=child_name,
            preload_module_classes=preload_module_classes,
        )


class CpuOffload(ModelHook):
    """
    Offloads a model on the CPU until its forward pass is called. The model will not be offloaded back to the CPU after
    the forward, the user needs to call the `init_hook` method again for this.

    Args:
        execution_device(`str`, `int` or `torch.device`, *optional*):
            The device on which the model should be executed. Will default to the MPS device if it's available, then
            GPU 0 if there is a GPU, and finally to the CPU.
        prev_module_hook (`UserCpuOffloadHook`, *optional*):
            The hook sent back by [`cpu_offload_with_hook`] for a previous model in the pipeline you are running. If
            passed, its offload method will be called just before the forward of the model to which this hook is
            attached.
    """

    def __init__(
        self,
        execution_device: Optional[Union[str, int, torch.device]] = None,
        prev_module_hook: Optional["UserCpuOffloadHook"] = None,
    ):
        self.prev_module_hook = prev_module_hook

<<<<<<< HEAD
        if execution_device is not None:
            self.execution_device = execution_device
        elif is_mps_available():
            self.execution_device = torch.device("mps")
        elif torch.cuda.is_available():
            self.execution_device = torch.device(0)
        elif is_xpu_available():
            self.execution_device = torch.device("xpu:0")
        else:
            self.execution_device = torch.device("cpu")
=======
        self.execution_device = execution_device if execution_device is not None else PartialState().default_device
>>>>>>> 75a693c9

    def init_hook(self, module):
        return module.to("cpu")

    def pre_forward(self, module, *args, **kwargs):
        module.to(self.execution_device)
        if self.prev_module_hook is not None:
            self.prev_module_hook.offload()
        return send_to_device(args, self.execution_device), send_to_device(kwargs, self.execution_device)


class UserCpuOffloadHook:
    """
    A simple hook grouping a model and a `ModelHook`, which provides easy APIs for to call the init method of the hook
    or remove it entirely.
    """

    def __init__(self, model, hook):
        self.model = model
        self.hook = hook

    def offload(self):
        self.hook.init_hook(self.model)

    def remove(self):
        remove_hook_from_module(self.model)<|MERGE_RESOLUTION|>--- conflicted
+++ resolved
@@ -22,11 +22,8 @@
 from .utils import (
     PrefixedDataset,
     find_device,
-<<<<<<< HEAD
     is_mps_available,
     is_xpu_available,
-=======
->>>>>>> 75a693c9
     named_module_tensors,
     send_to_device,
     set_module_tensor_to_device,
@@ -537,7 +534,7 @@
     ):
         self.prev_module_hook = prev_module_hook
 
-<<<<<<< HEAD
+
         if execution_device is not None:
             self.execution_device = execution_device
         elif is_mps_available():
@@ -548,9 +545,6 @@
             self.execution_device = torch.device("xpu:0")
         else:
             self.execution_device = torch.device("cpu")
-=======
-        self.execution_device = execution_device if execution_device is not None else PartialState().default_device
->>>>>>> 75a693c9
 
     def init_hook(self, module):
         return module.to("cpu")
