--- conflicted
+++ resolved
@@ -18,11 +18,8 @@
 import platform
 import subprocess
 import sys
-<<<<<<< HEAD
 from dataclasses import dataclass, field
-=======
 from functools import lru_cache
->>>>>>> 4d415f21
 from shutil import which
 from typing import List, Optional
 
@@ -184,7 +181,6 @@
     return cuda_device_capacity >= (8, 9)
 
 
-<<<<<<< HEAD
 @dataclass
 class CPUInformation:
     """
@@ -219,7 +215,6 @@
         1,
     )
     return CPUInformation(**information)
-=======
 def override_numa_affinity(local_process_index: int, verbose: Optional[bool] = None) -> None:
     """
     Overrides whatever NUMA affinity is set for the current process. This is very taxing and requires recalculating the
@@ -274,5 +269,4 @@
             Whether to print the new cpu cores assignment for each process. If `ACCELERATE_DEBUG_MODE` is enabled, will
             default to True.
     """
-    override_numa_affinity(local_process_index=local_process_index, verbose=verbose)
->>>>>>> 4d415f21
+    override_numa_affinity(local_process_index=local_process_index, verbose=verbose)