# Copyright 2022 The HuggingFace Team. All rights reserved.
#
# Licensed under the Apache License, Version 2.0 (the "License");
# you may not use this file except in compliance with the License.
# You may obtain a copy of the License at
#
#     http://www.apache.org/licenses/LICENSE-2.0
#
# Unless required by applicable law or agreed to in writing, software
# distributed under the License is distributed on an "AS IS" BASIS,
# WITHOUT WARRANTIES OR CONDITIONS OF ANY KIND, either express or implied.
# See the License for the specific language governing permissions and
# limitations under the License.

import logging
import math
import os
import platform
import subprocess
import sys
from dataclasses import dataclass, field
from functools import lru_cache
from shutil import which
from typing import List, Optional

import torch
from packaging.version import parse


logger = logging.getLogger(__name__)


def convert_dict_to_env_variables(current_env: dict):
    """
    Verifies that all keys and values in `current_env` do not contain illegal keys or values, and returns a list of
    strings as the result.

    Example:
    ```python
    >>> from accelerate.utils.environment import verify_env

    >>> env = {"ACCELERATE_DEBUG_MODE": "1", "BAD_ENV_NAME": "<mything", "OTHER_ENV": "2"}
    >>> valid_env_items = verify_env(env)
    >>> print(valid_env_items)
    ["ACCELERATE_DEBUG_MODE=1\n", "OTHER_ENV=2\n"]
    ```
    """
    forbidden_chars = [";", "\n", "<", ">", " "]
    valid_env_items = []
    for key, value in current_env.items():
        if all(char not in (key + value) for char in forbidden_chars) and len(key) >= 1 and len(value) >= 1:
            valid_env_items.append(f"{key}={value}\n")
        else:
            logger.warning(f"WARNING: Skipping {key}={value} as it contains forbidden characters or missing values.")
    return valid_env_items


def str_to_bool(value) -> int:
    """
    Converts a string representation of truth to `True` (1) or `False` (0).

    True values are `y`, `yes`, `t`, `true`, `on`, and `1`; False value are `n`, `no`, `f`, `false`, `off`, and `0`;
    """
    value = value.lower()
    if value in ("y", "yes", "t", "true", "on", "1"):
        return 1
    elif value in ("n", "no", "f", "false", "off", "0"):
        return 0
    else:
        raise ValueError(f"invalid truth value {value}")


def get_int_from_env(env_keys, default):
    """Returns the first positive env value found in the `env_keys` list or the default."""
    for e in env_keys:
        val = int(os.environ.get(e, -1))
        if val >= 0:
            return val
    return default


def parse_flag_from_env(key, default=False):
    """Returns truthy value for `key` from the env if available else the default."""
    value = os.environ.get(key, str(default))
    return str_to_bool(value) == 1  # As its name indicates `str_to_bool` actually returns an int...


def parse_choice_from_env(key, default="no"):
    value = os.environ.get(key, str(default))
    return value


def are_libraries_initialized(*library_names: str) -> List[str]:
    """
    Checks if any of `library_names` are imported in the environment. Will return any names that are.
    """
    return [lib_name for lib_name in library_names if lib_name in sys.modules.keys()]


def _nvidia_smi():
    """
    Returns the right nvidia-smi command based on the system.
    """
    if platform.system() == "Windows":
        # If platform is Windows and nvidia-smi can't be found in path
        # try from systemd drive with default installation path
        command = which("nvidia-smi")
        if command is None:
            command = "%s\\Program Files\\NVIDIA Corporation\\NVSMI\\nvidia-smi.exe" % os.environ["systemdrive"]
    else:
        command = "nvidia-smi"
    return command


def get_gpu_info():
    """
    Gets GPU count and names using `nvidia-smi` instead of torch to not initialize CUDA.

    Largely based on the `gputil` library.
    """
    # Returns as list of `n` GPUs and their names
    output = subprocess.check_output(
        [_nvidia_smi(), "--query-gpu=count,name", "--format=csv,noheader"], universal_newlines=True
    )
    output = output.strip()
    gpus = output.split(os.linesep)
    # Get names from output
    gpu_count = len(gpus)
    gpu_names = [gpu.split(",")[1].strip() for gpu in gpus]
    return gpu_names, gpu_count


def get_driver_version():
    """
    Returns the driver version

    In the case of multiple GPUs, will return the first.
    """
    output = subprocess.check_output(
        [_nvidia_smi(), "--query-gpu=driver_version", "--format=csv,noheader"], universal_newlines=True
    )
    output = output.strip()
    return output.split(os.linesep)[0]


def check_cuda_p2p_ib_support():
    """
    Checks if the devices being used have issues with P2P and IB communications, namely any consumer GPU hardware after
    the 3090.

    Noteably uses `nvidia-smi` instead of torch to not initialize CUDA.
    """
    try:
        device_names, device_count = get_gpu_info()
        # As new consumer GPUs get released, add them to `unsupported_devices``
        unsupported_devices = {"RTX 40"}
        if device_count > 1:
            if any(
                unsupported_device in device_name
                for device_name in device_names
                for unsupported_device in unsupported_devices
            ):
                # Check if they have the right driver version
                acceptable_driver_version = "550.40.07"
                current_driver_version = get_driver_version()
                if parse(current_driver_version) < parse(acceptable_driver_version):
                    return False
                return True
    except Exception:
        pass
    return True


def check_fp8_capability():
    """
    Checks if all the current GPUs available support FP8.

    Notably must initialize `torch.cuda` to check.
    """
    cuda_device_capacity = torch.cuda.get_device_capability()
    return cuda_device_capacity >= (8, 9)


<<<<<<< HEAD
def get_cpu_distributed_information():
    """
    Returns various information about the environment in relation to CPU distributed training
=======
@dataclass
class CPUInformation:
    """
    Stores information about the CPU in a distributed environment. It contains the following attributes:
    - rank: The rank of the current process.
    - world_size: The total number of processes in the world.
    - local_rank: The rank of the current process on the local node.
    - local_world_size: The total number of processes on the local node.
    """

    rank: int = field(default=0, metadata={"help": "The rank of the current process."})
    world_size: int = field(default=1, metadata={"help": "The total number of processes in the world."})
    local_rank: int = field(default=0, metadata={"help": "The rank of the current process on the local node."})
    local_world_size: int = field(default=1, metadata={"help": "The total number of processes on the local node."})


def get_cpu_distributed_information() -> CPUInformation:
    """
    Returns various information about the environment in relation to CPU distributed training as a `CPUInformation`
    dataclass.
>>>>>>> b09003c6
    """
    information = {}
    information["rank"] = get_int_from_env(["RANK", "PMI_RANK", "OMPI_COMM_WORLD_RANK", "MV2_COMM_WORLD_RANK"], 0)
    information["world_size"] = get_int_from_env(
        ["WORLD_SIZE", "PMI_SIZE", "OMPI_COMM_WORLD_SIZE", "MV2_COMM_WORLD_SIZE"], 1
    )
    information["local_rank"] = get_int_from_env(
        ["LOCAL_RANK", "MPI_LOCALRANKID", "OMPI_COMM_WORLD_LOCAL_RANK", "MV2_COMM_WORLD_LOCAL_RANK"], 0
    )
    information["local_world_size"] = get_int_from_env(
        ["LOCAL_WORLD_SIZE", "MPI_LOCALNRANKS", "OMPI_COMM_WORLD_LOCAL_SIZE", "MV2_COMM_WORLD_LOCAL_SIZE"],
        1,
    )
<<<<<<< HEAD
    return information
=======
    return CPUInformation(**information)


def override_numa_affinity(local_process_index: int, verbose: Optional[bool] = None) -> None:
    """
    Overrides whatever NUMA affinity is set for the current process. This is very taxing and requires recalculating the
    affinity to set, ideally you should use `utils.environment.set_numa_affinity` instead.

    Args:
        local_process_index (int):
            The index of the current process on the current server.
        verbose (bool, *optional*):
            Whether to log out the assignment of each CPU. If `ACCELERATE_DEBUG_MODE` is enabled, will default to True.
    """
    if verbose is None:
        verbose = parse_flag_from_env("ACCELERATE_DEBUG_MODE", False)
    if torch.cuda.is_available():
        from accelerate.utils import is_pynvml_available

        if not is_pynvml_available():
            raise ImportError(
                "To set CPU affinity on CUDA GPUs the `pynvml` package must be available. (`pip install pynvml`)"
            )
        import pynvml as nvml

        # The below code is based on https://github.com/NVIDIA/DeepLearningExamples/blob/master/TensorFlow2/LanguageModeling/BERT/gpu_affinity.py
        nvml.nvmlInit()
        num_elements = math.ceil(os.cpu_count() / 64)
        handle = nvml.nvmlDeviceGetHandleByIndex(local_process_index)
        affinity_string = ""
        for j in nvml.nvmlDeviceGetCpuAffinity(handle, num_elements):
            # assume nvml returns list of 64 bit ints
            affinity_string = f"{j:064b}{affinity_string}"
        affinity_list = [int(x) for x in affinity_string]
        affinity_list.reverse()  # so core 0 is the 0th element
        affinity_to_set = [i for i, e in enumerate(affinity_list) if e != 0]
        os.sched_setaffinity(0, affinity_to_set)
        if verbose:
            cpu_cores = os.sched_getaffinity(0)
            logger.info(f"Assigning {len(cpu_cores)} cpu cores to process {local_process_index}: {cpu_cores}")


@lru_cache
def set_numa_affinity(local_process_index: int, verbose: Optional[bool] = None) -> None:
    """
    Assigns the current process to a specific NUMA node. Ideally most efficient when having at least 2 cpus per node.

    This result is cached between calls. If you want to override it, please use
    `accelerate.utils.environment.override_numa_afifnity`.

    Args:
        local_process_index (int):
            The index of the current process on the current server.
        verbose (bool, *optional*):
            Whether to print the new cpu cores assignment for each process. If `ACCELERATE_DEBUG_MODE` is enabled, will
            default to True.
    """
    override_numa_affinity(local_process_index=local_process_index, verbose=verbose)
>>>>>>> b09003c6
<|MERGE_RESOLUTION|>--- conflicted
+++ resolved
@@ -181,11 +181,6 @@
     return cuda_device_capacity >= (8, 9)
 
 
-<<<<<<< HEAD
-def get_cpu_distributed_information():
-    """
-    Returns various information about the environment in relation to CPU distributed training
-=======
 @dataclass
 class CPUInformation:
     """
@@ -206,7 +201,6 @@
     """
     Returns various information about the environment in relation to CPU distributed training as a `CPUInformation`
     dataclass.
->>>>>>> b09003c6
     """
     information = {}
     information["rank"] = get_int_from_env(["RANK", "PMI_RANK", "OMPI_COMM_WORLD_RANK", "MV2_COMM_WORLD_RANK"], 0)
@@ -220,9 +214,6 @@
         ["LOCAL_WORLD_SIZE", "MPI_LOCALNRANKS", "OMPI_COMM_WORLD_LOCAL_SIZE", "MV2_COMM_WORLD_LOCAL_SIZE"],
         1,
     )
-<<<<<<< HEAD
-    return information
-=======
     return CPUInformation(**information)
 
 
@@ -280,5 +271,4 @@
             Whether to print the new cpu cores assignment for each process. If `ACCELERATE_DEBUG_MODE` is enabled, will
             default to True.
     """
-    override_numa_affinity(local_process_index=local_process_index, verbose=verbose)
->>>>>>> b09003c6
+    override_numa_affinity(local_process_index=local_process_index, verbose=verbose)