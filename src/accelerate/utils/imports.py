--- conflicted
+++ resolved
@@ -63,17 +63,10 @@
             return False
 
 
-<<<<<<< HEAD
 def is_transformers_available():
     return importlib.util.find_spec("transformers") is not None
 
 
-def is_tensorflow_available():
-    return importlib.util.find_spec("tensorflow") is not None
-
-
-=======
->>>>>>> da78e296
 def is_tensorboard_available():
     return importlib.util.find_spec("tensorboard") is not None or importlib.util.find_spec("tensorboardX") is not None
 
