--- conflicted
+++ resolved
@@ -56,11 +56,8 @@
     check_cuda_p2p_ib_support,
     check_fp8_capability,
     convert_dict_to_env_variables,
-<<<<<<< HEAD
     get_cpu_distributed_information,
-=======
     get_gpu_info,
->>>>>>> 4d415f21
     get_int_from_env,
     parse_choice_from_env,
     parse_flag_from_env,
