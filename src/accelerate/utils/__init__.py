--- conflicted
+++ resolved
@@ -55,11 +55,8 @@
     are_libraries_initialized,
     check_cuda_p2p_ib_support,
     check_fp8_capability,
-<<<<<<< HEAD
     get_gpu_info,
-=======
     convert_dict_to_env_variables,
->>>>>>> 290446d4
     get_int_from_env,
     parse_choice_from_env,
     parse_flag_from_env,
