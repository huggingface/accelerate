--- conflicted
+++ resolved
@@ -31,10 +31,8 @@
     is_datasets_available,
     is_deepspeed_available,
     is_mlflow_available,
-<<<<<<< HEAD
     is_megatron_lm_available,
-=======
->>>>>>> 4326e588
+    is_mlflow_available,
     is_rich_available,
     is_sagemaker_available,
     is_tensorboard_available,
