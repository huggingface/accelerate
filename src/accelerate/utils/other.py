# Copyright 2022 The HuggingFace Team. All rights reserved.
#
# Licensed under the Apache License, Version 2.0 (the "License");
# you may not use this file except in compliance with the License.
# You may obtain a copy of the License at
#
#     http://www.apache.org/licenses/LICENSE-2.0
#
# Unless required by applicable law or agreed to in writing, software
# distributed under the License is distributed on an "AS IS" BASIS,
# WITHOUT WARRANTIES OR CONDITIONS OF ANY KIND, either express or implied.
# See the License for the specific language governing permissions and
# limitations under the License.

import os
import socket
from contextlib import contextmanager
from types import MethodType

import torch

from ..commands.config.default import write_basic_config  # noqa: F401
from ..state import PartialState
from .constants import FSDP_PYTORCH_VERSION
from .dataclasses import DistributedType
from .imports import is_deepspeed_available, is_safetensors_available, is_tpu_available
from .transformer_engine import convert_model
from .versions import is_torch_version


if is_tpu_available(check_device=False):
    import torch_xla.core.xla_model as xm

if is_safetensors_available():
    from safetensors.torch import save_file as safe_save_file


def is_compiled_module(module):
    """
    Check whether the module was compiled with torch.compile()
    """
    if is_torch_version("<", "2.0.0") or not hasattr(torch, "_dynamo"):
        return False
    return isinstance(module, torch._dynamo.eval_frame.OptimizedModule)


def extract_model_from_parallel(model, keep_fp32_wrapper: bool = True):
    """
    Extract a model from its distributed containers.

    Args:
        model (`torch.nn.Module`):
            The model to extract.
        keep_fp32_wrapper (`bool`, *optional*):
            Whether to remove mixed precision hooks from the model.

    Returns:
        `torch.nn.Module`: The extracted model.
    """
    options = (torch.nn.parallel.DistributedDataParallel, torch.nn.DataParallel)

    is_compiled = is_compiled_module(model)
    if is_compiled:
        compiled_model = model
        model = model._orig_mod

    if is_deepspeed_available():
        from deepspeed import DeepSpeedEngine

        options += (DeepSpeedEngine,)

    if is_torch_version(">=", FSDP_PYTORCH_VERSION):
        from torch.distributed.fsdp.fully_sharded_data_parallel import FullyShardedDataParallel as FSDP

        options += (FSDP,)

    while isinstance(model, options):
        model = model.module

    if not keep_fp32_wrapper:
        forward = getattr(model, "forward")
        original_forward = model.__dict__.pop("_original_forward", None)
        if original_forward is not None:
            while hasattr(forward, "__wrapped__"):
                forward = forward.__wrapped__
                if forward == original_forward:
                    break
            model.forward = MethodType(forward, model)
        if getattr(model, "_converted_to_transformer_engine", False):
            convert_model(model, to_transformer_engine=False)

    if is_compiled:
        compiled_model._orig_mod = model
        model = compiled_model

    return model


def wait_for_everyone():
    """
    Introduces a blocking point in the script, making sure all processes have reached this point before continuing.

    <Tip warning={true}>

    Make sure all processes will reach this instruction otherwise one of your processes will hang forever.

    </Tip>
    """
    PartialState().wait_for_everyone()


<<<<<<< HEAD
def save(obj, f, save_on_each_node: bool = False):
=======
def save(obj, f, safe_serialization=False):
>>>>>>> 937e08ce
    """
    Save the data to disk. Use in place of `torch.save()`.

    Args:
        obj: The data to save
        f: The file (or file-like object) to use to save the data
<<<<<<< HEAD
        save_on_each_node: Whether to only save on the global main process
    """
    if PartialState().distributed_type == DistributedType.TPU:
        xm.save(obj, f)
    elif PartialState().is_main_process and save_on_each_node:
        torch.save(obj, f)
    elif PartialState().is_local_main_process and not save_on_each_node:
        torch.save(obj, f)
=======
        safe_serialization (`bool`, *optional*, defaults to `False`): Whether to save `obj` using `safetensors`
    """
    if PartialState().distributed_type == DistributedType.TPU:
        xm.save(obj, f)
    elif PartialState().local_process_index == 0:
        if safe_serialization:
            safe_save_file(obj, f, metadata={"format": "pt"})
        else:
            torch.save(obj, f)
>>>>>>> 937e08ce


@contextmanager
def clear_environment():
    """
    A context manager that will cache origin `os.environ` and replace it with a empty dictionary in this context.

    When this context exits, the cached `os.environ` will be back.

    Example:

    ```python
    >>> import os
    >>> from accelerate.utils import clear_environment

    >>> os.environ["FOO"] = "bar"
    >>> with clear_environment():
    ...     print(os.environ)
    ...     os.environ["FOO"] = "new_bar"
    ...     print(os.environ["FOO"])
    {}
    new_bar

    >>> print(os.environ["FOO"])
    bar
    ```
    """
    _old_os_environ = os.environ
    os.environ = dict()

    yield

    os.environ = _old_os_environ


@contextmanager
def patch_environment(**kwargs):
    """
    A context manager that will add each keyword argument passed to `os.environ` and remove them when exiting.

    Will convert the values in `kwargs` to strings and upper-case all the keys.

    Example:

    ```python
    >>> import os
    >>> from accelerate.utils import patch_environment

    >>> with patch_environment(FOO="bar"):
    ...     print(os.environ["FOO"])  # prints "bar"
    >>> print(os.environ["FOO"])  # raises KeyError
    ```
    """
    existing_vars = {}
    for key, value in kwargs.items():
        key = key.upper()
        if key in os.environ:
            existing_vars[key] = os.environ[key]
        os.environ[key] = str(value)

    yield

    for key in kwargs:
        key = key.upper()
        if key in existing_vars:
            # restore previous value
            os.environ[key] = existing_vars[key]
        else:
            os.environ.pop(key, None)


def get_pretty_name(obj):
    """
    Gets a pretty name from `obj`.
    """
    if not hasattr(obj, "__qualname__") and not hasattr(obj, "__name__"):
        obj = getattr(obj, "__class__", obj)
    if hasattr(obj, "__qualname__"):
        return obj.__qualname__
    if hasattr(obj, "__name__"):
        return obj.__name__
    return str(obj)


def merge_dicts(source, destination):
    """
    Recursively merges two dictionaries.

    Args:
        source (`dict`): The dictionary to merge into `destination`.
        destination (`dict`): The dictionary to merge `source` into.
    """
    for key, value in source.items():
        if isinstance(value, dict):
            node = destination.setdefault(key, {})
            merge_dicts(value, node)
        else:
            destination[key] = value

    return destination


def is_port_in_use(port: int = None) -> bool:
    """
    Checks if a port is in use on `localhost`. Useful for checking if multiple `accelerate launch` commands have been
    run and need to see if the port is already in use.
    """
    if port is None:
        port = 29500
    with socket.socket(socket.AF_INET, socket.SOCK_STREAM) as s:
        return s.connect_ex(("localhost", port)) == 0


def convert_bytes(size):
    "Converts `size` from bytes to the largest possible unit"
    for x in ["bytes", "KB", "MB", "GB", "TB"]:
        if size < 1024.0:
            return f"{round(size, 2)} {x}"
        size /= 1024.0

    return f"{round(size, 2)} PB"<|MERGE_RESOLUTION|>--- conflicted
+++ resolved
@@ -15,6 +15,7 @@
 import os
 import socket
 from contextlib import contextmanager
+from functools import partial
 from types import MethodType
 
 import torch
@@ -108,39 +109,27 @@
     """
     PartialState().wait_for_everyone()
 
-
-<<<<<<< HEAD
-def save(obj, f, save_on_each_node: bool = False):
-=======
-def save(obj, f, safe_serialization=False):
->>>>>>> 937e08ce
+def save(obj, f, save_on_each_node: bool = False, safe_serialization:bool = False):
     """
     Save the data to disk. Use in place of `torch.save()`.
 
     Args:
-        obj: The data to save
-        f: The file (or file-like object) to use to save the data
-<<<<<<< HEAD
-        save_on_each_node: Whether to only save on the global main process
-    """
+        obj: 
+            The data to save
+        f: 
+            The file (or file-like object) to use to save the data
+        save_on_each_node (`bool`, *optional*, defaults to `False`): 
+            Whether to only save on the global main process
+        safe_serialization (`bool`, *optional*, defaults to `False`): 
+            Whether to save `obj` using `safetensors`
+    """
+    save_func = torch.save if not safe_serialization else partial(safe_save_file, metadata={"format": "pt"})
     if PartialState().distributed_type == DistributedType.TPU:
         xm.save(obj, f)
     elif PartialState().is_main_process and save_on_each_node:
-        torch.save(obj, f)
+        save_func(obj, f)
     elif PartialState().is_local_main_process and not save_on_each_node:
-        torch.save(obj, f)
-=======
-        safe_serialization (`bool`, *optional*, defaults to `False`): Whether to save `obj` using `safetensors`
-    """
-    if PartialState().distributed_type == DistributedType.TPU:
-        xm.save(obj, f)
-    elif PartialState().local_process_index == 0:
-        if safe_serialization:
-            safe_save_file(obj, f, metadata={"format": "pt"})
-        else:
-            torch.save(obj, f)
->>>>>>> 937e08ce
-
+        save_func(obj, f)
 
 @contextmanager
 def clear_environment():
