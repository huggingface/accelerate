# Copyright 2022 The HuggingFace Team. All rights reserved.
#
# Licensed under the Apache License, Version 2.0 (the "License");
# you may not use this file except in compliance with the License.
# You may obtain a copy of the License at
#
#     http://www.apache.org/licenses/LICENSE-2.0
#
# Unless required by applicable law or agreed to in writing, software
# distributed under the License is distributed on an "AS IS" BASIS,
# WITHOUT WARRANTIES OR CONDITIONS OF ANY KIND, either express or implied.
# See the License for the specific language governing permissions and
# limitations under the License.

import random
from typing import List, Optional, Union

import numpy as np
import torch

from ..state import AcceleratorState
from .constants import CUDA_DISTRIBUTED_TYPES
from .dataclasses import DistributedType, RNGType
<<<<<<< HEAD
from .imports import (
    is_hpu_available,
    is_mlu_available,
    is_musa_available,
    is_npu_available,
    is_torch_xla_available,
    is_xpu_available,
)
=======
from .imports import is_mlu_available, is_sdaa_available, is_musa_available, is_npu_available, is_torch_xla_available, is_xpu_available
>>>>>>> ac3749dc


if is_torch_xla_available():
    import torch_xla.core.xla_model as xm


def set_seed(seed: int, device_specific: bool = False, deterministic: bool = False):
    """
    Helper function for reproducible behavior to set the seed in `random`, `numpy`, `torch`.

    Args:
        seed (`int`):
            The seed to set.
        device_specific (`bool`, *optional*, defaults to `False`):
            Whether to differ the seed on each device slightly with `self.process_index`.
        deterministic (`bool`, *optional*, defaults to `False`):
            Whether to use deterministic algorithms where available. Can slow down training.
    """
    if device_specific:
        seed += AcceleratorState().process_index
    random.seed(seed)
    np.random.seed(seed)
    torch.manual_seed(seed)
    if is_xpu_available():
        torch.xpu.manual_seed_all(seed)
    elif is_npu_available():
        torch.npu.manual_seed_all(seed)
    elif is_mlu_available():
        torch.mlu.manual_seed_all(seed)
    elif is_sdaa_available():
        torch.sdaa.manual_seed_all(seed)
    elif is_musa_available():
        torch.musa.manual_seed_all(seed)
    elif is_hpu_available():
        torch.hpu.manual_seed_all(seed)
    else:
        torch.cuda.manual_seed_all(seed)
    # ^^ safe to call this function even if cuda is not available
    if is_torch_xla_available():
        xm.set_rng_state(seed)

    if deterministic:
        torch.use_deterministic_algorithms(True)


def synchronize_rng_state(rng_type: Optional[RNGType] = None, generator: Optional[torch.Generator] = None):
    # Get the proper rng state
    if rng_type == RNGType.TORCH:
        rng_state = torch.get_rng_state()
    elif rng_type == RNGType.CUDA:
        rng_state = torch.cuda.get_rng_state()
    elif rng_type == RNGType.XLA:
        assert is_torch_xla_available(), "Can't synchronize XLA seeds as torch_xla is unavailable."
        rng_state = torch.tensor(xm.get_rng_state())
    elif rng_type == RNGType.NPU:
        assert is_npu_available(), "Can't synchronize NPU seeds on an environment without NPUs."
        rng_state = torch.npu.get_rng_state()
    elif rng_type == RNGType.MLU:
        assert is_mlu_available(), "Can't synchronize MLU seeds on an environment without MLUs."
        rng_state = torch.mlu.get_rng_state()
    elif rng_type == RNGType.SDAA:
        assert is_sdaa_available(), "Can't synchronize SDAA seeds on an environment without SDAAs."
        rng_state = torch.sdaa.get_rng_state()
    elif rng_type == RNGType.MUSA:
        assert is_musa_available(), "Can't synchronize MUSA seeds on an environment without MUSAs."
        rng_state = torch.musa.get_rng_state()
    elif rng_type == RNGType.XPU:
        assert is_xpu_available(), "Can't synchronize XPU seeds on an environment without XPUs."
        rng_state = torch.xpu.get_rng_state()
    elif rng_type == RNGType.HPU:
        assert is_hpu_available(), "Can't synchronize HPU seeds on an environment without HPUs."
        rng_state = torch.hpu.get_rng_state()
    elif rng_type == RNGType.GENERATOR:
        assert generator is not None, "Need a generator to synchronize its seed."
        rng_state = generator.get_state()

    # Broadcast the rng state from device 0 to other devices
    state = AcceleratorState()
    if state.distributed_type == DistributedType.XLA:
        rng_state = rng_state.to(xm.xla_device())
        xm.collective_broadcast([rng_state])
        xm.mark_step()
        rng_state = rng_state.cpu()
    elif (
        state.distributed_type in CUDA_DISTRIBUTED_TYPES
        or state.distributed_type == DistributedType.MULTI_MLU
        or state.distributed_type == DistributedType.MULTI_SDAA
        or state.distributed_type == DistributedType.MULTI_MUSA
        or state.distributed_type == DistributedType.MULTI_NPU
        or state.distributed_type == DistributedType.MULTI_XPU
        or state.distributed_type == DistributedType.MULTI_HPU
    ):
        rng_state = rng_state.to(state.device)
        torch.distributed.broadcast(rng_state, 0)
        rng_state = rng_state.cpu()
    elif state.distributed_type == DistributedType.MULTI_CPU:
        torch.distributed.broadcast(rng_state, 0)

    # Set the broadcast rng state
    if rng_type == RNGType.TORCH:
        torch.set_rng_state(rng_state)
    elif rng_type == RNGType.CUDA:
        torch.cuda.set_rng_state(rng_state)
    elif rng_type == RNGType.NPU:
        torch.npu.set_rng_state(rng_state)
    elif rng_type == RNGType.MLU:
        torch.mlu.set_rng_state(rng_state)
    elif rng_type == RNGType.SDAA:
        torch.sdaa.set_rng_state(rng_state)
    elif rng_type == RNGType.MUSA:
        torch.musa.set_rng_state(rng_state)
    elif rng_type == RNGType.XPU:
        torch.xpu.set_rng_state(rng_state)
    elif rng_state == RNGType.HPU:
        torch.hpu.set_rng_state(rng_state)
    elif rng_type == RNGType.XLA:
        xm.set_rng_state(rng_state.item())
    elif rng_type == RNGType.GENERATOR:
        generator.set_state(rng_state)


def synchronize_rng_states(rng_types: List[Union[str, RNGType]], generator: Optional[torch.Generator] = None):
    for rng_type in rng_types:
        synchronize_rng_state(RNGType(rng_type), generator=generator)<|MERGE_RESOLUTION|>--- conflicted
+++ resolved
@@ -21,18 +21,15 @@
 from ..state import AcceleratorState
 from .constants import CUDA_DISTRIBUTED_TYPES
 from .dataclasses import DistributedType, RNGType
-<<<<<<< HEAD
 from .imports import (
     is_hpu_available,
     is_mlu_available,
     is_musa_available,
     is_npu_available,
+    is_sdaa_available,
     is_torch_xla_available,
     is_xpu_available,
 )
-=======
-from .imports import is_mlu_available, is_sdaa_available, is_musa_available, is_npu_available, is_torch_xla_available, is_xpu_available
->>>>>>> ac3749dc
 
 
 if is_torch_xla_available():
