# Copyright 2022 The HuggingFace Team. All rights reserved.
#
# Licensed under the Apache License, Version 2.0 (the "License");
# you may not use this file except in compliance with the License.
# You may obtain a copy of the License at
#
#     http://www.apache.org/licenses/LICENSE-2.0
#
# Unless required by applicable law or agreed to in writing, software
# distributed under the License is distributed on an "AS IS" BASIS,
# WITHOUT WARRANTIES OR CONDITIONS OF ANY KIND, either express or implied.
# See the License for the specific language governing permissions and
# limitations under the License.

"""
A set of basic tensor ops compatible with tpu, gpu, and multigpu
"""

import pickle
import warnings
from functools import update_wrapper, wraps
from typing import Any, Mapping

import torch

from ..state import PartialState
from .constants import TORCH_DISTRIBUTED_OPERATION_TYPES
from .dataclasses import DistributedType, TensorInformation
<<<<<<< HEAD
from .imports import is_npu_available, is_torch_distributed_available, is_torch_version, is_torch_xla_available
=======
from .imports import (
    is_npu_available,
    is_torch_distributed_available,
    is_torch_version,
    is_tpu_available,
    is_xpu_available,
)
>>>>>>> b3d21117


if is_torch_xla_available():
    import torch_xla.core.xla_model as xm


if is_torch_distributed_available():
    from torch.distributed import ReduceOp


def is_torch_tensor(tensor):
    return isinstance(tensor, torch.Tensor)


def is_torch_xpu_tensor(tensor):
    return isinstance(
        tensor,
        torch.xpu.FloatTensor,
        torch.xpu.ByteTensor,
        torch.xpu.IntTensor,
        torch.xpu.LongTensor,
        torch.xpu.HalfTensor,
        torch.xpu.DoubleTensor,
        torch.xpu.BFloat16Tensor,
    )


def is_tensor_information(tensor_info):
    return isinstance(tensor_info, TensorInformation)


def is_namedtuple(data):
    """
    Checks if `x` is a `namedtuple` or not. Can have false positives, but only if a user is trying to mimic a
    `namedtuple` perfectly.
    """
    data_type = type(data)
    bases = data_type.__bases__
    if len(bases) != 1 or bases[0] != tuple:
        return False
    fields = getattr(data_type, "_fields", None)
    if not isinstance(fields, tuple):
        return False
    return all(isinstance(member, str) for member in fields)


def honor_type(obj, generator):
    """
    Cast a generator to the same type as obj (list, tuple, or namedtuple)
    """
    # Some objects may not be able to instantiate from a generator directly
    if is_namedtuple(obj):
        return type(obj)(*list(generator))
    else:
        return type(obj)(generator)


def recursively_apply(func, data, *args, test_type=is_torch_tensor, error_on_other_type=False, **kwargs):
    """
    Recursively apply a function on a data structure that is a nested list/tuple/dictionary of a given base type.

    Args:
        func (`callable`):
            The function to recursively apply.
        data (nested list/tuple/dictionary of `main_type`):
            The data on which to apply `func`
        *args:
            Positional arguments that will be passed to `func` when applied on the unpacked data.
        main_type (`type`, *optional*, defaults to `torch.Tensor`):
            The base type of the objects to which apply `func`.
        error_on_other_type (`bool`, *optional*, defaults to `False`):
            Whether to return an error or not if after unpacking `data`, we get on an object that is not of type
            `main_type`. If `False`, the function will leave objects of types different than `main_type` unchanged.
        **kwargs:
            Keyword arguments that will be passed to `func` when applied on the unpacked data.

    Returns:
        The same data structure as `data` with `func` applied to every object of type `main_type`.
    """
    if isinstance(data, (tuple, list)):
        return honor_type(
            data,
            (
                recursively_apply(
                    func, o, *args, test_type=test_type, error_on_other_type=error_on_other_type, **kwargs
                )
                for o in data
            ),
        )
    elif isinstance(data, Mapping):
        return type(data)(
            {
                k: recursively_apply(
                    func, v, *args, test_type=test_type, error_on_other_type=error_on_other_type, **kwargs
                )
                for k, v in data.items()
            }
        )
    elif test_type(data):
        return func(data, *args, **kwargs)
    elif error_on_other_type:
        raise TypeError(
            f"Unsupported types ({type(data)}) passed to `{func.__name__}`. Only nested list/tuple/dicts of "
            f"objects that are valid for `{test_type.__name__}` should be passed."
        )
    return data


def send_to_device(tensor, device, non_blocking=False, skip_keys=None):
    """
    Recursively sends the elements in a nested list/tuple/dictionary of tensors to a given device.

    Args:
        tensor (nested list/tuple/dictionary of `torch.Tensor`):
            The data to send to a given device.
        device (`torch.device`):
            The device to send the data to.

    Returns:
        The same data structure as `tensor` with all tensors sent to the proper device.
    """
    if isinstance(tensor, (tuple, list)):
        return honor_type(
            tensor, (send_to_device(t, device, non_blocking=non_blocking, skip_keys=skip_keys) for t in tensor)
        )
    elif isinstance(tensor, Mapping):
        if isinstance(skip_keys, str):
            skip_keys = [skip_keys]
        elif skip_keys is None:
            skip_keys = []
        return type(tensor)(
            {
                k: t if k in skip_keys else send_to_device(t, device, non_blocking=non_blocking, skip_keys=skip_keys)
                for k, t in tensor.items()
            }
        )
    elif hasattr(tensor, "to"):
        if is_npu_available():
            # `torch.Tensor.to(<int num>)` is not supported by `torch_npu` (see this [issue](https://github.com/Ascend/pytorch/issues/16)).
            if isinstance(device, int):
                device = f"npu:{device}"
            # `torch.Tensor.to("npu")` could not find context when called for the first time (see this [issue](https://gitee.com/ascend/pytorch/issues/I8KECW?from=project-issue)).
            elif device == torch.device("npu"):
                device = "npu:0"
        elif is_xpu_available():
            if isinstance(device, int):
                device = f"xpu:{device}"
            elif device == torch.device("xpu"):
                device = "xpu:0"
        try:
            return tensor.to(device, non_blocking=non_blocking)
        except TypeError:  # .to() doesn't accept non_blocking as kwarg
            return tensor.to(device)
    else:
        return tensor


def get_data_structure(data):
    """
    Recursively gathers the information needed to rebuild a nested list/tuple/dictionary of tensors.

    Args:
        data (nested list/tuple/dictionary of `torch.Tensor`):
            The data to send to analyze.

    Returns:
        The same data structure as `data` with [`~utils.TensorInformation`] instead of tensors.
    """

    def _get_data_structure(tensor):
        return TensorInformation(shape=tensor.shape, dtype=tensor.dtype)

    return recursively_apply(_get_data_structure, data)


def get_shape(data):
    """
    Recursively gathers the shape of a nested list/tuple/dictionary of tensors as a list.

    Args:
        data (nested list/tuple/dictionary of `torch.Tensor`):
            The data to send to analyze.

    Returns:
        The same data structure as `data` with lists of tensor shapes instead of tensors.
    """

    def _get_shape(tensor):
        return list(tensor.shape)

    return recursively_apply(_get_shape, data)


def initialize_tensors(data_structure):
    """
    Recursively initializes tensors from a nested list/tuple/dictionary of [`~utils.TensorInformation`].

    Returns:
        The same data structure as `data` with tensors instead of [`~utils.TensorInformation`].
    """

    def _initialize_tensor(tensor_info):
        return torch.empty(*tensor_info.shape, dtype=tensor_info.dtype)

    return recursively_apply(_initialize_tensor, data_structure, test_type=is_tensor_information)


def find_batch_size(data):
    """
    Recursively finds the batch size in a nested list/tuple/dictionary of lists of tensors.

    Args:
        data (nested list/tuple/dictionary of `torch.Tensor`): The data from which to find the batch size.

    Returns:
        `int`: The batch size.
    """
    if isinstance(data, (tuple, list, Mapping)) and (len(data) == 0):
        raise ValueError(f"Cannot find the batch size from empty {type(data)}.")

    if isinstance(data, (tuple, list)):
        return find_batch_size(data[0])
    elif isinstance(data, Mapping):
        for k in data.keys():
            return find_batch_size(data[k])
    elif not isinstance(data, torch.Tensor):
        raise TypeError(f"Can only find the batch size of tensors but got {type(data)}.")
    return data.shape[0]


def ignorant_find_batch_size(data):
    """
    Same as [`utils.operations.find_batch_size`] except will ignore if `ValueError` and `TypeErrors` are raised

    Args:
        data (nested list/tuple/dictionary of `torch.Tensor`): The data from which to find the batch size.

    Returns:
        `int`: The batch size.
    """
    try:
        return find_batch_size(data)
    except (ValueError, TypeError):
        pass
    return None


def listify(data):
    """
    Recursively finds tensors in a nested list/tuple/dictionary and converts them to a list of numbers.

    Args:
        data (nested list/tuple/dictionary of `torch.Tensor`): The data from which to convert to regular numbers.

    Returns:
        The same data structure as `data` with lists of numbers instead of `torch.Tensor`.
    """

    def _convert_to_list(tensor):
        tensor = tensor.detach().cpu()
        if tensor.dtype == torch.bfloat16:
            # As of Numpy 1.21.4, NumPy does not support bfloat16 (see
            # https://github.com/numpy/numpy/blob/a47ecdea856986cd60eabbd53265c2ca5916ad5d/doc/source/user/basics.types.rst ).
            # Until Numpy adds bfloat16, we must convert float32.
            tensor = tensor.to(torch.float32)
        return tensor.tolist()

    return recursively_apply(_convert_to_list, data)


def _tpu_gather(tensor):
    def _tpu_gather_one(tensor):
        if tensor.ndim == 0:
            tensor = tensor.clone()[None]

        # Can only gather contiguous tensors
        if not tensor.is_contiguous():
            tensor = tensor.contiguous()
        return xm.all_gather(tensor)

    res = recursively_apply(_tpu_gather_one, tensor, error_on_other_type=True)
    xm.mark_step()
    return res


def _gpu_gather(tensor):
    state = PartialState()
    if is_torch_version(">=", "1.13"):
        gather_op = torch.distributed.all_gather_into_tensor
    else:
        gather_op = torch.distributed._all_gather_base

    def _gpu_gather_one(tensor):
        if tensor.ndim == 0:
            tensor = tensor.clone()[None]

        # Can only gather contiguous tensors
        if not tensor.is_contiguous():
            tensor = tensor.contiguous()

        if state.backend is not None and state.backend != "gloo":
            # We use `empty` as `all_gather_into_tensor` slightly
            # differs from `all_gather` for better efficiency,
            # and we rely on the number of items in the tensor
            # rather than its direct shape
            output_tensors = torch.empty(
                state.num_processes * tensor.numel(),
                dtype=tensor.dtype,
                device=state.device,
            )
            gather_op(output_tensors, tensor)
            return output_tensors.view(-1, *tensor.size()[1:])
        else:
            # a backend of `None` is always CPU
            # also gloo does not support `all_gather_into_tensor`,
            # which will result in a larger memory overhead for the op
            output_tensors = [torch.empty_like(tensor) for _ in range(state.num_processes)]
            torch.distributed.all_gather(output_tensors, tensor)
            return torch.cat(output_tensors, dim=0)

    return recursively_apply(_gpu_gather_one, tensor, error_on_other_type=True)


class DistributedOperationException(Exception):
    """
    An exception class for distributed operations. Raised if the operation cannot be performed due to the shape of the
    tensors.
    """

    pass


def verify_operation(function):
    """
    Verifies that `tensor` is the same shape across all processes. Only ran if `PartialState().debug` is `True`.
    """

    @wraps(function)
    def wrapper(*args, **kwargs):
        if PartialState().distributed_type == DistributedType.NO or not PartialState().debug:
            return function(*args, **kwargs)
        operation = f"{function.__module__}.{function.__name__}"
        if "tensor" in kwargs:
            tensor = kwargs["tensor"]
        else:
            tensor = args[0]
        if PartialState().device.type != find_device(tensor).type:
            raise DistributedOperationException(
                f"One or more of the tensors passed to {operation} were not on the {tensor.device.type} while the `Accelerator` is configured for {PartialState().device.type}. "
                f"Please move it to the {PartialState().device.type} before calling {operation}."
            )
        shapes = get_shape(tensor)
        output = gather_object([shapes])
        if output[0] is not None:
            are_same = output.count(output[0]) == len(output)
            if not are_same:
                process_shape_str = "\n  - ".join([f"Process {i}: {shape}" for i, shape in enumerate(output)])
                raise DistributedOperationException(
                    f"Cannot apply desired operation due to shape mismatches. "
                    "All shapes across devices must be valid."
                    f"\n\nOperation: `{operation}`\nInput shapes:\n  - {process_shape_str}"
                )
        return function(*args, **kwargs)

    return wrapper


def chained_operation(function):
    """
    Checks that `verify_operation` failed and if so reports a more helpful error chaining the existing
    `DistributedOperationException`.
    """

    @wraps(function)
    def wrapper(*args, **kwargs):
        try:
            return function(*args, **kwargs)
        except DistributedOperationException as e:
            operation = f"{function.__module__}.{function.__name__}"
            raise DistributedOperationException(
                f"Error found while calling `{operation}`. Please see the earlier error for more details."
            ) from e

    return wrapper


@verify_operation
def gather(tensor):
    """
    Recursively gather tensor in a nested list/tuple/dictionary of tensors from all devices.

    Args:
        tensor (nested list/tuple/dictionary of `torch.Tensor`):
            The data to gather.

    Returns:
        The same data structure as `tensor` with all tensors sent to the proper device.
    """
    if PartialState().distributed_type == DistributedType.XLA:
        return _tpu_gather(tensor)
    elif PartialState().distributed_type in TORCH_DISTRIBUTED_OPERATION_TYPES:
        return _gpu_gather(tensor)
    else:
        return tensor


def _gpu_gather_object(object: Any):
    output_objects = [None for _ in range(PartialState().num_processes)]
    torch.distributed.all_gather_object(output_objects, object)
    # all_gather_object returns a list of lists, so we need to flatten it
    return [x for y in output_objects for x in y]


def gather_object(object: Any):
    """
    Recursively gather object in a nested list/tuple/dictionary of objects from all devices.

    Args:
        object (nested list/tuple/dictionary of picklable object):
            The data to gather.

    Returns:
        The same data structure as `object` with all the objects sent to every device.
    """
    if PartialState().distributed_type == DistributedType.XLA:
        raise NotImplementedError("gather objects in TPU is not supported")
    elif PartialState().distributed_type in TORCH_DISTRIBUTED_OPERATION_TYPES:
        return _gpu_gather_object(object)
    else:
        return object


def _gpu_broadcast(data, src=0):
    def _gpu_broadcast_one(tensor, src=0):
        torch.distributed.broadcast(tensor, src=src)
        return tensor

    return recursively_apply(_gpu_broadcast_one, data, error_on_other_type=True, src=src)


def _tpu_broadcast(tensor, src=0, name="broadcast tensor"):
    if isinstance(tensor, (list, tuple)):
        return honor_type(tensor, (_tpu_broadcast(t, name=f"{name}_{i}") for i, t in enumerate(tensor)))
    elif isinstance(tensor, Mapping):
        return type(tensor)({k: _tpu_broadcast(v, name=f"{name}_{k}") for k, v in tensor.items()})
    return xm.mesh_reduce(name, tensor, lambda x: x[src])


TENSOR_TYPE_TO_INT = {
    torch.float: 1,
    torch.double: 2,
    torch.half: 3,
    torch.bfloat16: 4,
    torch.uint8: 5,
    torch.int8: 6,
    torch.int16: 7,
    torch.int32: 8,
    torch.int64: 9,
    torch.bool: 10,
}

TENSOR_INT_TO_DTYPE = {v: k for k, v in TENSOR_TYPE_TO_INT.items()}


def gather_tensor_shape(tensor):
    """
    Grabs the shape of `tensor` only available on one process and returns a tensor of its shape
    """
    # Allocate 80 bytes to store the shape
    max_tensor_dimension = 2**20
    state = PartialState()
    base_tensor = torch.empty(max_tensor_dimension, dtype=torch.int, device=state.device)

    # Since PyTorch can't just send a tensor to another GPU without
    # knowing its size, we store the size of the tensor with data
    # in an allocation
    if tensor is not None:
        shape = tensor.shape
        tensor_dtype = TENSOR_TYPE_TO_INT[tensor.dtype]
        base_tensor[: len(shape) + 1] = torch.tensor(list(shape) + [tensor_dtype], dtype=int)
    # Perform a reduction to copy the size data onto all GPUs
    base_tensor = reduce(base_tensor, reduction="sum")
    base_tensor = base_tensor[base_tensor.nonzero()]
    # The last non-zero data contains the coded dtype the source tensor is
    dtype = int(base_tensor[-1:][0])
    base_tensor = base_tensor[:-1]
    return base_tensor, dtype


def copy_tensor_to_devices(tensor=None) -> torch.Tensor:
    """
    Copys a tensor that only exists on a single device and broadcasts it to other devices. Differs from `broadcast` as
    each worker doesn't need to know its shape when used (and tensor can be `None`)

    Args:
        tensor (`torch.tensor`):
            The tensor that should be sent to all devices. Must only have it be defined on a single device, the rest
            should be `None`.
    """
    state = PartialState()
    shape, dtype = gather_tensor_shape(tensor)
    if tensor is None:
        tensor = torch.zeros(shape, dtype=TENSOR_INT_TO_DTYPE[dtype]).to(state.device)
    return reduce(tensor, reduction="sum")


@verify_operation
def broadcast(tensor, from_process: int = 0):
    """
    Recursively broadcast tensor in a nested list/tuple/dictionary of tensors to all devices.

    Args:
        tensor (nested list/tuple/dictionary of `torch.Tensor`):
            The data to gather.
        from_process (`int`, *optional*, defaults to 0):
            The process from which to send the data

    Returns:
        The same data structure as `tensor` with all tensors broadcasted to the proper device.
    """
    if PartialState().distributed_type == DistributedType.XLA:
        return _tpu_broadcast(tensor, src=from_process, name="accelerate.utils.broadcast")
    elif PartialState().distributed_type in TORCH_DISTRIBUTED_OPERATION_TYPES:
        return _gpu_broadcast(tensor, src=from_process)
    else:
        return tensor


def broadcast_object_list(object_list, from_process: int = 0):
    """
    Broadcast a list of picklable objects form one process to the others.

    Args:
        object_list (list of picklable objects):
            The list of objects to broadcast. This list will be modified inplace.
        from_process (`int`, *optional*, defaults to 0):
            The process from which to send the data.

    Returns:
        The same list containing the objects from process 0.
    """
    if PartialState().distributed_type == DistributedType.XLA:
        for i, obj in enumerate(object_list):
            object_list[i] = xm.mesh_reduce("accelerate.utils.broadcast_object_list", obj, lambda x: x[from_process])
    elif PartialState().distributed_type in TORCH_DISTRIBUTED_OPERATION_TYPES:
        torch.distributed.broadcast_object_list(object_list, src=from_process)
    return object_list


def slice_tensors(data, tensor_slice, process_index=None, num_processes=None):
    """
    Recursively takes a slice in a nested list/tuple/dictionary of tensors.

    Args:
        data (nested list/tuple/dictionary of `torch.Tensor`):
            The data to slice.
        tensor_slice (`slice`):
            The slice to take.

    Returns:
        The same data structure as `data` with all the tensors slices.
    """

    def _slice_tensor(tensor, tensor_slice):
        return tensor[tensor_slice]

    return recursively_apply(_slice_tensor, data, tensor_slice)


def concatenate(data, dim=0):
    """
    Recursively concatenate the tensors in a nested list/tuple/dictionary of lists of tensors with the same shape.

    Args:
        data (nested list/tuple/dictionary of lists of tensors `torch.Tensor`):
            The data to concatenate.
        dim (`int`, *optional*, defaults to 0):
            The dimension on which to concatenate.

    Returns:
        The same data structure as `data` with all the tensors concatenated.
    """
    if isinstance(data[0], (tuple, list)):
        return honor_type(data[0], (concatenate([d[i] for d in data], dim=dim) for i in range(len(data[0]))))
    elif isinstance(data[0], Mapping):
        return type(data[0])({k: concatenate([d[k] for d in data], dim=dim) for k in data[0].keys()})
    elif not isinstance(data[0], torch.Tensor):
        raise TypeError(f"Can only concatenate tensors but got {type(data[0])}")
    return torch.cat(data, dim=dim)


class CannotPadNestedTensorWarning(UserWarning):
    pass


@chained_operation
def pad_across_processes(tensor, dim=0, pad_index=0, pad_first=False):
    """
    Recursively pad the tensors in a nested list/tuple/dictionary of tensors from all devices to the same size so they
    can safely be gathered.

    Args:
        tensor (nested list/tuple/dictionary of `torch.Tensor`):
            The data to gather.
        dim (`int`, *optional*, defaults to 0):
            The dimension on which to pad.
        pad_index (`int`, *optional*, defaults to 0):
            The value with which to pad.
        pad_first (`bool`, *optional*, defaults to `False`):
            Whether to pad at the beginning or the end.
    """

    def _pad_across_processes(tensor, dim=0, pad_index=0, pad_first=False):
        if getattr(tensor, "is_nested", False):
            warnings.warn(
                "Cannot pad nested tensors without more information. Leaving unprocessed.",
                CannotPadNestedTensorWarning,
            )
            return tensor
        if dim >= len(tensor.shape):
            return tensor

        # Gather all sizes
        size = torch.tensor(tensor.shape, device=tensor.device)[None]
        sizes = gather(size).cpu()
        # Then pad to the maximum size
        max_size = max(s[dim] for s in sizes)
        if max_size == tensor.shape[dim]:
            return tensor

        old_size = tensor.shape
        new_size = list(old_size)
        new_size[dim] = max_size
        new_tensor = tensor.new_zeros(tuple(new_size)) + pad_index
        if pad_first:
            indices = tuple(
                slice(max_size - old_size[dim], max_size) if i == dim else slice(None) for i in range(len(new_size))
            )
        else:
            indices = tuple(slice(0, old_size[dim]) if i == dim else slice(None) for i in range(len(new_size)))
        new_tensor[indices] = tensor
        return new_tensor

    return recursively_apply(
        _pad_across_processes, tensor, error_on_other_type=True, dim=dim, pad_index=pad_index, pad_first=pad_first
    )


def pad_input_tensors(tensor, batch_size, num_processes, dim=0):
    """
    Takes a `tensor` of arbitrary size and pads it so that it can work given `num_processes` needed dimensions.

    New tensors are just the last input repeated.

    E.g.:
      Tensor: ([3,4,4]) Num processes: 4 Expected result shape: ([4,4,4])

    """

    def _pad_input_tensors(tensor, batch_size, num_processes, dim=0):
        remainder = batch_size // num_processes
        last_inputs = batch_size - (remainder * num_processes)
        if batch_size // num_processes == 0:
            to_pad = num_processes - batch_size
        else:
            to_pad = num_processes - (batch_size // num_processes)
        # In the rare case that `to_pad` is negative,
        # we need to pad the last inputs - the found `to_pad`
        if last_inputs > to_pad & to_pad < 1:
            to_pad = last_inputs - to_pad
        old_size = tensor.shape
        new_size = list(old_size)
        new_size[0] = batch_size + to_pad
        new_tensor = tensor.new_zeros(tuple(new_size))
        indices = tuple(slice(0, old_size[dim]) if i == dim else slice(None) for i in range(len(new_size)))
        new_tensor[indices] = tensor
        return new_tensor

    return recursively_apply(
        _pad_input_tensors,
        tensor,
        error_on_other_type=True,
        batch_size=batch_size,
        num_processes=num_processes,
        dim=dim,
    )


@verify_operation
def reduce(tensor, reduction="mean", scale=1.0):
    """
    Recursively reduce the tensors in a nested list/tuple/dictionary of lists of tensors across all processes by the
    mean of a given operation.

    Args:
        tensor (nested list/tuple/dictionary of `torch.Tensor`):
            The data to reduce.
        reduction (`str`, *optional*, defaults to `"mean"`):
            A reduction method. Can be of "mean", "sum", or "none"
        scale (`float`, *optional*):
            A default scaling value to be applied after the reduce, only valied on XLA.

    Returns:
        The same data structure as `data` with all the tensors reduced.
    """

    def _reduce_across_processes(tensor, reduction="mean", scale=1.0):
        state = PartialState()
        cloned_tensor = tensor.clone()
        if state.distributed_type == DistributedType.NO:
            return cloned_tensor
        if state.distributed_type == DistributedType.XLA:
            # Some processes may have different HLO graphs than other
            # processes, for example in the breakpoint API
            # accelerator.set_trigger(). Use mark_step to make HLOs
            # the same on all processes.
            xm.mark_step()
            xm.all_reduce(xm.REDUCE_SUM, [cloned_tensor], scale)
            xm.mark_step()
        elif state.distributed_type.value in TORCH_DISTRIBUTED_OPERATION_TYPES:
            torch.distributed.all_reduce(cloned_tensor, ReduceOp.SUM)
        if reduction == "mean":
            cloned_tensor /= state.num_processes
        return cloned_tensor

    return recursively_apply(
        _reduce_across_processes, tensor, error_on_other_type=True, reduction=reduction, scale=scale
    )


def convert_to_fp32(tensor):
    """
    Recursively converts the elements nested list/tuple/dictionary of tensors in FP16/BF16 precision to FP32.

    Args:
        tensor (nested list/tuple/dictionary of `torch.Tensor`):
            The data to convert from FP16/BF16 to FP32.

    Returns:
        The same data structure as `tensor` with all tensors that were in FP16/BF16 precision converted to FP32.
    """

    def _convert_to_fp32(tensor):
        return tensor.float()

    def _is_fp16_bf16_tensor(tensor):
        return hasattr(tensor, "dtype") and tensor.dtype in (torch.float16, torch.bfloat16)

    return recursively_apply(_convert_to_fp32, tensor, test_type=_is_fp16_bf16_tensor)


class ConvertOutputsToFp32:
    """
    Decorator to apply to a function outputing tensors (like a model forward pass) that ensures the outputs in FP16
    precision will be convert back to FP32.

    Args:
        model_forward (`Callable`):
            The function which outputs we want to treat.

    Returns:
        The same function as `model_forward` but with converted outputs.
    """

    def __init__(self, model_forward):
        self.model_forward = model_forward
        update_wrapper(self, model_forward)

    def __call__(self, *args, **kwargs):
        return convert_to_fp32(self.model_forward(*args, **kwargs))

    def __getstate__(self):
        raise pickle.PicklingError(
            "Cannot pickle a prepared model with automatic mixed precision, please unwrap the model with `Accelerator.unwrap_model(model)` before pickling it."
        )


def convert_outputs_to_fp32(model_forward):
    model_forward = ConvertOutputsToFp32(model_forward)

    def forward(*args, **kwargs):
        return model_forward(*args, **kwargs)

    # To act like a decorator so that it can be popped when doing `extract_model_from_parallel`
    forward.__wrapped__ = model_forward

    return forward


def find_device(data):
    """
    Finds the device on which a nested dict/list/tuple of tensors lies (assuming they are all on the same device).

    Args:
        (nested list/tuple/dictionary of `torch.Tensor`): The data we want to know the device of.
    """
    if isinstance(data, Mapping):
        for obj in data.values():
            device = find_device(obj)
            if device is not None:
                return device
    elif isinstance(data, (tuple, list)):
        for obj in data:
            device = find_device(obj)
            if device is not None:
                return device
    elif isinstance(data, torch.Tensor):
        return data.device<|MERGE_RESOLUTION|>--- conflicted
+++ resolved
@@ -26,17 +26,14 @@
 from ..state import PartialState
 from .constants import TORCH_DISTRIBUTED_OPERATION_TYPES
 from .dataclasses import DistributedType, TensorInformation
-<<<<<<< HEAD
-from .imports import is_npu_available, is_torch_distributed_available, is_torch_version, is_torch_xla_available
-=======
 from .imports import (
     is_npu_available,
     is_torch_distributed_available,
     is_torch_version,
+    is_torch_xla_available,
     is_tpu_available,
     is_xpu_available,
 )
->>>>>>> b3d21117
 
 
 if is_torch_xla_available():
