# Copyright 2022 The HuggingFace Team. All rights reserved.
#
# Licensed under the Apache License, Version 2.0 (the "License");
# you may not use this file except in compliance with the License.
# You may obtain a copy of the License at
#
#     http://www.apache.org/licenses/LICENSE-2.0
#
# Unless required by applicable law or agreed to in writing, software
# distributed under the License is distributed on an "AS IS" BASIS,
# WITHOUT WARRANTIES OR CONDITIONS OF ANY KIND, either express or implied.
# See the License for the specific language governing permissions and
# limitations under the License.
"""
A set of basic tensor ops compatible with tpu, gpu, and multigpu
"""

import pickle
import warnings
from functools import update_wrapper, wraps
from typing import Any, Mapping

import torch

from ..state import PartialState
from .constants import TORCH_DISTRIBUTED_OPERATION_TYPES
from .dataclasses import DistributedType, TensorInformation
from .imports import (
    is_npu_available,
    is_torch_distributed_available,
    is_torch_version,
    is_torch_xla_available,
    is_xpu_available,
)


if is_torch_xla_available():
    import torch_xla.core.xla_model as xm

if is_torch_distributed_available():
    from torch.distributed import ReduceOp


def is_torch_tensor(tensor):
    return isinstance(tensor, torch.Tensor)


def is_torch_xpu_tensor(tensor):
    return isinstance(
        tensor,
        torch.xpu.FloatTensor,
        torch.xpu.ByteTensor,
        torch.xpu.IntTensor,
        torch.xpu.LongTensor,
        torch.xpu.HalfTensor,
        torch.xpu.DoubleTensor,
        torch.xpu.BFloat16Tensor,
    )


def is_tensor_information(tensor_info):
    return isinstance(tensor_info, TensorInformation)


def is_namedtuple(data):
    """
    Checks if `data` is a `namedtuple` or not. Can have false positives, but only if a user is trying to mimic a
    `namedtuple` perfectly.
    """
    return isinstance(data, tuple) and hasattr(data, "_asdict") and hasattr(data, "_fields")


def honor_type(obj, generator):
    """
    Cast a generator to the same type as obj (list, tuple, or namedtuple)
    """
    # Some objects may not be able to instantiate from a generator directly
    if is_namedtuple(obj):
        return type(obj)(*list(generator))
    else:
        return type(obj)(generator)


def recursively_apply(func, data, *args, test_type=is_torch_tensor, error_on_other_type=False, **kwargs):
    """
    Recursively apply a function on a data structure that is a nested list/tuple/dictionary of a given base type.

    Args:
        func (`callable`):
            The function to recursively apply.
        data (nested list/tuple/dictionary of `main_type`):
            The data on which to apply `func`
        *args:
            Positional arguments that will be passed to `func` when applied on the unpacked data.
        main_type (`type`, *optional*, defaults to `torch.Tensor`):
            The base type of the objects to which apply `func`.
        error_on_other_type (`bool`, *optional*, defaults to `False`):
            Whether to return an error or not if after unpacking `data`, we get on an object that is not of type
            `main_type`. If `False`, the function will leave objects of types different than `main_type` unchanged.
        **kwargs:
            Keyword arguments that will be passed to `func` when applied on the unpacked data.

    Returns:
        The same data structure as `data` with `func` applied to every object of type `main_type`.
    """
    if isinstance(data, (tuple, list)):
        return honor_type(
            data,
            (
                recursively_apply(
                    func, o, *args, test_type=test_type, error_on_other_type=error_on_other_type, **kwargs
                )
                for o in data
            ),
        )
    elif isinstance(data, Mapping):
        return type(data)(
            {
                k: recursively_apply(
                    func, v, *args, test_type=test_type, error_on_other_type=error_on_other_type, **kwargs
                )
                for k, v in data.items()
            }
        )
    elif test_type(data):
        return func(data, *args, **kwargs)
    elif error_on_other_type:
        raise TypeError(
            f"Unsupported types ({type(data)}) passed to `{func.__name__}`. Only nested list/tuple/dicts of "
            f"objects that are valid for `{test_type.__name__}` should be passed."
        )
    return data


def send_to_device(tensor, device, non_blocking=False, skip_keys=None):
    """
    Recursively sends the elements in a nested list/tuple/dictionary of tensors to a given device.

    Args:
        tensor (nested list/tuple/dictionary of `torch.Tensor`):
            The data to send to a given device.
        device (`torch.device`):
            The device to send the data to.

    Returns:
        The same data structure as `tensor` with all tensors sent to the proper device.
    """
<<<<<<< HEAD
    if hasattr(tensor, "to"):
        if is_npu_available():
=======
    if isinstance(tensor, (tuple, list)):
        return honor_type(
            tensor, (send_to_device(t, device, non_blocking=non_blocking, skip_keys=skip_keys) for t in tensor)
        )
    elif isinstance(tensor, Mapping):
        if isinstance(skip_keys, str):
            skip_keys = [skip_keys]
        elif skip_keys is None:
            skip_keys = []
        return type(tensor)(
            {
                k: t if k in skip_keys else send_to_device(t, device, non_blocking=non_blocking, skip_keys=skip_keys)
                for k, t in tensor.items()
            }
        )
    elif is_torch_tensor(tensor) or hasattr(tensor, "to"):
        # `torch.Tensor.to("npu")` could not find context when called for the first time (see this [issue](https://gitee.com/ascend/pytorch/issues/I8KECW?from=project-issue)).
        if device == "npu":
            device = "npu:0"
        if device == "xpu":
            device = "xpu:0"
        try:
            return tensor.to(device, non_blocking=non_blocking)
        except TypeError:  # .to() doesn't accept non_blocking as kwarg
            return tensor.to(device)
        except AssertionError as error:
>>>>>>> 10882eed
            # `torch.Tensor.to(<int num>)` is not supported by `torch_npu` (see this [issue](https://github.com/Ascend/pytorch/issues/16)).
            # This call is inside the try-block since is_npu_available is not supported by torch.compile.
            if is_npu_available():
                if isinstance(device, int):
                    device = f"npu:{device}"
            else:
                raise error
        except Exception as error:
            if is_xpu_available():
                if isinstance(device, int):
                    device = f"xpu:{device}"
            else:
                raise error
        try:
            return tensor.to(device, non_blocking=non_blocking)
        except TypeError:  # .to() doesn't accept non_blocking as kwarg
            return tensor.to(device)
    elif isinstance(tensor, (tuple, list)):
        return honor_type(
            tensor, (send_to_device(t, device, non_blocking=non_blocking, skip_keys=skip_keys) for t in tensor)
        )
    elif isinstance(tensor, Mapping):
        if isinstance(skip_keys, str):
            skip_keys = [skip_keys]
        elif skip_keys is None:
            skip_keys = []
        return type(tensor)(
            {
                k: t if k in skip_keys else send_to_device(t, device, non_blocking=non_blocking, skip_keys=skip_keys)
                for k, t in tensor.items()
            }
        )
    else:
        return tensor


def get_data_structure(data):
    """
    Recursively gathers the information needed to rebuild a nested list/tuple/dictionary of tensors.

    Args:
        data (nested list/tuple/dictionary of `torch.Tensor`):
            The data to send to analyze.

    Returns:
        The same data structure as `data` with [`~utils.TensorInformation`] instead of tensors.
    """

    def _get_data_structure(tensor):
        return TensorInformation(shape=tensor.shape, dtype=tensor.dtype)

    return recursively_apply(_get_data_structure, data)


def get_shape(data):
    """
    Recursively gathers the shape of a nested list/tuple/dictionary of tensors as a list.

    Args:
        data (nested list/tuple/dictionary of `torch.Tensor`):
            The data to send to analyze.

    Returns:
        The same data structure as `data` with lists of tensor shapes instead of tensors.
    """

    def _get_shape(tensor):
        return list(tensor.shape)

    return recursively_apply(_get_shape, data)


def initialize_tensors(data_structure):
    """
    Recursively initializes tensors from a nested list/tuple/dictionary of [`~utils.TensorInformation`].

    Returns:
        The same data structure as `data` with tensors instead of [`~utils.TensorInformation`].
    """

    def _initialize_tensor(tensor_info):
        return torch.empty(*tensor_info.shape, dtype=tensor_info.dtype)

    return recursively_apply(_initialize_tensor, data_structure, test_type=is_tensor_information)


def find_batch_size(data):
    """
    Recursively finds the batch size in a nested list/tuple/dictionary of lists of tensors.

    Args:
        data (nested list/tuple/dictionary of `torch.Tensor`): The data from which to find the batch size.

    Returns:
        `int`: The batch size.
    """
    if isinstance(data, (tuple, list, Mapping)) and (len(data) == 0):
        raise ValueError(f"Cannot find the batch size from empty {type(data)}.")

    if isinstance(data, (tuple, list)):
        return find_batch_size(data[0])
    elif isinstance(data, Mapping):
        for k in data.keys():
            return find_batch_size(data[k])
    elif not isinstance(data, torch.Tensor):
        raise TypeError(f"Can only find the batch size of tensors but got {type(data)}.")
    return data.shape[0]


def ignorant_find_batch_size(data):
    """
    Same as [`utils.operations.find_batch_size`] except will ignore if `ValueError` and `TypeErrors` are raised

    Args:
        data (nested list/tuple/dictionary of `torch.Tensor`): The data from which to find the batch size.

    Returns:
        `int`: The batch size.
    """
    try:
        return find_batch_size(data)
    except (ValueError, TypeError):
        pass
    return None


def listify(data):
    """
    Recursively finds tensors in a nested list/tuple/dictionary and converts them to a list of numbers.

    Args:
        data (nested list/tuple/dictionary of `torch.Tensor`): The data from which to convert to regular numbers.

    Returns:
        The same data structure as `data` with lists of numbers instead of `torch.Tensor`.
    """

    def _convert_to_list(tensor):
        tensor = tensor.detach().cpu()
        if tensor.dtype == torch.bfloat16:
            # As of Numpy 1.21.4, NumPy does not support bfloat16 (see
            # https://github.com/numpy/numpy/blob/a47ecdea856986cd60eabbd53265c2ca5916ad5d/doc/source/user/basics.types.rst ).
            # Until Numpy adds bfloat16, we must convert float32.
            tensor = tensor.to(torch.float32)
        return tensor.tolist()

    return recursively_apply(_convert_to_list, data)


def _tpu_gather(tensor):
    def _tpu_gather_one(tensor):
        if tensor.ndim == 0:
            tensor = tensor.clone()[None]

        # Can only gather contiguous tensors
        if not tensor.is_contiguous():
            tensor = tensor.contiguous()
        return xm.all_gather(tensor)

    res = recursively_apply(_tpu_gather_one, tensor, error_on_other_type=True)
    xm.mark_step()
    return res


def _gpu_gather(tensor):
    state = PartialState()
    if is_torch_version(">=", "1.13"):
        gather_op = torch.distributed.all_gather_into_tensor
    else:
        gather_op = torch.distributed._all_gather_base

    def _gpu_gather_one(tensor):
        if tensor.ndim == 0:
            tensor = tensor.clone()[None]

        # Can only gather contiguous tensors
        if not tensor.is_contiguous():
            tensor = tensor.contiguous()

        if state.backend is not None and state.backend != "gloo":
            # We use `empty` as `all_gather_into_tensor` slightly
            # differs from `all_gather` for better efficiency,
            # and we rely on the number of items in the tensor
            # rather than its direct shape
            output_tensors = torch.empty(
                state.num_processes * tensor.numel(),
                dtype=tensor.dtype,
                device=state.device,
            )
            gather_op(output_tensors, tensor)
            return output_tensors.view(-1, *tensor.size()[1:])
        else:
            # a backend of `None` is always CPU
            # also gloo does not support `all_gather_into_tensor`,
            # which will result in a larger memory overhead for the op
            output_tensors = [torch.empty_like(tensor) for _ in range(state.num_processes)]
            torch.distributed.all_gather(output_tensors, tensor)
            return torch.cat(output_tensors, dim=0)

    return recursively_apply(_gpu_gather_one, tensor, error_on_other_type=True)


class DistributedOperationException(Exception):
    """
    An exception class for distributed operations. Raised if the operation cannot be performed due to the shape of the
    tensors.
    """

    pass


def verify_operation(function):
    """
    Verifies that `tensor` is the same shape across all processes. Only ran if `PartialState().debug` is `True`.
    """

    @wraps(function)
    def wrapper(*args, **kwargs):
        if PartialState().distributed_type == DistributedType.NO or not PartialState().debug:
            return function(*args, **kwargs)
        operation = f"{function.__module__}.{function.__name__}"
        if "tensor" in kwargs:
            tensor = kwargs["tensor"]
        else:
            tensor = args[0]
        if PartialState().device.type != find_device(tensor).type:
            raise DistributedOperationException(
                f"One or more of the tensors passed to {operation} were not on the {tensor.device.type} while the `Accelerator` is configured for {PartialState().device.type}. "
                f"Please move it to the {PartialState().device.type} before calling {operation}."
            )
        shapes = get_shape(tensor)
        output = gather_object([shapes])
        if output[0] is not None:
            are_same = output.count(output[0]) == len(output)
            if not are_same:
                process_shape_str = "\n  - ".join([f"Process {i}: {shape}" for i, shape in enumerate(output)])
                raise DistributedOperationException(
                    f"Cannot apply desired operation due to shape mismatches. "
                    "All shapes across devices must be valid."
                    f"\n\nOperation: `{operation}`\nInput shapes:\n  - {process_shape_str}"
                )
        return function(*args, **kwargs)

    return wrapper


def chained_operation(function):
    """
    Checks that `verify_operation` failed and if so reports a more helpful error chaining the existing
    `DistributedOperationException`.
    """

    @wraps(function)
    def wrapper(*args, **kwargs):
        try:
            return function(*args, **kwargs)
        except DistributedOperationException as e:
            operation = f"{function.__module__}.{function.__name__}"
            raise DistributedOperationException(
                f"Error found while calling `{operation}`. Please see the earlier error for more details."
            ) from e

    return wrapper


@verify_operation
def gather(tensor):
    """
    Recursively gather tensor in a nested list/tuple/dictionary of tensors from all devices.

    Args:
        tensor (nested list/tuple/dictionary of `torch.Tensor`):
            The data to gather.

    Returns:
        The same data structure as `tensor` with all tensors sent to the proper device.
    """
    if PartialState().distributed_type == DistributedType.XLA:
        return _tpu_gather(tensor)
    elif PartialState().distributed_type in TORCH_DISTRIBUTED_OPERATION_TYPES:
        return _gpu_gather(tensor)
    else:
        return tensor


def _gpu_gather_object(object: Any):
    output_objects = [None for _ in range(PartialState().num_processes)]
    torch.distributed.all_gather_object(output_objects, object)
    # all_gather_object returns a list of lists, so we need to flatten it
    return [x for y in output_objects for x in y]


def gather_object(object: Any):
    """
    Recursively gather object in a nested list/tuple/dictionary of objects from all devices.

    Args:
        object (nested list/tuple/dictionary of picklable object):
            The data to gather.

    Returns:
        The same data structure as `object` with all the objects sent to every device.
    """
    if PartialState().distributed_type == DistributedType.XLA:
        raise NotImplementedError("gather objects in TPU is not supported")
    elif PartialState().distributed_type in TORCH_DISTRIBUTED_OPERATION_TYPES:
        return _gpu_gather_object(object)
    else:
        return object


def _gpu_broadcast(data, src=0):
    def _gpu_broadcast_one(tensor, src=0):
        torch.distributed.broadcast(tensor, src=src)
        return tensor

    return recursively_apply(_gpu_broadcast_one, data, error_on_other_type=True, src=src)


def _tpu_broadcast(tensor, src=0, name="broadcast tensor"):
    if isinstance(tensor, (list, tuple)):
        return honor_type(tensor, (_tpu_broadcast(t, name=f"{name}_{i}") for i, t in enumerate(tensor)))
    elif isinstance(tensor, Mapping):
        return type(tensor)({k: _tpu_broadcast(v, name=f"{name}_{k}") for k, v in tensor.items()})
    return xm.mesh_reduce(name, tensor, lambda x: x[src])


TENSOR_TYPE_TO_INT = {
    torch.float: 1,
    torch.double: 2,
    torch.half: 3,
    torch.bfloat16: 4,
    torch.uint8: 5,
    torch.int8: 6,
    torch.int16: 7,
    torch.int32: 8,
    torch.int64: 9,
    torch.bool: 10,
}

TENSOR_INT_TO_DTYPE = {v: k for k, v in TENSOR_TYPE_TO_INT.items()}


def gather_tensor_shape(tensor):
    """
    Grabs the shape of `tensor` only available on one process and returns a tensor of its shape
    """
    # Allocate 80 bytes to store the shape
    max_tensor_dimension = 2**20
    state = PartialState()
    base_tensor = torch.empty(max_tensor_dimension, dtype=torch.int, device=state.device)

    # Since PyTorch can't just send a tensor to another GPU without
    # knowing its size, we store the size of the tensor with data
    # in an allocation
    if tensor is not None:
        shape = tensor.shape
        tensor_dtype = TENSOR_TYPE_TO_INT[tensor.dtype]
        base_tensor[: len(shape) + 1] = torch.tensor(list(shape) + [tensor_dtype], dtype=int)
    # Perform a reduction to copy the size data onto all GPUs
    base_tensor = reduce(base_tensor, reduction="sum")
    base_tensor = base_tensor[base_tensor.nonzero()]
    # The last non-zero data contains the coded dtype the source tensor is
    dtype = int(base_tensor[-1:][0])
    base_tensor = base_tensor[:-1]
    return base_tensor, dtype


def copy_tensor_to_devices(tensor=None) -> torch.Tensor:
    """
    Copys a tensor that only exists on a single device and broadcasts it to other devices. Differs from `broadcast` as
    each worker doesn't need to know its shape when used (and tensor can be `None`)

    Args:
        tensor (`torch.tensor`):
            The tensor that should be sent to all devices. Must only have it be defined on a single device, the rest
            should be `None`.
    """
    state = PartialState()
    shape, dtype = gather_tensor_shape(tensor)
    if tensor is None:
        tensor = torch.zeros(shape, dtype=TENSOR_INT_TO_DTYPE[dtype]).to(state.device)
    return reduce(tensor, reduction="sum")


@verify_operation
def broadcast(tensor, from_process: int = 0):
    """
    Recursively broadcast tensor in a nested list/tuple/dictionary of tensors to all devices.

    Args:
        tensor (nested list/tuple/dictionary of `torch.Tensor`):
            The data to gather.
        from_process (`int`, *optional*, defaults to 0):
            The process from which to send the data

    Returns:
        The same data structure as `tensor` with all tensors broadcasted to the proper device.
    """
    if PartialState().distributed_type == DistributedType.XLA:
        return _tpu_broadcast(tensor, src=from_process, name="accelerate.utils.broadcast")
    elif PartialState().distributed_type in TORCH_DISTRIBUTED_OPERATION_TYPES:
        return _gpu_broadcast(tensor, src=from_process)
    else:
        return tensor


def broadcast_object_list(object_list, from_process: int = 0):
    """
    Broadcast a list of picklable objects form one process to the others.

    Args:
        object_list (list of picklable objects):
            The list of objects to broadcast. This list will be modified inplace.
        from_process (`int`, *optional*, defaults to 0):
            The process from which to send the data.

    Returns:
        The same list containing the objects from process 0.
    """
    if PartialState().distributed_type == DistributedType.XLA:
        for i, obj in enumerate(object_list):
            object_list[i] = xm.mesh_reduce("accelerate.utils.broadcast_object_list", obj, lambda x: x[from_process])
    elif PartialState().distributed_type in TORCH_DISTRIBUTED_OPERATION_TYPES:
        torch.distributed.broadcast_object_list(object_list, src=from_process)
    return object_list


def slice_tensors(data, tensor_slice, process_index=None, num_processes=None):
    """
    Recursively takes a slice in a nested list/tuple/dictionary of tensors.

    Args:
        data (nested list/tuple/dictionary of `torch.Tensor`):
            The data to slice.
        tensor_slice (`slice`):
            The slice to take.

    Returns:
        The same data structure as `data` with all the tensors slices.
    """

    def _slice_tensor(tensor, tensor_slice):
        return tensor[tensor_slice]

    return recursively_apply(_slice_tensor, data, tensor_slice)


def concatenate(data, dim=0):
    """
    Recursively concatenate the tensors in a nested list/tuple/dictionary of lists of tensors with the same shape.

    Args:
        data (nested list/tuple/dictionary of lists of tensors `torch.Tensor`):
            The data to concatenate.
        dim (`int`, *optional*, defaults to 0):
            The dimension on which to concatenate.

    Returns:
        The same data structure as `data` with all the tensors concatenated.
    """
    if isinstance(data[0], (tuple, list)):
        return honor_type(data[0], (concatenate([d[i] for d in data], dim=dim) for i in range(len(data[0]))))
    elif isinstance(data[0], Mapping):
        return type(data[0])({k: concatenate([d[k] for d in data], dim=dim) for k in data[0].keys()})
    elif not isinstance(data[0], torch.Tensor):
        raise TypeError(f"Can only concatenate tensors but got {type(data[0])}")
    return torch.cat(data, dim=dim)


class CannotPadNestedTensorWarning(UserWarning):
    pass


@chained_operation
def pad_across_processes(tensor, dim=0, pad_index=0, pad_first=False):
    """
    Recursively pad the tensors in a nested list/tuple/dictionary of tensors from all devices to the same size so they
    can safely be gathered.

    Args:
        tensor (nested list/tuple/dictionary of `torch.Tensor`):
            The data to gather.
        dim (`int`, *optional*, defaults to 0):
            The dimension on which to pad.
        pad_index (`int`, *optional*, defaults to 0):
            The value with which to pad.
        pad_first (`bool`, *optional*, defaults to `False`):
            Whether to pad at the beginning or the end.
    """

    def _pad_across_processes(tensor, dim=0, pad_index=0, pad_first=False):
        if getattr(tensor, "is_nested", False):
            warnings.warn(
                "Cannot pad nested tensors without more information. Leaving unprocessed.",
                CannotPadNestedTensorWarning,
            )
            return tensor
        if dim >= len(tensor.shape):
            return tensor

        # Gather all sizes
        size = torch.tensor(tensor.shape, device=tensor.device)[None]
        sizes = gather(size).cpu()
        # Then pad to the maximum size
        max_size = max(s[dim] for s in sizes)
        if max_size == tensor.shape[dim]:
            return tensor

        old_size = tensor.shape
        new_size = list(old_size)
        new_size[dim] = max_size
        new_tensor = tensor.new_zeros(tuple(new_size)) + pad_index
        if pad_first:
            indices = tuple(
                slice(max_size - old_size[dim], max_size) if i == dim else slice(None) for i in range(len(new_size))
            )
        else:
            indices = tuple(slice(0, old_size[dim]) if i == dim else slice(None) for i in range(len(new_size)))
        new_tensor[indices] = tensor
        return new_tensor

    return recursively_apply(
        _pad_across_processes, tensor, error_on_other_type=True, dim=dim, pad_index=pad_index, pad_first=pad_first
    )


def pad_input_tensors(tensor, batch_size, num_processes, dim=0):
    """
    Takes a `tensor` of arbitrary size and pads it so that it can work given `num_processes` needed dimensions.

    New tensors are just the last input repeated.

    E.g.:
      Tensor: ([3,4,4]) Num processes: 4 Expected result shape: ([4,4,4])

    """

    def _pad_input_tensors(tensor, batch_size, num_processes, dim=0):
        remainder = batch_size // num_processes
        last_inputs = batch_size - (remainder * num_processes)
        if batch_size // num_processes == 0:
            to_pad = num_processes - batch_size
        else:
            to_pad = num_processes - (batch_size // num_processes)
        # In the rare case that `to_pad` is negative,
        # we need to pad the last inputs - the found `to_pad`
        if last_inputs > to_pad & to_pad < 1:
            to_pad = last_inputs - to_pad
        old_size = tensor.shape
        new_size = list(old_size)
        new_size[0] = batch_size + to_pad
        new_tensor = tensor.new_zeros(tuple(new_size))
        indices = tuple(slice(0, old_size[dim]) if i == dim else slice(None) for i in range(len(new_size)))
        new_tensor[indices] = tensor
        return new_tensor

    return recursively_apply(
        _pad_input_tensors,
        tensor,
        error_on_other_type=True,
        batch_size=batch_size,
        num_processes=num_processes,
        dim=dim,
    )


@verify_operation
def reduce(tensor, reduction="mean", scale=1.0):
    """
    Recursively reduce the tensors in a nested list/tuple/dictionary of lists of tensors across all processes by the
    mean of a given operation.

    Args:
        tensor (nested list/tuple/dictionary of `torch.Tensor`):
            The data to reduce.
        reduction (`str`, *optional*, defaults to `"mean"`):
            A reduction method. Can be of "mean", "sum", or "none"
        scale (`float`, *optional*):
            A default scaling value to be applied after the reduce, only valied on XLA.

    Returns:
        The same data structure as `data` with all the tensors reduced.
    """

    def _reduce_across_processes(tensor, reduction="mean", scale=1.0):
        state = PartialState()
        cloned_tensor = tensor.clone()
        if state.distributed_type == DistributedType.NO:
            return cloned_tensor
        if state.distributed_type == DistributedType.XLA:
            # Some processes may have different HLO graphs than other
            # processes, for example in the breakpoint API
            # accelerator.set_trigger(). Use mark_step to make HLOs
            # the same on all processes.
            xm.mark_step()
            xm.all_reduce(xm.REDUCE_SUM, [cloned_tensor], scale)
            xm.mark_step()
        elif state.distributed_type.value in TORCH_DISTRIBUTED_OPERATION_TYPES:
            torch.distributed.all_reduce(cloned_tensor, ReduceOp.SUM)
        if reduction == "mean":
            cloned_tensor /= state.num_processes
        return cloned_tensor

    return recursively_apply(
        _reduce_across_processes, tensor, error_on_other_type=True, reduction=reduction, scale=scale
    )


def convert_to_fp32(tensor):
    """
    Recursively converts the elements nested list/tuple/dictionary of tensors in FP16/BF16 precision to FP32.

    Args:
        tensor (nested list/tuple/dictionary of `torch.Tensor`):
            The data to convert from FP16/BF16 to FP32.

    Returns:
        The same data structure as `tensor` with all tensors that were in FP16/BF16 precision converted to FP32.
    """

    def _convert_to_fp32(tensor):
        return tensor.float()

    def _is_fp16_bf16_tensor(tensor):
        return (is_torch_tensor(tensor) or hasattr(tensor, "dtype")) and tensor.dtype in (
            torch.float16,
            torch.bfloat16,
        )

    return recursively_apply(_convert_to_fp32, tensor, test_type=_is_fp16_bf16_tensor)


class ConvertOutputsToFp32:
    """
    Decorator to apply to a function outputing tensors (like a model forward pass) that ensures the outputs in FP16
    precision will be convert back to FP32.

    Args:
        model_forward (`Callable`):
            The function which outputs we want to treat.

    Returns:
        The same function as `model_forward` but with converted outputs.
    """

    def __init__(self, model_forward):
        self.model_forward = model_forward
        update_wrapper(self, model_forward)

    def __call__(self, *args, **kwargs):
        return convert_to_fp32(self.model_forward(*args, **kwargs))

    def __getstate__(self):
        raise pickle.PicklingError(
            "Cannot pickle a prepared model with automatic mixed precision, please unwrap the model with `Accelerator.unwrap_model(model)` before pickling it."
        )


def convert_outputs_to_fp32(model_forward):
    model_forward = ConvertOutputsToFp32(model_forward)

    def forward(*args, **kwargs):
        return model_forward(*args, **kwargs)

    # To act like a decorator so that it can be popped when doing `extract_model_from_parallel`
    forward.__wrapped__ = model_forward

    return forward


def find_device(data):
    """
    Finds the device on which a nested dict/list/tuple of tensors lies (assuming they are all on the same device).

    Args:
        (nested list/tuple/dictionary of `torch.Tensor`): The data we want to know the device of.
    """
    if isinstance(data, Mapping):
        for obj in data.values():
            device = find_device(obj)
            if device is not None:
                return device
    elif isinstance(data, (tuple, list)):
        for obj in data:
            device = find_device(obj)
            if device is not None:
                return device
    elif isinstance(data, torch.Tensor):
        return data.device<|MERGE_RESOLUTION|>--- conflicted
+++ resolved
@@ -145,26 +145,7 @@
     Returns:
         The same data structure as `tensor` with all tensors sent to the proper device.
     """
-<<<<<<< HEAD
-    if hasattr(tensor, "to"):
-        if is_npu_available():
-=======
-    if isinstance(tensor, (tuple, list)):
-        return honor_type(
-            tensor, (send_to_device(t, device, non_blocking=non_blocking, skip_keys=skip_keys) for t in tensor)
-        )
-    elif isinstance(tensor, Mapping):
-        if isinstance(skip_keys, str):
-            skip_keys = [skip_keys]
-        elif skip_keys is None:
-            skip_keys = []
-        return type(tensor)(
-            {
-                k: t if k in skip_keys else send_to_device(t, device, non_blocking=non_blocking, skip_keys=skip_keys)
-                for k, t in tensor.items()
-            }
-        )
-    elif is_torch_tensor(tensor) or hasattr(tensor, "to"):
+    if is_torch_tensor(tensor) or hasattr(tensor, "to"):
         # `torch.Tensor.to("npu")` could not find context when called for the first time (see this [issue](https://gitee.com/ascend/pytorch/issues/I8KECW?from=project-issue)).
         if device == "npu":
             device = "npu:0"
@@ -175,7 +156,6 @@
         except TypeError:  # .to() doesn't accept non_blocking as kwarg
             return tensor.to(device)
         except AssertionError as error:
->>>>>>> 10882eed
             # `torch.Tensor.to(<int num>)` is not supported by `torch_npu` (see this [issue](https://github.com/Ascend/pytorch/issues/16)).
             # This call is inside the try-block since is_npu_available is not supported by torch.compile.
             if is_npu_available():
