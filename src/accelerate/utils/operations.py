--- conflicted
+++ resolved
@@ -317,13 +317,8 @@
     state = PartialState()
     gather_op = torch.distributed.all_gather_into_tensor
 
-<<<<<<< HEAD
-    # FIXME: the below 2 lines are added to work-around a bug related to INT64 collectives in oneCCL. Remove them once pytorch-2.9 is released.
-    if state.device.type == "xpu":
-=======
     # NOTE: need manually synchronize to workaourd a INT64 collectives bug in oneCCL before torch 2.9.0
     if state.device.type == "xpu" and is_torch_version("<=", "2.8"):
->>>>>>> 40ebb4be
         torch.xpu.synchronize()
 
     def _gpu_gather_one(tensor):
