--- conflicted
+++ resolved
@@ -88,7 +88,7 @@
     "MULTI_MUSA",
     "MULTI_XPU",
     "MULTI_CPU",
-<<<<<<< HEAD
+    "MULTI_HPU",
 ]
 SUPPORTED_PYTORCH_LAYERS_FOR_UPCASTING = (
     torch.nn.Conv1d,
@@ -98,8 +98,4 @@
     torch.nn.ConvTranspose2d,
     torch.nn.ConvTranspose3d,
     torch.nn.Linear,
-)
-=======
-    "MULTI_HPU",
-]
->>>>>>> 8ab01d32
+)