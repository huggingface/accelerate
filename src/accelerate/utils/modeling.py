# Copyright 2022 The HuggingFace Team. All rights reserved.
#
# Licensed under the Apache License, Version 2.0 (the "License");
# you may not use this file except in compliance with the License.
# You may obtain a copy of the License at
#
#     http://www.apache.org/licenses/LICENSE-2.0
#
# Unless required by applicable law or agreed to in writing, software
# distributed under the License is distributed on an "AS IS" BASIS,
# WITHOUT WARRANTIES OR CONDITIONS OF ANY KIND, either express or implied.
# See the License for the specific language governing permissions and
# limitations under the License.

import contextlib
import gc
import json
import logging
import os
import re
import shutil
import tempfile
from collections import defaultdict
from typing import Dict, List, Optional, Tuple, Union

import torch
import torch.nn as nn

from ..state import AcceleratorState
from .dataclasses import DistributedType
from .imports import is_safetensors_available, is_torch_version
from .offload import load_offloaded_weight, offload_weight, save_offload_index
from .tqdm import is_tqdm_available, tqdm


if is_safetensors_available():
    from safetensors import safe_open
    from safetensors.torch import load_file as safe_load_file

WEIGHTS_INDEX_NAME = "pytorch_model.bin.index.json"


logger = logging.getLogger(__name__)


def convert_file_size_to_int(size: Union[int, str]):
    """
    Converts a size expressed as a string with digits an unit (like `"5MB"`) to an integer (in bytes).

    Args:
        size (`int` or `str`): The size to convert. Will be directly returned if an `int`.

    Example:

    ```py
    >>> convert_file_size_to_int("1MiB")
    1048576
    ```
    """
    if isinstance(size, int):
        return size
    if size.upper().endswith("GIB"):
        return int(size[:-3]) * (2**30)
    if size.upper().endswith("MIB"):
        return int(size[:-3]) * (2**20)
    if size.upper().endswith("KIB"):
        return int(size[:-3]) * (2**10)
    if size.upper().endswith("GB"):
        int_size = int(size[:-2]) * (10**9)
        return int_size // 8 if size.endswith("b") else int_size
    if size.upper().endswith("MB"):
        int_size = int(size[:-2]) * (10**6)
        return int_size // 8 if size.endswith("b") else int_size
    if size.upper().endswith("KB"):
        int_size = int(size[:-2]) * (10**3)
        return int_size // 8 if size.endswith("b") else int_size
    raise ValueError("`size` is not in a valid format. Use an integer followed by the unit, e.g., '5GB'.")


def dtype_byte_size(dtype: torch.dtype):
    """
    Returns the size (in bytes) occupied by one parameter of type `dtype`.

    Example:

    ```py
    >>> dtype_byte_size(torch.float32)
    4
    ```
    """
    if dtype == torch.bool:
        return 1 / 8
    bit_search = re.search(r"[^\d](\d+)$", str(dtype))
    if bit_search is None:
        raise ValueError(f"`dtype` is not a valid dtype: {dtype}.")
    bit_size = int(bit_search.groups()[0])
    return bit_size // 8


def set_module_tensor_to_device(
    module: nn.Module,
    tensor_name: str,
    device: Union[int, str, torch.device],
    value: Optional[torch.Tensor] = None,
    dtype: Optional[Union[str, torch.dtype]] = None,
):
    """
    A helper function to set a given tensor (parameter of buffer) of a module on a specific device (note that doing
    `param.to(device)` creates a new tensor not linked to the parameter, which is why we need this function).

    Args:
        module (`torch.nn.Module`):
            The module in which the tensor we want to move lives.
        param_name (`str`):
            The full name of the parameter/buffer.
        device (`int`, `str` or `torch.device`):
            The device on which to set the tensor.
        value (`torch.Tensor`, *optional*):
            The value of the tensor (useful when going from the meta device to any other device).
        dtype (`torch.dtype`, *optional*):
            If passed along the value of the parameter will be cast to this `dtype`. Otherwise, `value` will be cast to
            the dtype of the existing parameter in the model.
    """
    # Recurse if needed
    if "." in tensor_name:
        splits = tensor_name.split(".")
        for split in splits[:-1]:
            new_module = getattr(module, split)
            if new_module is None:
                raise ValueError(f"{module} has no attribute {split}.")
            module = new_module
        tensor_name = splits[-1]

    if tensor_name not in module._parameters and tensor_name not in module._buffers:
        raise ValueError(f"{module} does not have a parameter or a buffer named {tensor_name}.")
    is_buffer = tensor_name in module._buffers
    old_value = getattr(module, tensor_name)

    if old_value.device == torch.device("meta") and device not in ["meta", torch.device("meta")] and value is None:
        raise ValueError(f"{tensor_name} is on the meta device, we need a `value` to put in on {device}.")

    if value is not None:
        if dtype is None:
            # For compatibility with PyTorch load_state_dict which converts state dict dtype to existing dtype in model
            value = value.to(old_value.dtype)
        elif not str(value.dtype).startswith(("torch.uint", "torch.int", "torch.bool")):
            value = value.to(dtype)

    with torch.no_grad():
        if value is None:
            new_value = old_value.to(device)
        elif isinstance(value, torch.Tensor):
            new_value = value.to(device)
        else:
            new_value = torch.tensor(value, device=device)

        if is_buffer:
            module._buffers[tensor_name] = new_value
        elif value is not None or torch.device(device) != module._parameters[tensor_name].device:
            param_cls = type(module._parameters[tensor_name])
            kwargs = module._parameters[tensor_name].__dict__
<<<<<<< HEAD
            if param_cls.__name__ == "Int8Params":
                # downcast to fp16 if any
                if new_value.dtype == torch.float32:
                    new_value = new_value.to(torch.float16)
=======
            if param_cls.__name__ in ["Int8Params", "FP4Params"]:
>>>>>>> fdf68659
                new_value = param_cls(new_value, requires_grad=old_value.requires_grad, **kwargs).to(device)
            else:
                new_value = param_cls(new_value, requires_grad=old_value.requires_grad).to(device)
            module._parameters[tensor_name] = new_value

            if module.__class__.__name__ == "Linear8bitLt" and getattr(module.weight, "SCB", None) is None:
                # quantize only if necessary
                device_index = torch.device(device).index if torch.device(device).type == "cuda" else None
                if not getattr(module.weight, "SCB", None) and device_index is not None:
                    if module.bias is not None and module.bias.device.type != "meta":
                        # if a bias exists, we need to wait until the bias is set on the correct device
                        module = module.cuda(device_index)
                    elif module.bias is None:
                        # if no bias exists, we can quantize right away
                        module = module.cuda(device_index)


def named_module_tensors(module: nn.Module, include_buffers: bool = True, recurse: bool = False):
    """
    A helper function that gathers all the tensors (parameters + buffers) of a given module. If `include_buffers=True`
    it's the same as doing `module.named_parameters(recurse=recurse) + module.named_buffers(recurse=recurse)`.

    Args:
        module (`torch.nn.Module`):
            The module we want the tensors on.
        include_buffer (`bool`, *optional*, defaults to `True`):
            Whether or not to include the buffers in the result.
        recurse (`bool`, *optional`, defaults to `False`):
            Whether or not to go look in every submodule or just return the direct parameters and buffers.
    """
    for named_parameter in module.named_parameters(recurse=recurse):
        yield named_parameter

    if include_buffers:
        for named_buffer in module.named_buffers(recurse=recurse):
            yield named_buffer


class FindTiedParametersResult(list):
    """
    This is a subclass of a list to handle backward compatibility for Transformers. Do not rely on the fact this is not
    a list or on the `values` method as in the future this will be removed.
    """

    def __init__(self, *args, **kwargs):
        super().__init__(*args, **kwargs)

    def values(self):
        # TODO: at the next Transformers release (4.28.0) issue a deprecation warning here.
        return sum([x[1:] for x in self], [])


def find_tied_parameters(model: nn.Module, **kwargs):
    """
    Find the tied parameters in a given model.

    <Tip warning={true}>

    The signature accepts keyword arguments, but they are for the recursive part of this function and you should ignore
    them.

    </Tip>

    Args:
        model (`torch.nn.Module`): The model to inspect.

    Returns:
        List[List[str]]: A list of lists of parameter names being all tied together.

    Example:

    ```py
    >>> from collections import OrderedDict
    >>> import torch.nn as nn

    >>> model = nn.Sequential(OrderedDict([("linear1", nn.Linear(4, 4)), ("linear2", nn.Linear(4, 4))]))
    >>> model.linear2.weight = model.linear1.weight
    >>> find_tied_parameters(model)
    [['linear1.weight', 'linear2.weight']]
    ```
    """
    # Initialize result and named_parameters before recursing.
    named_parameters = kwargs.get("named_parameters", None)
    prefix = kwargs.get("prefix", "")
    result = kwargs.get("result", {})

    if named_parameters is None:
        named_parameters = {n: p for n, p in model.named_parameters()}
    else:
        # A tied parameter will not be in the full `named_parameters` seen above but will be in the `named_parameters`
        # of the submodule it belongs to. So while recursing we track the names that are not in the initial
        # `named_parameters`.
        for name, parameter in model.named_parameters():
            full_name = name if prefix == "" else f"{prefix}.{name}"
            if full_name not in named_parameters:
                # When we find one, it has to be one of the existing parameters.
                for new_name, new_param in named_parameters.items():
                    if new_param is parameter:
                        if new_name not in result:
                            result[new_name] = []
                        result[new_name].append(full_name)

    # Once we have treated direct parameters, we move to the child modules.
    for name, child in model.named_children():
        child_name = name if prefix == "" else f"{prefix}.{name}"
        find_tied_parameters(child, named_parameters=named_parameters, prefix=child_name, result=result)

    return FindTiedParametersResult([sorted([weight] + list(set(tied))) for weight, tied in result.items()])


def retie_parameters(model, tied_params):
    """
    Reties tied parameters in a given model if the link was broken (for instance when adding hooks).

    Args:
        model (`torch.nn.Module`):
            The model in which to retie parameters.
        tied_params (`List[List[str]]`):
            A mapping parameter name to tied parameter name as obtained by `find_tied_parameters`.
    """
    for tied_group in tied_params:
        param_to_tie = None
        # First iteration of the loop will set param_to_tie, next ones will tie it to the others
        for param_name in tied_group:
            module = model
            splits = param_name.split(".")
            for split in splits[:-1]:
                module = getattr(module, split)
            if param_to_tie is None:
                param_to_tie = getattr(module, splits[-1])
            else:
                setattr(module, splits[-1], param_to_tie)


def _get_proper_dtype(dtype: Union[str, torch.device]) -> torch.dtype:
    """
    Just does torch.dtype(dtype) if necessary.
    """
    if isinstance(dtype, str):
        # We accept "torch.float16" or just "float16"
        dtype = dtype.replace("torch.", "")
        dtype = getattr(torch, dtype)
    return dtype


def compute_module_sizes(
    model: nn.Module,
    dtype: Optional[Union[str, torch.device]] = None,
    special_dtypes: Optional[Dict[str, Union[str, torch.device]]] = None,
):
    """
    Compute the size of each submodule of a given model.
    """
    if dtype is not None:
        dtype = _get_proper_dtype(dtype)
        dtype_size = dtype_byte_size(dtype)
    if special_dtypes is not None:
        special_dtypes = {key: _get_proper_dtype(dtyp) for key, dtyp in special_dtypes.items()}
        special_dtypes_size = {key: dtype_byte_size(dtyp) for key, dtyp in special_dtypes.items()}
    module_sizes = defaultdict(int)
    for name, tensor in named_module_tensors(model, recurse=True):
        if special_dtypes is not None and name in special_dtypes:
            size = tensor.numel() * special_dtypes_size[name]
        elif dtype is None:
            size = tensor.numel() * dtype_byte_size(tensor.dtype)
        else:
            size = tensor.numel() * min(dtype_size, dtype_byte_size(tensor.dtype))
        name_parts = name.split(".")
        for idx in range(len(name_parts) + 1):
            module_sizes[".".join(name_parts[:idx])] += size

    return module_sizes


def get_max_layer_size(
    modules: List[Tuple[str, torch.nn.Module]], module_sizes: Dict[str, int], no_split_module_classes: List[str]
):
    """
    Utility function that will scan a list of named modules and return the maximum size used by one full layer. The
    definition of a layer being:
    - a module with no direct children (just parameters and buffers)
    - a module whose class name is in the list `no_split_module_classes`

    Args:
        modules (`List[Tuple[str, torch.nn.Module]]`):
            The list of named modules where we want to determine the maximum layer size.
        module_sizes (`Dict[str, int]`):
            A dictionary mapping each layer name to its size (as generated by `compute_module_sizes`).
        no_split_module_classes (`List[str]`):
            A list of class names for layers we don't want to be split.

    Returns:
        `Tuple[int, List[str]]`: The maximum size of a layer with the list of layer names realizing that maximum size.
    """
    max_size = 0
    layer_names = []
    modules_to_treat = modules.copy()
    while len(modules_to_treat) > 0:
        module_name, module = modules_to_treat.pop(0)
        modules_children = list(module.named_children()) if isinstance(module, torch.nn.Module) else []
        if len(modules_children) == 0 or module.__class__.__name__ in no_split_module_classes:
            # No splitting this one so we compare to the max_size
            size = module_sizes[module_name]
            if size > max_size:
                max_size = size
                layer_names = [module_name]
            elif size == max_size:
                layer_names.append(module_name)
        else:
            modules_to_treat = [(f"{module_name}.{n}", v) for n, v in modules_children] + modules_to_treat
    return max_size, layer_names


def get_max_memory(max_memory: Optional[Dict[Union[int, str], Union[int, str]]] = None):
    """
    Get the maximum memory available if nothing is passed, converts string to int otherwise.
    """
    import psutil

    if max_memory is None:
        if not torch.cuda.is_available():
            max_memory = {}
        else:
            # Make sure CUDA is initialized on each GPU to have the right memory info.
            for i in range(torch.cuda.device_count()):
                _ = torch.tensor([0], device=i)
            max_memory = {i: torch.cuda.mem_get_info(i)[0] for i in range(torch.cuda.device_count())}
        max_memory["cpu"] = psutil.virtual_memory().available
        return max_memory

    for key in max_memory:
        if isinstance(max_memory[key], str):
            max_memory[key] = convert_file_size_to_int(max_memory[key])
    return max_memory


def clean_device_map(device_map: Dict[str, Union[int, str, torch.device]], module_name: str = ""):
    """
    Cleans a device_map by grouping all submodules that go on the same device together.
    """
    # Get the value of the current module and if there is only one split across several keys, regroup it.
    prefix = "" if module_name == "" else f"{module_name}."
    values = [v for k, v in device_map.items() if k.startswith(prefix)]
    if len(set(values)) == 1 and len(values) > 1:
        for k in [k for k in device_map if k.startswith(prefix)]:
            del device_map[k]
        device_map[module_name] = values[0]

    # Recurse over the children
    children_modules = [k for k in device_map.keys() if k.startswith(prefix) and len(k) > len(module_name)]
    idx = len(module_name.split(".")) + 1 if len(module_name) > 0 else 1
    children_modules = set(".".join(k.split(".")[:idx]) for k in children_modules)
    for child in children_modules:
        clean_device_map(device_map, module_name=child)

    return device_map


def load_offloaded_weights(model, index, offload_folder):
    """
    Loads the weights from the offload folder into the model.

    Args:
        model (`torch.nn.Module`):
            The model to load the weights into.
        index (`dict`):
            A dictionary containing the parameter name and its metadata for each parameter that was offloaded from the
            model.
        offload_folder (`str`):
            The folder where the offloaded weights are stored.
    """
    if index is None or len(index) == 0:
        # Nothing to do
        return

    for param_name, metadata in index.items():
        tensor_file = os.path.join(offload_folder, f"{param_name}.dat")
        weight = load_offloaded_weight(tensor_file, metadata)
        set_module_tensor_to_device(model, param_name, "cpu", value=weight)


def get_balanced_memory(
    model: nn.Module,
    max_memory: Optional[Dict[Union[int, str], Union[int, str]]] = None,
    no_split_module_classes: Optional[List[str]] = None,
    dtype: Optional[Union[str, torch.dtype]] = None,
    special_dtypes: Optional[Dict[str, Union[str, torch.device]]] = None,
    low_zero: bool = False,
):
    """
    Compute a `max_memory` dictionary for [`infer_auto_device_map`] that will balance the use of each available GPU.

    <Tip>

    All computation is done analyzing sizes and dtypes of the model parameters. As a result, the model can be on the
    meta device (as it would if initialized within the `init_empty_weights` context manager).

    </Tip>

    Args:
        model (`torch.nn.Module`):
            The model to analyze.
        max_memory (`Dict`, *optional*):
            A dictionary device identifier to maximum memory. Will default to the maximum memory available if unset.
        no_split_module_classes (`List[str]`, *optional*):
            A list of layer class names that should never be split across device (for instance any layer that has a
            residual connection).
        dtype (`str` or `torch.dtype`, *optional*):
            If provided, the weights will be converted to that type when loaded.
        special_dtypes (`Dict[str, Union[str, torch.device]]`, *optional*):
            If provided, special dtypes to consider for some specific weights (will override dtype used as default for
            all weights).
        low_zero (`bool`, *optional*):
            Minimizes the number of weights on GPU 0, which is convenient when it's used for other operations (like the
            Transformers generate function).
    """
    # Get default / clean up max_memory
    max_memory = get_max_memory(max_memory)

    if not torch.cuda.is_available():
        return max_memory

    num_devices = len([d for d in max_memory if torch.device(d).type == "cuda" and max_memory[d] > 0])
    module_sizes = compute_module_sizes(model, dtype=dtype, special_dtypes=special_dtypes)
    per_gpu = module_sizes[""] // (num_devices - 1 if low_zero else num_devices)

    # We can't just set the memory to model_size // num_devices as it will end being too small: each GPU will get
    # slightly less layers and some layers will end up offload at the end. So this function computes a buffer size to
    # add which is the biggest of:
    # - the size of no split block (if applicable)
    # - the mean of the layer sizes
    if no_split_module_classes is None:
        no_split_module_classes = []
    elif not isinstance(no_split_module_classes, (list, tuple)):
        no_split_module_classes = [no_split_module_classes]

    # Identify the size of the no_split_block modules
    if len(no_split_module_classes) > 0:
        no_split_children = {}
        for name, size in module_sizes.items():
            if name == "":
                continue
            submodule = model
            for submodule_name in name.split("."):
                submodule = getattr(submodule, submodule_name)
            class_name = submodule.__class__.__name__
            if class_name in no_split_module_classes and class_name not in no_split_children:
                no_split_children[class_name] = size

            if set(no_split_children.keys()) == set(no_split_module_classes):
                break
        buffer = max(no_split_children.values()) if len(no_split_children) > 0 else 0
    else:
        buffer = 0

    # Compute mean of final modules. In the first dict of module sizes, leaves are the parameters
    leaves = [n for n in module_sizes if len([p for p in module_sizes if n == "" or p.startswith(n + ".")]) == 0]
    module_sizes = {n: v for n, v in module_sizes.items() if n not in leaves}
    # Once removed, leaves are the final modules.
    leaves = [n for n in module_sizes if len([p for p in module_sizes if n == "" or p.startswith(n + ".")]) == 0]
    mean_leaves = int(sum([module_sizes[n] for n in leaves]) / len(leaves))
    buffer = int(1.25 * max(buffer, mean_leaves))
    per_gpu += buffer

    max_memory = get_max_memory(max_memory)
    last_gpu = max(i for i in max_memory if isinstance(i, int) and max_memory[i] > 0)
    # The last device is left with max_memory just in case the buffer is not enough.
    for i in range(last_gpu):
        max_memory[i] = min(0 if low_zero and i == 0 else per_gpu, max_memory[i])

    if low_zero:
        min_zero = max(0, module_sizes[""] - sum([max_memory[i] for i in range(1, num_devices)]))
        max_memory[0] = min(min_zero, max_memory[0])

    return max_memory


def infer_auto_device_map(
    model: nn.Module,
    max_memory: Optional[Dict[Union[int, str], Union[int, str]]] = None,
    no_split_module_classes: Optional[List[str]] = None,
    dtype: Optional[Union[str, torch.dtype]] = None,
    special_dtypes: Optional[Dict[str, Union[str, torch.dtype]]] = None,
    verbose: bool = False,
):
    """
    Compute a device map for a given model giving priority to GPUs, then offload on CPU and finally offload to disk,
    such that:
    - we don't exceed the memory available of any of the GPU.
    - if offload to the CPU is needed, there is always room left on GPU 0 to put back the layer offloaded on CPU that
      has the largest size.
    - if offload to the CPU is needed,we don't exceed the RAM available on the CPU.
    - if offload to the disk is needed, there is always room left on the CPU to put back the layer offloaded on disk
      that has the largest size.

    <Tip>

    All computation is done analyzing sizes and dtypes of the model parameters. As a result, the model can be on the
    meta device (as it would if initialized within the `init_empty_weights` context manager).

    </Tip>

    Args:
        model (`torch.nn.Module`):
            The model to analyze.
        max_memory (`Dict`, *optional*):
            A dictionary device identifier to maximum memory. Will default to the maximum memory available if unset.
        no_split_module_classes (`List[str]`, *optional*):
            A list of layer class names that should never be split across device (for instance any layer that has a
            residual connection).
        dtype (`str` or `torch.dtype`, *optional*):
            If provided, the weights will be converted to that type when loaded.
        special_dtypes (`Dict[str, Union[str, torch.device]]`, *optional*):
            If provided, special dtypes to consider for some specific weights (will override dtype used as default for
            all weights).
        verbose (`bool`, *optional*, defaults to `False`):
            Whether or not to provide debugging statements as the function builds the device_map.
    """
    # Get default / clean up max_memory
    max_memory = get_max_memory(max_memory)
    if no_split_module_classes is None:
        no_split_module_classes = []
    elif not isinstance(no_split_module_classes, (list, tuple)):
        no_split_module_classes = [no_split_module_classes]

    devices = list(max_memory.keys())
    gpus = [device for device in devices if device != "cpu"]
    if "disk" not in devices:
        devices.append("disk")

    # Devices that need to keep space for a potential offloaded layer.
    main_devices = [gpus[0], "cpu"] if len(gpus) > 0 else ["cpu"]

    module_sizes = compute_module_sizes(model, dtype=dtype, special_dtypes=special_dtypes)
    tied_parameters = find_tied_parameters(model)

    device_map = {}
    current_device = 0
    current_memory_used = 0

    # Direct submodules and parameters
    modules_to_treat = (
        list(model.named_parameters(recurse=False))
        + list(model.named_children())
        + list(model.named_buffers(recurse=False))
    )
    # Initialize maximum largest layer, to know which space to keep in memory
    max_layer_size, max_layer_names = get_max_layer_size(modules_to_treat, module_sizes, no_split_module_classes)

    # Ready ? This is going to be a bit messy.
    while len(modules_to_treat) > 0:
        name, module = modules_to_treat.pop(0)
        if verbose:
            print(f"\nTreating module {name}.")
        # Max size in the remaining layers may have changed since we took one, so we maybe update it.
        max_layer_names = [n for n in max_layer_names if n != name and not n.startswith(name + ".")]
        if len(max_layer_names) == 0:
            max_layer_size, max_layer_names = get_max_layer_size(
                [(n, m) for n, m in modules_to_treat if isinstance(m, torch.nn.Module)],
                module_sizes,
                no_split_module_classes,
            )
        # Assess size needed
        module_size = module_sizes[name]

        # We keep relevant tied parameters only: one of the tied parameters in the group is inside the current module
        # and the other is not.
        tied_param_goups = [
            tied_group
            for tied_group in tied_parameters
            if any(name in k for k in tied_group) and not all(name in k for k in tied_group)
        ]
        if verbose and len(tied_param_goups) > 0:
            print(f"  Found the relevant tied param groups {tied_param_goups}")
        # Then we keep track of all the parameters that are tied to the current module, but not in the current module
        tied_params = sum([[p for p in tied_group if name not in p] for tied_group in tied_param_goups], [])
        if verbose and len(tied_params) > 0:
            print(f"  So those parameters need to be taken into account {tied_params}")

        device = devices[current_device]
        current_max_size = max_memory[device] if device != "disk" else None
        # Reduce max size available by the largest layer.
        if devices[current_device] in main_devices:
            current_max_size = current_max_size - max_layer_size
        # Case 1 -> We're too big!
        if current_max_size is not None and current_memory_used + module_size > current_max_size:
            # Split or not split?
            modules_children = list(module.named_children())
            if verbose:
                print(
                    f"Not enough space on {devices[current_device]} to put {name} (space available "
                    f"{current_max_size-current_memory_used}, module size {module_size})."
                )
            if len(modules_children) == 0 or module.__class__.__name__ in no_split_module_classes:
                # -> no split, we go to the next device
                if verbose:
                    print("This module cannot be split, going to the next device.")
                current_device += 1
                modules_to_treat = [(name, module)] + modules_to_treat
                current_memory_used = 0
            else:
                # -> split, we replace the module studied by its children + parameters
                if verbose:
                    print(f"Splitting {name}.")
                modules_children = list(module.named_parameters(recurse=False)) + modules_children
                modules_to_treat = [(f"{name}.{n}", v) for n, v in modules_children] + modules_to_treat
                # Update the max layer size.
                max_layer_size, max_layer_names = get_max_layer_size(
                    [(n, m) for n, m in modules_to_treat if isinstance(m, torch.nn.Module)],
                    module_sizes,
                    no_split_module_classes,
                )

        # Case 2, it fits! We're not entirely out of the wood though, because we may have some tied parameters.
        elif len(tied_params) > 0:
            # First locate all tied modules
            tied_module_names = []
            tied_modules = []
            for tied_param in tied_params:
                tied_module_index = [i for i, (n, _) in enumerate(modules_to_treat) if n in tied_param][0]
                tied_module_names.append(modules_to_treat[tied_module_index][0])
                tied_modules.append(modules_to_treat[tied_module_index][1])
            if verbose:
                print(
                    f"  It looks like {name} is going to fit on {devices[current_device]} but we have tied "
                    f"parameters to account for.\n  - Names {tied_params}\n  - Module names {tied_module_names}"
                )

            # Let's see if it all fits first
            module_size_with_ties = module_size
            for tied_param, tied_module_name in zip(tied_params, tied_module_names):
                module_size_with_ties += module_sizes[tied_module_name] - module_sizes[tied_param]

            if current_max_size is None or current_memory_used + module_size_with_ties <= current_max_size:
                # We really really fit!
                if verbose:
                    print(f"Putting {name} and {tied_module_names} on {devices[current_device]}.")
                current_memory_used += module_size_with_ties
                device_map[name] = devices[current_device]
                for tied_module_name in tied_module_names:
                    tied_module_index = [i for i, (n, _) in enumerate(modules_to_treat) if n == tied_module_name][0]
                    modules_to_treat.pop(tied_module_index)
                    device_map[tied_module_name] = devices[current_device]

            else:
                # We don't fit with the tied modules. Next question is: can we split one of the tied modules to make it
                # smaller or do we need to go on the next device?
                if verbose:
                    print(
                        f"Not enough space on {devices[current_device]} to put {name} and {tied_module_names} (space "
                        f"available {current_max_size-current_memory_used}, needed size {module_size_with_ties})."
                    )
                split_happened = False
                for tied_module_name, tied_module in zip(tied_module_names, tied_modules):
                    tied_module_children = list(tied_module.named_children())
                    if len(tied_module_children) == 0 or tied_module.__class__.__name__ in no_split_module_classes:
                        # can't break this one.
                        continue

                    if verbose:
                        print(f"Splitting {tied_module_name}.")
                    tied_module_children = list(tied_module.named_parameters(recurse=False)) + tied_module_children
                    tied_module_children = [(f"{tied_module_name}.{n}", v) for n, v in tied_module_children]
                    tied_module_index = [i for i, (n, _) in enumerate(modules_to_treat) if n == tied_module_name][0]

                    modules_to_treat = (
                        [(name, module)]
                        + modules_to_treat[:tied_module_index]
                        + tied_module_children
                        + modules_to_treat[tied_module_index + 1 :]
                    )
                    # Update the max layer size.
                    max_layer_size, max_layer_names = get_max_layer_size(
                        [(n, m) for n, m in modules_to_treat if isinstance(m, torch.nn.Module)],
                        module_sizes,
                        no_split_module_classes,
                    )
                    split_happened = True
                    break

                if not split_happened:
                    # If the tied module is not split, we go to the next device
                    if verbose:
                        print("None of the tied module can be split, going to the next device.")
                    current_device += 1
                    modules_to_treat = [(name, module)] + modules_to_treat
                    current_memory_used = 0

        else:
            if verbose:
                print(
                    f"Putting {name} (size={module_size}) on {devices[current_device]} (available={current_max_size-current_memory_used})."
                )
            current_memory_used += module_size
            device_map[name] = devices[current_device]

    return clean_device_map(device_map)


def check_device_map(model: nn.Module, device_map: Dict[str, Union[int, str, torch.device]]):
    """
    Checks a device map covers everything in a given model.

    Args:
        model (`torch.nn.Module`): The model to check the device map against.
        device_map (`Dict[str, Union[int, str, torch.device]]`): The device map to check.
    """
    all_model_tensors = [name for name, _ in model.state_dict().items()]
    for module_name in device_map.keys():
        if module_name == "":
            all_model_tensors.clear()
            break
        else:
            all_model_tensors = [
                name
                for name in all_model_tensors
                if not name == module_name and not name.startswith(module_name + ".")
            ]
    if len(all_model_tensors) > 0:
        non_covered_params = ", ".join(all_model_tensors)
        raise ValueError(
            f"The device_map provided does not give any device for the following parameters: {non_covered_params}"
        )


def load_state_dict(checkpoint_file, device_map=None):
    """
    Load a checkpoint from a given file. If the checkpoint is in the safetensors format and a device map is passed, the
    weights can be fast-loaded directly on the GPU.

    Args:
        checkpoint_file (`str`): The path to the checkpoint to load.
        device_map (`Dict[str, Union[int, str, torch.device]]`, *optional*):
            A map that specifies where each submodule should go. It doesn't need to be refined to each parameter/buffer
            name, once a given module name is inside, every submodule of it will be sent to the same device.
    """
    if checkpoint_file.endswith(".safetensors"):
        if not is_safetensors_available():
            raise ImportError(
                f"To load {checkpoint_file}, the `safetensors` library is necessary `pip install safetensors`."
            )
        with safe_open(checkpoint_file, framework="pt") as f:
            metadata = f.metadata()
            weight_names = f.keys()

        if metadata is None:
            logger.warn(
                f"The safetensors archive passed at {checkpoint_file} does not contain metadata. "
                "Make sure to save your model with the `save_pretrained` method. Defaulting to 'pt' metadata."
            )
            metadata = {"format": "pt"}

        if metadata.get("format") not in ["pt", "tf", "flax"]:
            raise OSError(
                f"The safetensors archive passed at {checkpoint_file} does not contain the valid metadata. Make sure "
                "you save your model with the `save_pretrained` method."
            )
        elif metadata["format"] != "pt":
            raise ValueError(f"The checkpoint passed was saved with {metadata['format']}, we need a the pt format.")
        if device_map is None:
            return safe_load_file(checkpoint_file)
        else:
            devices = list(set(device_map.values()) - {"disk"})

            # if we only have one device we can load everything directly
            if len(devices) == 1:
                return safe_load_file(checkpoint_file, device=devices[0])

            # cpu device should always exist as fallback option
            if "cpu" not in devices:
                devices.append("cpu")

            # For each device, get the weights that go there
            device_weights = {device: [] for device in devices}
            for module_name, device in device_map.items():
                if device in devices:
                    device_weights[device].extend(
                        [k for k in weight_names if k == module_name or k.startswith(module_name + ".")]
                    )

            # all weights that haven't defined a device should be loaded on CPU
            device_weights["cpu"].extend([k for k in weight_names if k not in sum(device_weights.values(), [])])
            tensors = {}
            if is_tqdm_available():
                progress_bar = tqdm(
                    main_process_only=False,
                    total=sum([len(device_weights[device]) for device in devices]),
                    unit="w",
                    smoothing=0,
                    leave=False,
                )
            else:
                progress_bar = None
            for device in devices:
                with safe_open(checkpoint_file, framework="pt", device=device) as f:
                    for key in device_weights[device]:
                        if progress_bar is not None:
                            progress_bar.set_postfix(dev=device, refresh=False)
                            progress_bar.set_description(key)
                        tensors[key] = f.get_tensor(key)
                        if progress_bar is not None:
                            progress_bar.update()
            if progress_bar is not None:
                progress_bar.close()

            return tensors
    else:
        return torch.load(checkpoint_file)


def load_checkpoint_in_model(
    model: nn.Module,
    checkpoint: Union[str, os.PathLike],
    device_map: Optional[Dict[str, Union[int, str, torch.device]]] = None,
    offload_folder: Optional[Union[str, os.PathLike]] = None,
    dtype: Optional[Union[str, torch.dtype]] = None,
    offload_state_dict: bool = False,
    offload_buffers: bool = False,
):
    """
    Loads a (potentially sharded) checkpoint inside a model, potentially sending weights to a given device as they are
    loaded.

    <Tip warning={true}>

    Once loaded across devices, you still need to call [`dispatch_model`] on your model to make it able to run. To
    group the checkpoint loading and dispatch in one single call, use [`load_checkpoint_and_dispatch`].

    </Tip>

    Args:
        model (`torch.nn.Module`):
            The model in which we want to load a checkpoint.
        checkpoint (`str` or `os.PathLike`):
            The folder checkpoint to load. It can be:
            - a path to a file containing a whole model state dict
            - a path to a `.json` file containing the index to a sharded checkpoint
            - a path to a folder containing a unique `.index.json` file and the shards of a checkpoint.
        device_map (`Dict[str, Union[int, str, torch.device]]`, *optional*):
            A map that specifies where each submodule should go. It doesn't need to be refined to each parameter/buffer
            name, once a given module name is inside, every submodule of it will be sent to the same device.
        offload_folder (`str` or `os.PathLike`, *optional*):
            If the `device_map` contains any value `"disk"`, the folder where we will offload weights.
        dtype (`str` or `torch.dtype`, *optional*):
            If provided, the weights will be converted to that type when loaded.
        offload_state_dict (`bool`, *optional*, defaults to `False`):
            If `True`, will temporarily offload the CPU state dict on the hard drive to avoid getting out of CPU RAM if
            the weight of the CPU state dict + the biggest shard does not fit.
        offload_buffers (`bool`, *optional*, defaults to `False):
            Whether or not to include the buffers in the weights offloaded to disk.
    """
    tied_params = find_tied_parameters(model)
    if offload_folder is None and device_map is not None and "disk" in device_map.values():
        raise ValueError(
            "At least one of the model submodule will be offloaded to disk, please pass along an `offload_folder`."
        )
    elif offload_folder is not None and device_map is not None and "disk" in device_map.values():
        os.makedirs(offload_folder, exist_ok=True)

    if isinstance(dtype, str):
        # We accept "torch.float16" or just "float16"
        dtype = dtype.replace("torch.", "")
        dtype = getattr(torch, dtype)

    checkpoint_files = None
    index_filename = None
    if os.path.isfile(checkpoint):
        if str(checkpoint).endswith(".json"):
            index_filename = checkpoint
        else:
            checkpoint_files = [checkpoint]
    elif os.path.isdir(checkpoint):
        potential_index = [f for f in os.listdir(checkpoint) if f.endswith(".index.json")]
        if len(potential_index) == 0:
            raise ValueError(f"{checkpoint} is not a folder containing a `.index.json` file.")
        elif len(potential_index) == 1:
            index_filename = os.path.join(checkpoint, potential_index[0])
        else:
            raise ValueError(f"{checkpoint} containing more than one `.index.json` file, delete the irrelevant ones.")
    else:
        raise ValueError(
            "`checkpoint` should be the path to a file containing a whole state dict, or the index of a sharded "
            f"checkpoint, or a folder containing a sharded checkpoint, but got {checkpoint}."
        )

    if index_filename is not None:
        checkpoint_folder = os.path.split(index_filename)[0]
        with open(index_filename, "r") as f:
            index = json.loads(f.read())

        if "weight_map" in index:
            index = index["weight_map"]
        checkpoint_files = sorted(list(set(index.values())))
        checkpoint_files = [os.path.join(checkpoint_folder, f) for f in checkpoint_files]

    # Logic for missing/unexepected keys goes here.

    offload_index = {}
    if offload_state_dict:
        state_dict_folder = tempfile.mkdtemp()
        state_dict_index = {}

    buffer_names = [name for name, _ in model.named_buffers()]

    for checkpoint_file in checkpoint_files:
        checkpoint = load_state_dict(checkpoint_file, device_map=device_map)
        if device_map is None:
            model.load_state_dict(checkpoint, strict=False)
        else:
            for param_name, param in checkpoint.items():
                module_name = param_name

                while len(module_name) > 0 and module_name not in device_map:
                    module_name = ".".join(module_name.split(".")[:-1])
                if module_name == "" and "" not in device_map:
                    # TODO: group all errors and raise at the end.
                    raise ValueError(f"{param_name} doesn't have any device set.")
                param_device = device_map[module_name]

                if param_device == "disk":
                    if offload_buffers or param_name not in buffer_names:
                        set_module_tensor_to_device(model, param_name, "meta")
                    offload_weight(param, param_name, offload_folder, index=offload_index)
                elif param_device == "cpu" and offload_state_dict:
                    set_module_tensor_to_device(model, param_name, "meta")
                    offload_weight(param, param_name, state_dict_folder, index=state_dict_index)
                else:
                    set_module_tensor_to_device(model, param_name, param_device, value=param, dtype=dtype)

        # Force Python to clean up.
        del checkpoint
        gc.collect()

    save_offload_index(offload_index, offload_folder)

    # Load back offloaded state dict on CPU
    if offload_state_dict:
        load_offloaded_weights(model, state_dict_index, state_dict_folder)
        shutil.rmtree(state_dict_folder)

    retie_parameters(model, tied_params)


def get_mixed_precision_context_manager(native_amp: bool = False, cache_enabled: bool = True):
    """
    Return a context manager for autocasting mixed precision

    Args:
        native_amp (`bool`, *optional*, defaults to False):
            Whether mixed precision is actually enabled.
        cache_enabled (`bool`, *optional*, defaults to True):
            Whether the weight cache inside autocast should be enabled.
    """
    state = AcceleratorState()
    if native_amp:
        if state.mixed_precision == "fp16" and is_torch_version(">=", "1.10"):
            return torch.autocast(device_type=state.device.type, dtype=torch.float16, cache_enabled=cache_enabled)
        elif state.mixed_precision == "bf16" and state.distributed_type in [
            DistributedType.NO,
            DistributedType.MULTI_CPU,
            DistributedType.MULTI_GPU,
        ]:
            return torch.autocast(device_type=state.device.type, dtype=torch.bfloat16, cache_enabled=cache_enabled)
        else:
            return torch.autocast(device_type=state.device.type, cache_enabled=cache_enabled)
    else:
        return contextlib.nullcontext()<|MERGE_RESOLUTION|>--- conflicted
+++ resolved
@@ -159,14 +159,7 @@
         elif value is not None or torch.device(device) != module._parameters[tensor_name].device:
             param_cls = type(module._parameters[tensor_name])
             kwargs = module._parameters[tensor_name].__dict__
-<<<<<<< HEAD
-            if param_cls.__name__ == "Int8Params":
-                # downcast to fp16 if any
-                if new_value.dtype == torch.float32:
-                    new_value = new_value.to(torch.float16)
-=======
             if param_cls.__name__ in ["Int8Params", "FP4Params"]:
->>>>>>> fdf68659
                 new_value = param_cls(new_value, requires_grad=old_value.requires_grad, **kwargs).to(device)
             else:
                 new_value = param_cls(new_value, requires_grad=old_value.requires_grad).to(device)
