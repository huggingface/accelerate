# Copyright 2022 The HuggingFace Team. All rights reserved.
#
# Licensed under the Apache License, Version 2.0 (the "License");
# you may not use this file except in compliance with the License.
# You may obtain a copy of the License at
#
#     http://www.apache.org/licenses/LICENSE-2.0
#
# Unless required by applicable law or agreed to in writing, software
# distributed under the License is distributed on an "AS IS" BASIS,
# WITHOUT WARRANTIES OR CONDITIONS OF ANY KIND, either express or implied.
# See the License for the specific language governing permissions and
# limitations under the License.

import contextlib
import gc
import inspect
import json
import logging
import os
import re
import shutil
import tempfile
import warnings
from collections import OrderedDict, defaultdict
from typing import Optional, Union

import torch
from torch import distributed as dist
from torch import nn

from ..state import AcceleratorState
from .constants import SAFE_WEIGHTS_NAME, WEIGHTS_NAME
from .dataclasses import AutocastKwargs, CustomDtype, DistributedType
from .imports import (
    is_hpu_available,
    is_mlu_available,
    is_mps_available,
    is_musa_available,
    is_npu_available,
    is_peft_available,
    is_sdaa_available,
    is_torch_xla_available,
    is_xpu_available,
)
from .memory import clear_device_cache, get_xpu_available_memory
from .offload import load_offloaded_weight, offload_weight, save_offload_index
from .tqdm import is_tqdm_available, tqdm
from .versions import is_torch_version


if is_npu_available(check_device=False):
    import torch_npu  # noqa: F401

if is_mlu_available(check_device=False):
    import torch_mlu  # noqa: F401

if is_sdaa_available(check_device=False):
    import torch_sdaa  # noqa: F401

if is_musa_available(check_device=False):
    import torch_musa  # noqa: F401

from safetensors import safe_open
from safetensors.torch import load_file as safe_load_file


WEIGHTS_INDEX_NAME = "pytorch_model.bin.index.json"

logger = logging.getLogger(__name__)


def is_peft_model(model):
    from .other import extract_model_from_parallel

    if is_peft_available():
        from peft import PeftModel

    return is_peft_available() and isinstance(extract_model_from_parallel(model), PeftModel)


def check_device_same(first_device, second_device):
    """
    Utility method to check if two `torch` devices are similar. When dealing with CUDA devices, torch throws `False`
    for `torch.device("cuda") == torch.device("cuda:0")` whereas they should be the same

    Args:
        first_device (`torch.device`):
            First device to check
        second_device (`torch.device`):
            Second device to check
    """
    if first_device.type != second_device.type:
        return False

    if first_device.type != "cpu" and first_device.index is None:
        # In case the first_device is a cuda device and have
        # the index attribute set to `None`, default it to `0`
        first_device = torch.device(first_device.type, index=0)

    if second_device.type != "cpu" and second_device.index is None:
        # In case the second_device is a cuda device and have
        # the index attribute set to `None`, default it to `0`
        second_device = torch.device(second_device.type, index=0)

    return first_device == second_device


def convert_file_size_to_int(size: Union[int, str]):
    """
    Converts a size expressed as a string with digits an unit (like `"5MB"`) to an integer (in bytes).

    Args:
        size (`int` or `str`): The size to convert. Will be directly returned if an `int`.

    Example:

    ```py
    >>> convert_file_size_to_int("1MiB")
    1048576
    ```
    """
    mem_size = -1
    err_msg = (
        f"`size` {size} is not in a valid format. Use an integer for bytes, or a string with an unit (like '5.0GB')."
    )
    try:
        if isinstance(size, int):
            mem_size = size
        elif size.upper().endswith("GIB"):
            mem_size = int(float(size[:-3]) * (2**30))
        elif size.upper().endswith("MIB"):
            mem_size = int(float(size[:-3]) * (2**20))
        elif size.upper().endswith("KIB"):
            mem_size = int(float(size[:-3]) * (2**10))
        elif size.upper().endswith("GB"):
            int_size = int(float(size[:-2]) * (10**9))
            mem_size = int_size // 8 if size.endswith("b") else int_size
        elif size.upper().endswith("MB"):
            int_size = int(float(size[:-2]) * (10**6))
            mem_size = int_size // 8 if size.endswith("b") else int_size
        elif size.upper().endswith("KB"):
            int_size = int(float(size[:-2]) * (10**3))
            mem_size = int_size // 8 if size.endswith("b") else int_size
    except ValueError:
        raise ValueError(err_msg)

    if mem_size < 0:
        raise ValueError(err_msg)
    return mem_size


def dtype_byte_size(dtype: torch.dtype):
    """
    Returns the size (in bytes) occupied by one parameter of type `dtype`.

    Example:

    ```py
    >>> dtype_byte_size(torch.float32)
    4
    ```
    """
    if dtype == torch.bool:
        return 1 / 8
    elif dtype == CustomDtype.INT2:
        return 1 / 4
    elif dtype == CustomDtype.INT4:
        return 1 / 2
    elif dtype == CustomDtype.FP8:
        return 1
    elif is_torch_version(">=", "2.1.0") and dtype in [torch.float8_e4m3fn, torch.float8_e5m2]:
        return 1
    bit_search = re.search(r"[^\d](\d+)$", str(dtype))
    if bit_search is None:
        raise ValueError(f"`dtype` is not a valid dtype: {dtype}.")
    bit_size = int(bit_search.groups()[0])
    return bit_size // 8


def id_tensor_storage(tensor: torch.Tensor) -> tuple[torch.device, int, int]:
    """
    Unique identifier to a tensor storage. Multiple different tensors can share the same underlying storage. For
    example, "meta" tensors all share the same storage, and thus their identifier will all be equal. This identifier is
    guaranteed to be unique and constant for this tensor's storage during its lifetime. Two tensor storages with
    non-overlapping lifetimes may have the same id.
    """
    _SIZE = {
        torch.int64: 8,
        torch.float32: 4,
        torch.int32: 4,
        torch.bfloat16: 2,
        torch.float16: 2,
        torch.int16: 2,
        torch.uint8: 1,
        torch.int8: 1,
        torch.bool: 1,
        torch.float64: 8,
    }
    try:
        storage_ptr = tensor.untyped_storage().data_ptr()
        storage_size = tensor.untyped_storage().nbytes()
    except Exception:
        try:
            # Fallback for torch==1.10
            storage_ptr = tensor.storage().data_ptr()
            storage_size = tensor.storage().size() * _SIZE[tensor.dtype]
        except NotImplementedError:
            # Fallback for meta storage
            storage_ptr = 0
            # On torch >=2.0 this is the tensor size
            storage_size = tensor.nelement() * _SIZE[tensor.dtype]

    return tensor.device, storage_ptr, storage_size


def set_module_tensor_to_device(
    module: nn.Module,
    tensor_name: str,
    device: Union[int, str, torch.device],
    value: Optional[torch.Tensor] = None,
    dtype: Optional[Union[str, torch.dtype]] = None,
    fp16_statistics: Optional[torch.HalfTensor] = None,
    tied_params_map: Optional[dict[int, dict[torch.device, torch.Tensor]]] = None,
    non_blocking: bool = False,
    clear_cache: bool = True,
):
    """
    A helper function to set a given tensor (parameter of buffer) of a module on a specific device (note that doing
    `param.to(device)` creates a new tensor not linked to the parameter, which is why we need this function).

    Args:
        module (`torch.nn.Module`):
            The module in which the tensor we want to move lives.
        tensor_name (`str`):
            The full name of the parameter/buffer.
        device (`int`, `str` or `torch.device`):
            The device on which to set the tensor.
        value (`torch.Tensor`, *optional*):
            The value of the tensor (useful when going from the meta device to any other device).
        dtype (`torch.dtype`, *optional*):
            If passed along the value of the parameter will be cast to this `dtype`. Otherwise, `value` will be cast to
            the dtype of the existing parameter in the model.
        fp16_statistics (`torch.HalfTensor`, *optional*):
            The list of fp16 statistics to set on the module, used for 8 bit model serialization.
        tied_params_map (Dict[int, Dict[torch.device, torch.Tensor]], *optional*, defaults to `None`):
            A map of current data pointers to dictionaries of devices to already dispatched tied weights. For a given
            execution device, this parameter is useful to reuse the first available pointer of a shared weight on the
            device for all others, instead of duplicating memory.
        non_blocking (`bool`, *optional*, defaults to `False`):
            If `True`, the device transfer will be asynchronous with respect to the host, if possible.
        clear_cache (`bool`, *optional*, defaults to `True`):
            Whether or not to clear the device cache after setting the tensor on the device.
    """
    # Recurse if needed
    if "." in tensor_name:
        splits = tensor_name.split(".")
        for split in splits[:-1]:
            new_module = getattr(module, split)
            if new_module is None:
                raise ValueError(f"{module} has no attribute {split}.")
            module = new_module
        tensor_name = splits[-1]

    if tensor_name not in module._parameters and tensor_name not in module._buffers:
        raise ValueError(f"{module} does not have a parameter or a buffer named {tensor_name}.")
    is_buffer = tensor_name in module._buffers
    old_value = getattr(module, tensor_name)

    # Treat the case where old_value (or a custom `value`, typically offloaded to RAM/disk) belongs to a tied group, and one of the weight
    # in the tied group has already been dispatched to the device, by avoiding reallocating memory on the device and just copying the pointer.
    if (
        value is not None
        and tied_params_map is not None
        and value.data_ptr() in tied_params_map
        and device in tied_params_map[value.data_ptr()]
    ):
        module._parameters[tensor_name] = tied_params_map[value.data_ptr()][device]
        return
    elif (
        tied_params_map is not None
        and old_value.data_ptr() in tied_params_map
        and device in tied_params_map[old_value.data_ptr()]
    ):
        module._parameters[tensor_name] = tied_params_map[old_value.data_ptr()][device]
        return

    if old_value.device == torch.device("meta") and device not in ["meta", torch.device("meta")] and value is None:
        raise ValueError(f"{tensor_name} is on the meta device, we need a `value` to put in on {device}.")

    param = module._parameters[tensor_name] if tensor_name in module._parameters else None
    param_cls = type(param)

    if value is not None:
        # We can expect mismatches when using bnb 4bit since Params4bit will reshape and pack the weights.
        # In other cases, we want to make sure we're not loading checkpoints that do not match the config.
        if old_value.shape != value.shape and param_cls.__name__ != "Params4bit":
            raise ValueError(
                f'Trying to set a tensor of shape {value.shape} in "{tensor_name}" (which has shape {old_value.shape}), this looks incorrect.'
            )

        if dtype is None:
            # For compatibility with PyTorch load_state_dict which converts state dict dtype to existing dtype in model
            value = value.to(old_value.dtype, non_blocking=non_blocking)
        elif not str(value.dtype).startswith(("torch.uint", "torch.int", "torch.bool")):
            value = value.to(dtype, non_blocking=non_blocking)

    device_quantization = None
    with torch.no_grad():
        # leave it on cpu first before moving them to cuda
        # # fix the case where the device is meta, we don't want to put it on cpu because there is no data =0
        if (
            param is not None
            and param.device.type not in ("cuda", "xpu")
            and torch.device(device).type in ("cuda", "xpu")
            and param_cls.__name__ in ["Int8Params", "FP4Params", "Params4bit"]
        ):
            device_quantization = device
            device = "cpu"
        # `torch.Tensor.to(<int num>)` is not supported by `torch_npu` (see this [issue](https://github.com/Ascend/pytorch/issues/16)).
        if isinstance(device, int):
            if is_npu_available():
                device = f"npu:{device}"
            elif is_mlu_available():
                device = f"mlu:{device}"
            elif is_sdaa_available():
                device = f"sdaa:{device}"
            elif is_musa_available():
                device = f"musa:{device}"
            elif is_hpu_available():
                device = "hpu"
        if "xpu" in str(device) and not is_xpu_available():
            raise ValueError(f'{device} is not available, you should use device="cpu" instead')
        if value is None:
            new_value = old_value.to(device, non_blocking=non_blocking)
            if dtype is not None and device in ["meta", torch.device("meta")]:
                if not str(old_value.dtype).startswith(("torch.uint", "torch.int", "torch.bool")):
                    new_value = new_value.to(dtype, non_blocking=non_blocking)

                if not is_buffer:
                    module._parameters[tensor_name] = param_cls(new_value, requires_grad=old_value.requires_grad)
        elif isinstance(value, torch.Tensor):
            new_value = value.to(device, non_blocking=non_blocking)
        else:
            new_value = torch.tensor(value, device=device)
        if device_quantization is not None:
            device = device_quantization
        if is_buffer:
            module._buffers[tensor_name] = new_value
        elif value is not None or not check_device_same(torch.device(device), module._parameters[tensor_name].device):
            param_cls = type(module._parameters[tensor_name])
            kwargs = module._parameters[tensor_name].__dict__
            if param_cls.__name__ in ["Int8Params", "FP4Params", "Params4bit"]:
                if param_cls.__name__ == "Int8Params" and new_value.dtype == torch.float32:
                    # downcast to fp16 if any - needed for 8bit serialization
                    new_value = new_value.to(torch.float16, non_blocking=non_blocking)
                # quantize module that are going to stay on the cpu so that we offload quantized weights
                if device == "cpu" and param_cls.__name__ == "Int8Params":
                    new_value = param_cls(new_value, requires_grad=old_value.requires_grad, **kwargs).to(0).to("cpu")
                    new_value.CB = new_value.CB.to("cpu")
                    new_value.SCB = new_value.SCB.to("cpu")
                else:
                    new_value = param_cls(new_value, requires_grad=old_value.requires_grad, **kwargs).to(
                        device, non_blocking=non_blocking
                    )
            elif param_cls.__name__ in ["QTensor", "QBitsTensor"]:
                new_value = torch.nn.Parameter(new_value, requires_grad=old_value.requires_grad).to(
                    device, non_blocking=non_blocking
                )
            elif param_cls.__name__ in ["AffineQuantizedTensor"]:
                new_value = new_value.to(device, non_blocking=non_blocking)
            else:
                new_value = param_cls(new_value, requires_grad=old_value.requires_grad).to(
                    device, non_blocking=non_blocking
                )

            module._parameters[tensor_name] = new_value
            if fp16_statistics is not None:
                module._parameters[tensor_name].SCB = fp16_statistics.to(device, non_blocking=non_blocking)
                del fp16_statistics
            # as we put the weight to meta, it doesn't have SCB attr anymore. make sure that it is not a meta weight
            if (
                module.__class__.__name__ == "Linear8bitLt"
                and getattr(module.weight, "SCB", None) is None
                and str(module.weight.device) != "meta"
            ):
                # quantize only if necessary
                device_index = torch.device(device).index if torch.device(device).type == "cuda" else None
                if not getattr(module.weight, "SCB", None) and device_index is not None:
                    if module.bias is not None and module.bias.device.type != "meta":
                        # if a bias exists, we need to wait until the bias is set on the correct device
                        module = module.cuda(device_index)
                    elif module.bias is None:
                        # if no bias exists, we can quantize right away
                        module = module.cuda(device_index)
            elif (
                module.__class__.__name__ == "Linear4bit"
                and getattr(module.weight, "quant_state", None) is None
                and str(module.weight.device) != "meta"
            ):
                # quantize only if necessary
                device_index = torch.device(device).index if torch.device(device).type == "cuda" else None
                if not getattr(module.weight, "quant_state", None) and device_index is not None:
                    module.weight = module.weight.cuda(device_index)

    # clean pre and post forward hook
    if clear_cache and device != "cpu":
        clear_device_cache()

    # When handling tied weights, we update tied_params_map to keep track of the tied weights that have already been allocated on the device in
    # order to avoid duplicating memory, see above.
    if (
        tied_params_map is not None
        and old_value.data_ptr() in tied_params_map
        and device not in tied_params_map[old_value.data_ptr()]
    ):
        tied_params_map[old_value.data_ptr()][device] = new_value
    elif (
        value is not None
        and tied_params_map is not None
        and value.data_ptr() in tied_params_map
        and device not in tied_params_map[value.data_ptr()]
    ):
        tied_params_map[value.data_ptr()][device] = new_value


def named_module_tensors(
    module: nn.Module, include_buffers: bool = True, recurse: bool = False, remove_non_persistent: bool = False
):
    """
    A helper function that gathers all the tensors (parameters + buffers) of a given module. If `include_buffers=True`
    it's the same as doing `module.named_parameters(recurse=recurse) + module.named_buffers(recurse=recurse)`.

    Args:
        module (`torch.nn.Module`):
            The module we want the tensors on.
        include_buffer (`bool`, *optional*, defaults to `True`):
            Whether or not to include the buffers in the result.
        recurse (`bool`, *optional`, defaults to `False`):
            Whether or not to go look in every submodule or just return the direct parameters and buffers.
        remove_non_persistent (`bool`, *optional*, defaults to `False`):
            Whether or not to remove the non persistent buffer from the buffers. Useful only when include_buffers =
            True
    """
    yield from module.named_parameters(recurse=recurse)

    if include_buffers:
        non_persistent_buffers = set()
        if remove_non_persistent:
            non_persistent_buffers = get_non_persistent_buffers(module, recurse=recurse)
        for named_buffer in module.named_buffers(recurse=recurse):
            name, _ = named_buffer
            if name not in non_persistent_buffers:
                yield named_buffer


def get_non_persistent_buffers(module: nn.Module, recurse: bool = False, fqns: bool = False):
    """
    Gather all non persistent buffers of a given modules into a set

    Args:
        module (`nn.Module`):
            The module we want the non persistent buffers on.
        recurse (`bool`, *optional*, defaults to `False`):
            Whether or not to go look in every submodule or just return the direct non persistent buffers.
        fqns (`bool`, *optional*, defaults to `False`):
            Whether or not to return the fully-qualified names of the non persistent buffers.
    """

    non_persistent_buffers_set = module._non_persistent_buffers_set
    if recurse:
        for n, m in module.named_modules():
            if fqns:
                non_persistent_buffers_set |= {n + "." + b for b in m._non_persistent_buffers_set}
            else:
                non_persistent_buffers_set |= m._non_persistent_buffers_set

    return non_persistent_buffers_set


class FindTiedParametersResult(list):
    """
    This is a subclass of a list to handle backward compatibility for Transformers. Do not rely on the fact this is not
    a list or on the `values` method as in the future this will be removed.
    """

    def __init__(self, *args, **kwargs):
        super().__init__(*args, **kwargs)

    def values(self):
        warnings.warn(
            "The 'values' method of FindTiedParametersResult is deprecated and will be removed in Accelerate v1.3.0. ",
            FutureWarning,
        )
        return sum([x[1:] for x in self], [])


def check_tied_parameters_in_config(model: nn.Module):
    """
    Check if there is any indication in the given model that some weights should be tied.

    Args:
        model (`torch.nn.Module`): The model to inspect

    Returns:
        bool: True if the model needs to have tied weights
    """

    # based on model.tie_weights() method
    has_tied_word_embedding = False
    has_tied_encoder_decoder = False
    has_tied_module = False

    if "PreTrainedModel" in [c.__name__ for c in inspect.getmro(model.__class__)]:
        has_tied_word_embedding = False
        model_decoder_config = None
        if hasattr(model, "config"):
            model_decoder_config = (
                model.config.get_text_config(decoder=True)
                if hasattr(model.config, "get_text_config")
                else model.config
            )
        has_tied_word_embedding = (
            model_decoder_config is not None
            and getattr(model_decoder_config, "tie_word_embeddings", False)
            and model.get_output_embeddings()
        )

        has_tied_encoder_decoder = (
            hasattr(model, "config")
            and getattr(model.config, "is_encoder_decoder", False)
            and getattr(model.config, "tie_encoder_decoder", False)
        )
        has_tied_module = any(hasattr(module, "_tie_weights") for module in model.modules())
    return any([has_tied_word_embedding, has_tied_encoder_decoder, has_tied_module])


def _get_param_device(param, device_map):
    if param in device_map:
        return device_map[param]
    parent_param = ".".join(param.split(".")[:-1])
    if parent_param == param:
        raise ValueError(f"The `device_map` does not contain the module {param}.")
    else:
        return _get_param_device(parent_param, device_map)


def check_tied_parameters_on_same_device(tied_params, device_map):
    """
    Check if tied parameters are on the same device

    Args:
        tied_params (`List[List[str]]`):
            A list of lists of parameter names being all tied together.

        device_map (`Dict[str, Union[int, str, torch.device]]`):
            A map that specifies where each submodule should go.

    """
    for tie_param in tied_params:
        tie_param_devices = {}
        for param in tie_param:
            tie_param_devices[param] = _get_param_device(param, device_map)
        if len(set(tie_param_devices.values())) > 1:
            logger.warning(
                f"Tied parameters are on different devices: {tie_param_devices}. "
                "Please modify your custom device map or set `device_map='auto'`. "
            )


def find_tied_parameters(model: torch.nn.Module, **kwargs):
    """
    Find the tied parameters in a given model.

    <Tip warning={true}>

    The signature accepts keyword arguments, but they are for the recursive part of this function and you should ignore
    them.

    </Tip>

    Args:
        model (`torch.nn.Module`): The model to inspect.

    Returns:
        List[List[str]]: A list of lists of parameter names being all tied together.

    Example:

    ```py
    >>> from collections import OrderedDict
    >>> import torch.nn as nn

    >>> model = nn.Sequential(OrderedDict([("linear1", nn.Linear(4, 4)), ("linear2", nn.Linear(4, 4))]))
    >>> model.linear2.weight = model.linear1.weight
    >>> find_tied_parameters(model)
    [['linear1.weight', 'linear2.weight']]
    ```
    """

    # get ALL model parameters and their names
    all_named_parameters = {name: param for name, param in model.named_parameters(remove_duplicate=False)}

    # get ONLY unique named parameters,
    # if parameter is tied and have multiple names, it will be included only once
    no_duplicate_named_parameters = {name: param for name, param in model.named_parameters(remove_duplicate=True)}

    # the difference of the two sets will give us the tied parameters
    tied_param_names = set(all_named_parameters.keys()) - set(no_duplicate_named_parameters.keys())

    # 'tied_param_names' contains the names of parameters that are tied in the model, but we do not know
    # which names refer to the same parameter. To identify this, we need to group them together.
    tied_param_groups = {}
    for tied_param_name in tied_param_names:
        tied_param = all_named_parameters[tied_param_name]
        for param_name, param in no_duplicate_named_parameters.items():
            # compare if parameters are the same, if so, group their names together
            if param is tied_param:
                if param_name not in tied_param_groups:
                    tied_param_groups[param_name] = []
                tied_param_groups[param_name].append(tied_param_name)

    return FindTiedParametersResult([sorted([weight] + list(set(tied))) for weight, tied in tied_param_groups.items()])


def retie_parameters(model, tied_params):
    """
    Reties tied parameters in a given model if the link was broken (for instance when adding hooks).

    Args:
        model (`torch.nn.Module`):
            The model in which to retie parameters.
        tied_params (`List[List[str]]`):
            A mapping parameter name to tied parameter name as obtained by `find_tied_parameters`.
    """
    for tied_group in tied_params:
        param_to_tie = None
        # two loops : the first one to set param_to_tie , the second one to change the values of tied_group
        for param_name in tied_group:
            module = model
            splits = param_name.split(".")
            for split in splits[:-1]:
                module = getattr(module, split)
            param = getattr(module, splits[-1])
            if param_to_tie is None and param.device != torch.device("meta"):
                param_to_tie = param
                break
        if param_to_tie is not None:
            for param_name in tied_group:
                module = model
                splits = param_name.split(".")
                for split in splits[:-1]:
                    module = getattr(module, split)
                setattr(module, splits[-1], param_to_tie)


def _get_proper_dtype(dtype: Union[str, torch.device]) -> torch.dtype:
    """
    Just does torch.dtype(dtype) if necessary.
    """
    if isinstance(dtype, str):
        # We accept "torch.float16" or just "float16"
        dtype = dtype.replace("torch.", "")
        dtype = getattr(torch, dtype)
    return dtype


def compute_module_sizes(
    model: nn.Module,
    dtype: Optional[Union[str, torch.device]] = None,
    special_dtypes: Optional[dict[str, Union[str, torch.device]]] = None,
    buffers_only: bool = False,
):
    """
    Compute the size of each submodule of a given model.
    """
    if dtype is not None:
        dtype = _get_proper_dtype(dtype)
        dtype_size = dtype_byte_size(dtype)
    if special_dtypes is not None:
        special_dtypes = {key: _get_proper_dtype(dtyp) for key, dtyp in special_dtypes.items()}
        special_dtypes_size = {key: dtype_byte_size(dtyp) for key, dtyp in special_dtypes.items()}
    module_sizes = defaultdict(int)

    module_list = []

    if not buffers_only:
        module_list = named_module_tensors(model, recurse=True)
    else:
        module_list = model.named_buffers(recurse=True)

    for name, tensor in module_list:
        if special_dtypes is not None and name in special_dtypes:
            size = tensor.numel() * special_dtypes_size[name]
        elif dtype is None:
            size = tensor.numel() * dtype_byte_size(tensor.dtype)
        elif str(tensor.dtype).startswith(("torch.uint", "torch.int", "torch.bool")):
            # According to the code in set_module_tensor_to_device, these types won't be converted
            # so use their original size here
            size = tensor.numel() * dtype_byte_size(tensor.dtype)
        else:
            size = tensor.numel() * min(dtype_size, dtype_byte_size(tensor.dtype))
        name_parts = name.split(".")
        for idx in range(len(name_parts) + 1):
            module_sizes[".".join(name_parts[:idx])] += size

    return module_sizes


def compute_module_total_buffer_size(
    model: nn.Module,
    dtype: Optional[Union[str, torch.device]] = None,
    special_dtypes: Optional[dict[str, Union[str, torch.device]]] = None,
):
    """
    Compute the total size of buffers in each submodule of a given model.
    """
    module_sizes = compute_module_sizes(model, dtype=dtype, special_dtypes=special_dtypes, buffers_only=True)
    return module_sizes.get("", 0)


def get_max_layer_size(
    modules: list[tuple[str, torch.nn.Module]], module_sizes: dict[str, int], no_split_module_classes: list[str]
):
    """
    Utility function that will scan a list of named modules and return the maximum size used by one full layer. The
    definition of a layer being:
    - a module with no direct children (just parameters and buffers)
    - a module whose class name is in the list `no_split_module_classes`

    Args:
        modules (`List[Tuple[str, torch.nn.Module]]`):
            The list of named modules where we want to determine the maximum layer size.
        module_sizes (`Dict[str, int]`):
            A dictionary mapping each layer name to its size (as generated by `compute_module_sizes`).
        no_split_module_classes (`List[str]`):
            A list of class names for layers we don't want to be split.

    Returns:
        `Tuple[int, List[str]]`: The maximum size of a layer with the list of layer names realizing that maximum size.
    """
    max_size = 0
    layer_names = []
    modules_to_treat = modules.copy()
    while len(modules_to_treat) > 0:
        module_name, module = modules_to_treat.pop(0)
        modules_children = list(module.named_children()) if isinstance(module, torch.nn.Module) else []
        if len(modules_children) == 0 or module.__class__.__name__ in no_split_module_classes:
            # No splitting this one so we compare to the max_size
            size = module_sizes[module_name]
            if size > max_size:
                max_size = size
                layer_names = [module_name]
            elif size == max_size:
                layer_names.append(module_name)
        else:
            modules_to_treat = [(f"{module_name}.{n}", v) for n, v in modules_children] + modules_to_treat
    return max_size, layer_names


def get_max_memory(max_memory: Optional[dict[Union[int, str], Union[int, str]]] = None):
    """
    Get the maximum memory available if nothing is passed, converts string to int otherwise.
    """
    import psutil

    if max_memory is None:
        max_memory = {}
        # Make sure CUDA is initialized on each GPU to have the right memory info.
        if is_npu_available():
            for i in range(torch.npu.device_count()):
                try:
                    _ = torch.tensor(0, device=torch.device("npu", i))
                    max_memory[i] = torch.npu.mem_get_info(i)[0]
                except Exception:
                    logger.info(f"Device {i} seems unavailable, Proceeding to check subsequent devices.")
                    continue
        elif is_mlu_available():
            for i in range(torch.mlu.device_count()):
                try:
                    _ = torch.tensor(0, device=torch.device("mlu", i))
                    max_memory[i] = torch.mlu.mem_get_info(i)[0]
                except Exception:
                    logger.info(f"Device {i} seems unavailable, Proceeding to check subsequent devices.")
                    continue
        elif is_sdaa_available():
            for i in range(torch.sdaa.device_count()):
                try:
                    _ = torch.tensor(0, device=torch.device("sdaa", i))
                    max_memory[i] = torch.sdaa.mem_get_info(i)[0]
                except Exception:
                    logger.info(f"Device {i} seems unavailable, Proceeding to check subsequent devices.")
                    continue
        elif is_musa_available():
            for i in range(torch.musa.device_count()):
                try:
                    _ = torch.tensor(0, device=torch.device("musa", i))
                    max_memory[i] = torch.musa.mem_get_info(i)[0]
                except Exception:
                    logger.info(f"Device {i} seems unavailable, Proceeding to check subsequent devices.")
                    continue
        elif is_xpu_available():
            for i in range(torch.xpu.device_count()):
                try:
                    _ = torch.tensor(0, device=torch.device("xpu", i))
                    max_memory[i] = get_xpu_available_memory(i)
                except Exception:
                    logger.info(f"Device {i} seems unavailable, Proceeding to check subsequent devices.")
                    continue
        elif is_hpu_available():
            for i in range(torch.hpu.device_count()):
                try:
                    _ = torch.tensor(0, device=torch.device("hpu", i))
                    max_memory[i] = torch.hpu.mem_get_info(i)[0]
                except Exception:
                    logger.info(f"Device {i} seems unavailable, Proceeding to check subsequent devices.")
                    continue
        else:
            for i in range(torch.cuda.device_count()):
                try:
                    _ = torch.tensor([0], device=i)
                    max_memory[i] = torch.cuda.mem_get_info(i)[0]
                except Exception:
                    logger.info(f"Device {i} seems unavailable, Proceeding to check subsequent devices.")
                    continue
        # allocate everything in the mps device as the RAM is shared
        if is_mps_available():
            max_memory["mps"] = psutil.virtual_memory().available
        else:
            max_memory["cpu"] = psutil.virtual_memory().available
        return max_memory

    for key in max_memory:
        if isinstance(max_memory[key], str):
            max_memory[key] = convert_file_size_to_int(max_memory[key])

    # Need to sort the device by type to make sure that we allocate the gpu first.
    # As gpu/npu/xpu are represented by int, we need to sort them first.
    gpu_devices = [k for k in max_memory.keys() if isinstance(k, int)]
    gpu_devices.sort()
    # check if gpu/npu/xpu devices are available and if not, throw a warning
    if is_npu_available():
        num_devices = torch.npu.device_count()
    elif is_mlu_available():
        num_devices = torch.mlu.device_count()
    elif is_sdaa_available():
        num_devices = torch.sdaa.device_count()
    elif is_musa_available():
        num_devices = torch.musa.device_count()
    elif is_xpu_available():
        num_devices = torch.xpu.device_count()
    elif is_hpu_available():
        num_devices = torch.hpu.device_count()
    else:
        num_devices = torch.cuda.device_count()
    for device in gpu_devices:
        if device >= num_devices or device < 0:
            logger.warning(f"Device {device} is not available, available devices are {list(range(num_devices))}")
    # Add the other devices in the preset order if they are available
    all_devices = gpu_devices + [k for k in ["mps", "cpu", "disk"] if k in max_memory.keys()]
    # Raise an error if a device is not recognized
    for k in max_memory.keys():
        if k not in all_devices:
            raise ValueError(
                f"Device {k} is not recognized, available devices are integers(for GPU/XPU), 'mps', 'cpu' and 'disk'"
            )
    max_memory = {k: max_memory[k] for k in all_devices}

    return max_memory


def clean_device_map(device_map: dict[str, Union[int, str, torch.device]], module_name: str = ""):
    """
    Cleans a device_map by grouping all submodules that go on the same device together.
    """
    # Get the value of the current module and if there is only one split across several keys, regroup it.
    prefix = "" if module_name == "" else f"{module_name}."
    values = [v for k, v in device_map.items() if k.startswith(prefix)]
    if len(set(values)) == 1 and len(values) > 1:
        for k in [k for k in device_map if k.startswith(prefix)]:
            del device_map[k]
        device_map[module_name] = values[0]

    # Recurse over the children
    children_modules = [k for k in device_map.keys() if k.startswith(prefix) and len(k) > len(module_name)]
    idx = len(module_name.split(".")) + 1 if len(module_name) > 0 else 1
    children_modules = set(".".join(k.split(".")[:idx]) for k in children_modules)
    for child in children_modules:
        clean_device_map(device_map, module_name=child)

    return device_map


def load_offloaded_weights(model, index, offload_folder):
    """
    Loads the weights from the offload folder into the model.

    Args:
        model (`torch.nn.Module`):
            The model to load the weights into.
        index (`dict`):
            A dictionary containing the parameter name and its metadata for each parameter that was offloaded from the
            model.
        offload_folder (`str`):
            The folder where the offloaded weights are stored.
    """
    if index is None or len(index) == 0:
        # Nothing to do
        return
    for param_name, metadata in index.items():
        if "SCB" in param_name:
            continue
        fp16_statistics = None
        if "weight" in param_name and param_name.replace("weight", "SCB") in index.keys():
            weight_name = param_name.replace("weight", "SCB")
            fp16_statistics = load_offloaded_weight(
                os.path.join(offload_folder, f"{weight_name}.dat"), index[weight_name]
            )
        tensor_file = os.path.join(offload_folder, f"{param_name}.dat")
        weight = load_offloaded_weight(tensor_file, metadata)
        set_module_tensor_to_device(model, param_name, "cpu", value=weight, fp16_statistics=fp16_statistics)


def get_module_leaves(module_sizes):
    module_children = {}
    for module in module_sizes:
        if module == "" or "." not in module:
            continue
        parent = module.rsplit(".", 1)[0]
        module_children[parent] = module_children.get(parent, 0) + 1
    leaves = [module for module in module_sizes if module_children.get(module, 0) == 0 and module != ""]
    return leaves


def get_balanced_memory(
    model: nn.Module,
    max_memory: Optional[dict[Union[int, str], Union[int, str]]] = None,
    no_split_module_classes: Optional[list[str]] = None,
    dtype: Optional[Union[str, torch.dtype]] = None,
    special_dtypes: Optional[dict[str, Union[str, torch.device]]] = None,
    low_zero: bool = False,
):
    """
    Compute a `max_memory` dictionary for [`infer_auto_device_map`] that will balance the use of each available GPU.

    <Tip>

    All computation is done analyzing sizes and dtypes of the model parameters. As a result, the model can be on the
    meta device (as it would if initialized within the `init_empty_weights` context manager).

    </Tip>

    Args:
        model (`torch.nn.Module`):
            The model to analyze.
        max_memory (`Dict`, *optional*):
            A dictionary device identifier to maximum memory. Will default to the maximum memory available if unset.
            Example: `max_memory={0: "1GB"}`.
        no_split_module_classes (`List[str]`, *optional*):
            A list of layer class names that should never be split across device (for instance any layer that has a
            residual connection).
        dtype (`str` or `torch.dtype`, *optional*):
            If provided, the weights will be converted to that type when loaded.
        special_dtypes (`Dict[str, Union[str, torch.device]]`, *optional*):
            If provided, special dtypes to consider for some specific weights (will override dtype used as default for
            all weights).
        low_zero (`bool`, *optional*):
            Minimizes the number of weights on GPU 0, which is convenient when it's used for other operations (like the
            Transformers generate function).
    """
    # Get default / clean up max_memory
    user_not_set_max_memory = max_memory is None
    max_memory = get_max_memory(max_memory)

    if is_npu_available():
        expected_device_type = "npu"
    elif is_mlu_available():
        expected_device_type = "mlu"
    elif is_sdaa_available():
        expected_device_type = "sdaa"
    elif is_musa_available():
        expected_device_type = "musa"
    elif is_xpu_available():
        expected_device_type = "xpu"
    elif is_hpu_available():
        expected_device_type = "hpu"
    elif is_mps_available():
        expected_device_type = "mps"
    else:
        expected_device_type = "cuda"
    num_devices = len([d for d in max_memory if torch.device(d).type == expected_device_type and max_memory[d] > 0])

    if num_devices == 0:
        return max_memory

    if num_devices == 1:
        # We cannot do low_zero on just one GPU, but we will still reserve some memory for the buffer
        low_zero = False
        # If user just asked us to handle memory usage, we should avoid OOM
        if user_not_set_max_memory:
            for key in max_memory.keys():
                if isinstance(key, int):
                    max_memory[key] *= 0.9  # 90% is a good compromise
                    logger.info(
                        f"We will use 90% of the memory on device {key} for storing the model, and 10% for the buffer to avoid OOM. "
                        "You can set `max_memory` in to a higher value to use more memory (at your own risk)."
                    )
                    break  # only one device

    module_sizes = compute_module_sizes(model, dtype=dtype, special_dtypes=special_dtypes)
    per_gpu = module_sizes[""] // (num_devices - 1 if low_zero else num_devices)

    # We can't just set the memory to model_size // num_devices as it will end being too small: each GPU will get
    # slightly less layers and some layers will end up offload at the end. So this function computes a buffer size to
    # add which is the biggest of:
    # - the size of no split block (if applicable)
    # - the mean of the layer sizes
    if no_split_module_classes is None:
        no_split_module_classes = []
    elif not isinstance(no_split_module_classes, (list, tuple)):
        no_split_module_classes = [no_split_module_classes]

    # Identify the size of the no_split_block modules
    if len(no_split_module_classes) > 0:
        no_split_children = {}
        for name, size in module_sizes.items():
            if name == "":
                continue
            submodule = model
            for submodule_name in name.split("."):
                submodule = getattr(submodule, submodule_name)
            class_name = submodule.__class__.__name__
            if class_name in no_split_module_classes and class_name not in no_split_children:
                no_split_children[class_name] = size

            if set(no_split_children.keys()) == set(no_split_module_classes):
                break
        buffer = max(no_split_children.values()) if len(no_split_children) > 0 else 0
    else:
        buffer = 0

    # Compute mean of final modules. In the first dict of module sizes, leaves are the parameters
    leaves = get_module_leaves(module_sizes)
    module_sizes = {n: v for n, v in module_sizes.items() if n not in leaves}
    # Once removed, leaves are the final modules.
    leaves = get_module_leaves(module_sizes)
    mean_leaves = int(sum([module_sizes[n] for n in leaves]) / max(len(leaves), 1))
    buffer = int(1.25 * max(buffer, mean_leaves))
    per_gpu += buffer

    # Sorted list of GPUs id (we may have some gpu ids not included in the our max_memory list - let's ignore them)
    gpus_idx_list = list(
        sorted(
            device_id for device_id, device_mem in max_memory.items() if isinstance(device_id, int) and device_mem > 0
        )
    )
    # The last device is left with max_memory just in case the buffer is not enough.
    for idx in gpus_idx_list[:-1]:
        max_memory[idx] = min(max_memory[0] if low_zero and idx == 0 else per_gpu, max_memory[idx])

    if low_zero:
        min_zero = max(0, module_sizes[""] - sum([max_memory[i] for i in range(1, num_devices)]))
        max_memory[0] = min(min_zero, max_memory[0])

    return max_memory


def calculate_maximum_sizes(model: torch.nn.Module):
    "Computes the total size of the model and its largest layer"
    sizes = compute_module_sizes(model)
    # `transformers` models store this information for us
    no_split_modules = getattr(model, "_no_split_modules", None)
    if no_split_modules is None:
        no_split_modules = []

    modules_to_treat = (
        list(model.named_parameters(recurse=False))
        + list(model.named_children())
        + list(model.named_buffers(recurse=False))
    )
    largest_layer = get_max_layer_size(modules_to_treat, sizes, no_split_modules)
    total_size = sizes[""]
    return total_size, largest_layer


def _init_infer_auto_device_map(
    model: nn.Module,
    max_memory: Optional[dict[Union[int, str], Union[int, str]]] = None,
    no_split_module_classes: Optional[list[str]] = None,
    dtype: Optional[Union[str, torch.dtype]] = None,
    special_dtypes: Optional[dict[str, Union[str, torch.device]]] = None,
) -> tuple[
    list[Union[int, str]],
    dict[Union[int, str], Union[int, str]],
    list[Union[int, str]],
    list[int],
    dict[str, int],
    list[list[str]],
    list[str],
    list[tuple[str, nn.Module]],
]:
    """
    Initialize variables required for computing the device map for model allocation.
    """
    max_memory = get_max_memory(max_memory)
    if no_split_module_classes is None:
        no_split_module_classes = []
    elif not isinstance(no_split_module_classes, (list, tuple)):
        no_split_module_classes = [no_split_module_classes]

    devices = list(max_memory.keys())
    if "disk" not in devices:
        devices.append("disk")
    gpus = [device for device in devices if device not in ["cpu", "disk"]]

    # Devices that need to keep space for a potential offloaded layer.
    if "mps" in gpus:
        main_devices = ["mps"]
    elif len(gpus) > 0:
        main_devices = [gpus[0], "cpu"]
    else:
        main_devices = ["cpu"]

    module_sizes = compute_module_sizes(model, dtype=dtype, special_dtypes=special_dtypes)
    tied_parameters = find_tied_parameters(model)
    if check_tied_parameters_in_config(model) and len(tied_parameters) == 0:
        logger.warning(
            "The model weights are not tied. Please use the `tie_weights` method before using the `infer_auto_device` function."
        )

    # Direct submodules and parameters
    modules_to_treat = (
        list(model.named_parameters(recurse=False))
        + list(model.named_children())
        + list(model.named_buffers(recurse=False))
    )

    return (
        devices,
        max_memory,
        main_devices,
        gpus,
        module_sizes,
        tied_parameters,
        no_split_module_classes,
        modules_to_treat,
    )


def get_module_size_with_ties(
    tied_params,
    module_size,
    module_sizes,
    modules_to_treat,
) -> tuple[int, list[str], list[nn.Module]]:
    """
    Calculate the total size of a module, including its tied parameters.

    Args:
        tied_params (`List[str]`): The list of tied parameters.
        module_size (`int`): The size of the module without tied parameters.
        module_sizes (`Dict[str, int]`): A dictionary mapping each layer name to its size.
        modules_to_treat (`List[Tuple[str, nn.Module]]`): The list of named modules to treat.

    Returns:
        `Tuple[int, List[str], List[nn.Module]]`: The total size of the module, the names of the tied modules, and the
        tied modules.
    """
    if len(tied_params) < 1:
        return module_size, [], []
    tied_module_names = []
    tied_modules = []

    for tied_param in tied_params:
        tied_module_index = [i for i, (n, _) in enumerate(modules_to_treat) if tied_param.startswith(n + ".")][0]
        tied_module_names.append(modules_to_treat[tied_module_index][0])
        tied_modules.append(modules_to_treat[tied_module_index][1])

    module_size_with_ties = module_size
    for tied_param, tied_module_name in zip(tied_params, tied_module_names):
        module_size_with_ties += module_sizes[tied_module_name] - module_sizes[tied_param]

    return module_size_with_ties, tied_module_names, tied_modules


def fallback_allocate(
    modules: list[tuple[str, nn.Module]],
    module_sizes: dict[str, int],
    size_limit: Union[int, str],
    no_split_module_classes: Optional[list[str]] = None,
    tied_parameters: Optional[list[list[str]]] = None,
) -> tuple[Optional[str], Optional[nn.Module], list[tuple[str, nn.Module]]]:
    """
    Find a module that fits in the size limit using BFS and return it with its name and the remaining modules.

    Args:
        modules (`List[Tuple[str, nn.Module]]`):
            The list of named modules to search in.
        module_sizes (`Dict[str, int]`):
            A dictionary mapping each layer name to its size (as generated by `compute_module_sizes`).
        size_limit (`Union[int, str]`):
            The maximum size a module can have.
        no_split_module_classes (`Optional[List[str]]`, *optional*):
            A list of class names for layers we don't want to be split.
        tied_parameters (`Optional[List[List[str]]`, *optional*):
            A list of lists of parameter names being all tied together.

    Returns:
        `Tuple[Optional[str], Optional[nn.Module], List[Tuple[str, nn.Module]]]`: A tuple containing:
        - The name of the module that fits within the size limit.
        - The module itself.
        - The list of remaining modules after the found module is removed.
    """
    try:
        size_limit = convert_file_size_to_int(size_limit)
    except ValueError:
        return None, None, modules

    if no_split_module_classes is None:
        no_split_module_classes = []

    if tied_parameters is None:
        tied_parameters = []

    modules_to_search = modules.copy()
    module_found = False

    while modules_to_search:
        name, module = modules_to_search.pop(0)

        tied_param_groups = [
            tied_group
            for tied_group in tied_parameters
            if any(name + "." in k + "." for k in tied_group) and not all(name + "." in k + "." for k in tied_group)
        ]

        tied_params = sum(
            [[p for p in tied_group if name + "." not in p + "."] for tied_group in tied_param_groups], []
        )

        module_size_with_ties, _, _ = get_module_size_with_ties(
            tied_params, module_sizes[name], module_sizes, modules_to_search
        )

        # If the module fits in the size limit, we found it.
        if module_size_with_ties <= size_limit:
            module_found = True
            break

        # The module is too big, we need to split it if possible.
        modules_children = (
            []
            if isinstance(module, nn.Parameter) or isinstance(module, torch.Tensor)
            else list(module.named_children())
        )

        # Split fails, move to the next module
        if len(modules_children) == 0 or module.__class__.__name__ in no_split_module_classes:
            continue

        # split is possible, add the children to the list of modules to search
        modules_children = list(module.named_parameters(recurse=False)) + modules_children
        modules_to_search = [(f"{name}.{n}", v) for n, v in modules_children] + modules_to_search

    if not module_found:
        return None, None, modules

    # Prepare the module list for removal of the found module
    current_names = [n for n, _ in modules]
    dot_idx = [i for i, c in enumerate(name) if c == "."]

    for dot_index in dot_idx:
        parent_name = name[:dot_index]
        if parent_name in current_names:
            parent_module_idx = current_names.index(parent_name)
            _, parent_module = modules[parent_module_idx]
            module_children = list(parent_module.named_parameters(recurse=False)) + list(
                parent_module.named_children()
            )
            modules = (
                modules[:parent_module_idx]
                + [(f"{parent_name}.{n}", v) for n, v in module_children]
                + modules[parent_module_idx + 1 :]
            )
            current_names = [n for n, _ in modules]

    # Now the target module should be directly in the list
    target_idx = current_names.index(name)
    name, module = modules.pop(target_idx)

    return name, module, modules


def infer_auto_device_map(
    model: nn.Module,
<<<<<<< HEAD
    max_memory: Optional[Dict[Union[int, str], Union[int, str]]] = None,
    no_split_module_classes: Optional[List[str]] = None,
    reserve_max_layer: bool = True,
=======
    max_memory: Optional[dict[Union[int, str], Union[int, str]]] = None,
    no_split_module_classes: Optional[list[str]] = None,
>>>>>>> 23cf4ef8
    dtype: Optional[Union[str, torch.dtype]] = None,
    special_dtypes: Optional[dict[str, Union[str, torch.dtype]]] = None,
    verbose: bool = False,
    clean_result: bool = True,
    offload_buffers: bool = False,
    fallback_allocation: bool = False,
):
    """
    Compute a device map for a given model giving priority to GPUs, then offload on CPU and finally offload to disk,
    such that:
    - we don't exceed the memory available of any of the GPU.
    - if offload to the CPU is needed, there is always room left on GPU 0 to put back the layer offloaded on CPU that
      has the largest size.
    - if offload to the CPU is needed,we don't exceed the RAM available on the CPU.
    - if offload to the disk is needed, there is always room left on the CPU to put back the layer offloaded on disk
      that has the largest size.

    <Tip>

    All computation is done analyzing sizes and dtypes of the model parameters. As a result, the model can be on the
    meta device (as it would if initialized within the `init_empty_weights` context manager).

    </Tip>

    Args:
        model (`torch.nn.Module`):
            The model to analyze.
        max_memory (`Dict`, *optional*):
            A dictionary device identifier to maximum memory. Will default to the maximum memory available if unset.
            Example: `max_memory={0: "1GB"}`.
        no_split_module_classes (`List[str]`, *optional*):
            A list of layer class names that should never be split across device (for instance any layer that has a
            residual connection).
        reserve_max_layer (`bool`, *optional*, defaults to `True`):
            Whether to reserve the maximum layer size for the main devices. This allows more efficient memory allocation
            when multiple GPUs are present and no offloading to CPU or disk is needed.
        dtype (`str` or `torch.dtype`, *optional*):
            If provided, the weights will be converted to that type when loaded.
        special_dtypes (`Dict[str, Union[str, torch.device]]`, *optional*):
            If provided, special dtypes to consider for some specific weights (will override dtype used as default for
            all weights).
        verbose (`bool`, *optional*, defaults to `False`):
            Whether or not to provide debugging statements as the function builds the device_map.
        clean_result (`bool`, *optional*, defaults to `True`):
            Clean the resulting device_map by grouping all submodules that go on the same device together.
        offload_buffers (`bool`, *optional*, defaults to `False`):
            In the layers that are offloaded on the CPU or the hard drive, whether or not to offload the buffers as
            well as the parameters.
        fallback_allocation (`bool`, *optional*, defaults to `False`):
            When regular allocation fails, try to allocate a module that fits in the size limit using BFS.
    """

    # Initialize the variables
    (
        devices,
        max_memory,
        main_devices,
        gpus,
        module_sizes,
        tied_parameters,
        no_split_module_classes,
        modules_to_treat,
    ) = _init_infer_auto_device_map(model, max_memory, no_split_module_classes, dtype, special_dtypes)

    device_map = OrderedDict()
    current_device = 0
    device_memory_used = {device: 0 for device in devices}
    device_buffer_sizes = {}
    device_minimum_assignment_memory = {}

    # Initialize maximum largest layer, to know which space to keep in memory
    if reserve_max_layer:
        max_layer_size, max_layer_names = get_max_layer_size(modules_to_treat, module_sizes, no_split_module_classes)
    else:
        max_layer_size, max_layer_names = 0, []
    # Ready ? This is going to be a bit messy.
    while len(modules_to_treat) > 0:
        name, module = modules_to_treat.pop(0)
        if verbose:
            print(f"\nTreating module {name}.")
        # Max size in the remaining layers may have changed since we took one, so we maybe update it.
        if reserve_max_layer:
            max_layer_names = [n for n in max_layer_names if n != name and not n.startswith(name + ".")]
            if len(max_layer_names) == 0:
                max_layer_size, max_layer_names = get_max_layer_size(
                    [(n, m) for n, m in modules_to_treat if isinstance(m, torch.nn.Module)],
                    module_sizes,
                    no_split_module_classes,
                )
        # Assess size needed
        module_size = module_sizes[name]

        # We keep relevant tied parameters only: one of the tied parameters in the group is inside the current module
        # and the other is not.
        # Note: If we are currently processing the name `compute.weight`, an other parameter named
        # e.g. `compute.weight_submodule.parameter`
        # needs to be considered outside the current module, hence the check with additional dots.
        tied_param_groups = [
            tied_group
            for tied_group in tied_parameters
            if any(name + "." in k + "." for k in tied_group) and not all(name + "." in k + "." for k in tied_group)
        ]

        if verbose and len(tied_param_groups) > 0:
            print(f"  Found the relevant tied param groups {tied_param_groups}")

        # Then we keep track of all the parameters that are tied to the current module, but not in the current module
        tied_params = sum(
            [[p for p in tied_group if name + "." not in p + "."] for tied_group in tied_param_groups], []
        )

        if verbose and len(tied_params) > 0:
            print(f"  So those parameters need to be taken into account {tied_params}")

        device = devices[current_device]
        current_max_size = max_memory[device] if device != "disk" else None
        current_memory_reserved = 0

        if devices[current_device] in main_devices and reserve_max_layer:
            current_max_size = current_max_size - max_layer_size
            current_memory_reserved = max_layer_size

        module_size_with_ties, tied_module_names, tied_modules = get_module_size_with_ties(
            tied_params, module_size, module_sizes, modules_to_treat
        )

        # The module and its tied modules fit on the current device.
        if current_max_size is None or device_memory_used[device] + module_size_with_ties <= current_max_size:
            if verbose:
                output = f"Putting {name}"

                if tied_module_names:
                    output += f" and {tied_module_names}"
                else:
                    output += f" (size={module_size})"

                if current_max_size is not None:
                    output += f" (available={current_max_size - device_memory_used[device]})"

                output += f" on {device}."
                print(output)

            device_memory_used[device] += module_size_with_ties

            # Assign the primary module to the device.
            device_map[name] = device

            # Assign tied modules if any.
            for tied_module_name in tied_module_names:
                if tied_module_name in [m[0] for m in modules_to_treat]:
                    # Find the index of the tied module in the list
                    tied_module_index = next(i for i, (n, _) in enumerate(modules_to_treat) if n == tied_module_name)
                    # Remove the tied module from the list to prevent reprocessing
                    modules_to_treat.pop(tied_module_index)

                # Assign the tied module to the device
                device_map[tied_module_name] = device

            # Buffer Handling
            if not offload_buffers and isinstance(module, nn.Module):
                # Compute the total buffer size for the module
                current_buffer_size = compute_module_total_buffer_size(
                    module, dtype=dtype, special_dtypes=special_dtypes
                )
                # Update the buffer size on the device
                device_buffer_sizes[device] = device_buffer_sizes.get(device, 0) + current_buffer_size

            continue

        # The current module itself fits, so we try to split the tied modules.
        if len(tied_params) > 0 and device_memory_used[device] + module_size <= current_max_size:
            # can we split one of the tied modules to make it smaller or do we need to go on the next device?
            if verbose:
                print(
                    f"Not enough space on {devices[current_device]} to put {name} and {tied_module_names} (space "
                    f"available {current_max_size - device_memory_used[device]}, needed size {module_size_with_ties})."
                )
            split_happened = False
            for tied_module_name, tied_module in zip(tied_module_names, tied_modules):
                tied_module_children = list(tied_module.named_children())
                if len(tied_module_children) == 0 or tied_module.__class__.__name__ in no_split_module_classes:
                    # can't break this one.
                    continue

                if verbose:
                    print(f"Splitting {tied_module_name}.")
                tied_module_children = list(tied_module.named_parameters(recurse=False)) + tied_module_children
                tied_module_children = [(f"{tied_module_name}.{n}", v) for n, v in tied_module_children]
                tied_module_index = [i for i, (n, _) in enumerate(modules_to_treat) if n == tied_module_name][0]

                modules_to_treat = (
                    [(name, module)]
                    + modules_to_treat[:tied_module_index]
                    + tied_module_children
                    + modules_to_treat[tied_module_index + 1 :]
                )
                # Update the max layer size.
                if reserve_max_layer:
                    max_layer_size, max_layer_names = get_max_layer_size(
                        [(n, m) for n, m in modules_to_treat if isinstance(m, torch.nn.Module)],
                        module_sizes,
                        no_split_module_classes,
                    )
                split_happened = True
                break

            if split_happened:
                continue

            # If the tied module is not split, we go to the next device
            if verbose:
                print("None of the tied module can be split, going to the next device.")

        # The current module itself doesn't fit, so we have to split it or go to the next device.
        if device_memory_used[device] + module_size >= current_max_size:
            # Split or not split?
            modules_children = (
                []
                if isinstance(module, nn.Parameter) or isinstance(module, torch.Tensor)
                else list(module.named_children())
            )
            if verbose:
                print(
                    f"Not enough space on {devices[current_device]} to put {name} (space available "
                    f"{current_max_size - device_memory_used[device]}, module size {module_size})."
                )
            if len(modules_children) == 0 or module.__class__.__name__ in no_split_module_classes:
                # -> no split, we go to the next device
                if verbose:
                    print("This module cannot be split, going to the next device.")

            else:
                # -> split, we replace the module studied by its children + parameters
                if verbose:
                    print(f"Splitting {name}.")
                modules_children = list(module.named_parameters(recurse=False)) + modules_children
                modules_to_treat = [(f"{name}.{n}", v) for n, v in modules_children] + modules_to_treat
                # Update the max layer size.
                if reserve_max_layer:
                    max_layer_size, max_layer_names = get_max_layer_size(
                        [(n, m) for n, m in modules_to_treat if isinstance(m, torch.nn.Module)],
                        module_sizes,
                        no_split_module_classes,
                    )
                continue

        # If no module is assigned to the current device, we attempt to allocate a fallback module
        # if fallback_allocation is enabled.
        if device_memory_used[device] == 0 and fallback_allocation and device != "disk":
            # We try to allocate a module that fits in the size limit using BFS.
            # Recompute the current max size as we need to consider the current module as well.
            current_max_size = max_memory[device] - max(max_layer_size, module_size_with_ties)

            fallback_module_name, fallback_module, remaining_modules = fallback_allocate(
                modules_to_treat,
                module_sizes,
                current_max_size - device_memory_used[device],
                no_split_module_classes,
                tied_parameters,
            )
            # use the next iteration to put the fallback module on the next device to avoid code duplication
            if fallback_module is not None:
                modules_to_treat = [(fallback_module_name, fallback_module)] + [(name, module)] + remaining_modules
                continue

        if device_memory_used[device] == 0:
            device_minimum_assignment_memory[device] = module_size_with_ties + current_memory_reserved

        #  Neither the current module nor any tied modules can be split, so we move to the next device.
        device_memory_used[device] = device_memory_used[device] + current_memory_reserved
        current_device += 1
        modules_to_treat = [(name, module)] + modules_to_treat

    device_memory_used = {device: mem for device, mem in device_memory_used.items() if mem > 0}

    # before we return, we check if the device map has offloaded layers that aren't accounted for as memory used
    # if so, we call infer_auto_device_map again with the reserve_max_layer set to True
    if not reserve_max_layer:
        if set(device_map.values()) == {"cpu"} or set(device_map.values()) == {"cpu", "disk"}:
            main_device = "cpu"
        else:
            main_device = [d for d in device_map.values() if d not in ["cpu", "disk"]][0]

        execution_device = {
            name: main_device if device in ["cpu", "disk"] else device for name, device in device_map.items()
        }

        execution_device[""] = main_device

        offloaded_devices = ["disk"] if main_device == "cpu" or main_device == "mps" else ["cpu", "disk"]
        offload = {name: device in offloaded_devices for name, device in device_map.items()}

        if any(offload.values()):
            return infer_auto_device_map(
                model,
                max_memory,
                no_split_module_classes,
                reserve_max_layer=True,
                dtype=dtype,
                special_dtypes=special_dtypes,
                verbose=verbose,
                clean_result=clean_result,
                offload_buffers=offload_buffers,
                fallback_allocation=fallback_allocation,
            )
    if clean_result:
        device_map = clean_device_map(device_map)

    non_gpu_buffer_size = device_buffer_sizes.get("cpu", 0) + device_buffer_sizes.get("disk", 0)
    if non_gpu_buffer_size > 0 and not offload_buffers:
        is_buffer_fit_any_gpu = False
        for gpu_device, gpu_max_memory in max_memory.items():
            if gpu_device == "cpu" or gpu_device == "disk":
                continue

            if not is_buffer_fit_any_gpu:
                gpu_memory_used = device_memory_used.get(gpu_device, 0)

                if gpu_max_memory >= non_gpu_buffer_size + gpu_memory_used:
                    is_buffer_fit_any_gpu = True

        if len(gpus) > 0 and not is_buffer_fit_any_gpu:
            warnings.warn(
                f"Current model requires {non_gpu_buffer_size} bytes of buffer for offloaded layers, which seems does "
                f"not fit any GPU's remaining memory. If you are experiencing a OOM later, please consider using "
                f"offload_buffers=True."
            )

    if device_minimum_assignment_memory:
        devices_info = "\n".join(
            f"  - {device}: {mem} bytes required" for device, mem in device_minimum_assignment_memory.items()
        )
        logger.info(
            f"Based on the current allocation process, no modules could be assigned to the following devices due to "
            f"insufficient memory:\n"
            f"{devices_info}\n"
            f"These minimum requirements are specific to this allocation attempt and may vary. Consider increasing "
            f"the available memory for these devices to at least the specified minimum, or adjusting the model config."
        )
    return device_map


def check_device_map(model: nn.Module, device_map: dict[str, Union[int, str, torch.device]]):
    """
    Checks a device map covers everything in a given model.

    Args:
        model (`torch.nn.Module`): The model to check the device map against.
        device_map (`Dict[str, Union[int, str, torch.device]]`): The device map to check.
    """
    all_module_names = dict(model.named_modules())
    invalid_keys = [k for k in device_map if k != "" and k not in all_module_names]

    if invalid_keys:
        warnings.warn(
            f"The following device_map keys do not match any submodules in the model: {invalid_keys}", UserWarning
        )

    all_model_tensors = [name for name, _ in model.state_dict().items()]
    for module_name in device_map.keys():
        if module_name == "":
            all_model_tensors.clear()
            break
        else:
            all_model_tensors = [
                name
                for name in all_model_tensors
                if not name == module_name and not name.startswith(module_name + ".")
            ]
    if len(all_model_tensors) > 0:
        non_covered_params = ", ".join(all_model_tensors)
        raise ValueError(
            f"The device_map provided does not give any device for the following parameters: {non_covered_params}"
        )


def load_state_dict(checkpoint_file, device_map=None):
    """
    Load a checkpoint from a given file. If the checkpoint is in the safetensors format and a device map is passed, the
    weights can be fast-loaded directly on the GPU.

    Args:
        checkpoint_file (`str`): The path to the checkpoint to load.
        device_map (`Dict[str, Union[int, str, torch.device]]`, *optional*):
            A map that specifies where each submodule should go. It doesn't need to be refined to each parameter/buffer
            name, once a given module name is inside, every submodule of it will be sent to the same device.
    """
    if checkpoint_file.endswith(".safetensors"):
        with safe_open(checkpoint_file, framework="pt") as f:
            metadata = f.metadata()
            weight_names = f.keys()

        if metadata is None:
            logger.warning(
                f"The safetensors archive passed at {checkpoint_file} does not contain metadata. "
                "Make sure to save your model with the `save_pretrained` method. Defaulting to 'pt' metadata."
            )
            metadata = {"format": "pt"}

        if metadata.get("format") not in ["pt", "tf", "flax"]:
            raise OSError(
                f"The safetensors archive passed at {checkpoint_file} does not contain the valid metadata. Make sure "
                "you save your model with the `save_pretrained` method."
            )
        elif metadata["format"] != "pt":
            raise ValueError(f"The checkpoint passed was saved with {metadata['format']}, we need a the pt format.")
        if device_map is None:
            return safe_load_file(checkpoint_file)
        else:
            # if we only have one device we can load everything directly
            if len(set(device_map.values())) == 1:
                device = list(device_map.values())[0]
                target_device = device
                if isinstance(device, int):
                    if is_npu_available():
                        target_device = f"npu:{device}"
                    elif is_hpu_available():
                        target_device = "hpu"

                return safe_load_file(checkpoint_file, device=target_device)

            devices = list(set(device_map.values()) - {"disk"})
            # cpu device should always exist as fallback option
            if "cpu" not in devices:
                devices.append("cpu")

            # For each device, get the weights that go there
            device_weights = {device: [] for device in devices}
            for module_name, device in device_map.items():
                if device in devices:
                    device_weights[device].extend(
                        [k for k in weight_names if k == module_name or k.startswith(module_name + ".")]
                    )

            # all weights that haven't defined a device should be loaded on CPU
            device_weights["cpu"].extend([k for k in weight_names if k not in sum(device_weights.values(), [])])
            tensors = {}
            if is_tqdm_available():
                progress_bar = tqdm(
                    main_process_only=False,
                    total=sum([len(device_weights[device]) for device in devices]),
                    unit="w",
                    smoothing=0,
                    leave=False,
                )
            else:
                progress_bar = None
            for device in devices:
                target_device = device
                if isinstance(device, int):
                    if is_npu_available():
                        target_device = f"npu:{device}"
                    elif is_hpu_available():
                        target_device = "hpu"

                with safe_open(checkpoint_file, framework="pt", device=target_device) as f:
                    for key in device_weights[device]:
                        if progress_bar is not None:
                            progress_bar.set_postfix(dev=device, refresh=False)
                            progress_bar.set_description(key)
                        tensors[key] = f.get_tensor(key)
                        if progress_bar is not None:
                            progress_bar.update()
            if progress_bar is not None:
                progress_bar.close()

            return tensors
    else:
        return torch.load(checkpoint_file, map_location=torch.device("cpu"), weights_only=True)


def get_state_dict_offloaded_model(model: nn.Module):
    """
    Returns the state dictionary for an offloaded model via iterative onloading

    Args:
        model (`torch.nn.Module`):
            The offloaded model we want to save
    """

    state_dict = {}
    placeholders = set()
    for name, module in model.named_modules():
        if name == "":
            continue

        try:
            with align_module_device(module, "cpu"):
                module_state_dict = module.state_dict()
        except MemoryError:
            raise MemoryError("Offloaded module must fit in CPU memory to call save_model!") from None

        for key in module_state_dict:
            # ignore placeholder parameters that are still on the meta device
            if module_state_dict[key].device == torch.device("meta"):
                placeholders.add(name + f".{key}")
                continue
            params = module_state_dict[key]
            state_dict[name + f".{key}"] = params.to("cpu")  # move buffers to cpu
    for key in placeholders.copy():
        if key in state_dict:
            placeholders.remove(key)
    if placeholders:
        logger.warning(f"The following tensors were not saved because they were still on meta device: {placeholders}")

    return state_dict


def get_state_dict_from_offload(
    module: nn.Module,
    module_name: str,
    state_dict: dict[str, Union[str, torch.tensor]],
    device_to_put_offload: Union[int, str, torch.device] = "cpu",
):
    """
    Retrieve the state dictionary (with parameters) from an offloaded module and load into a specified device (defaults
    to cpu).

    Args:
        module: (`torch.nn.Module`):
            The module we want to retrieve a state dictionary from
        module_name: (`str`):
            The name of the module of interest
        state_dict (`Dict[str, Union[int, str, torch.device]]`):
            Dictionary of {module names: parameters}
        device_to_put_offload (`Union[int, str, torch.device]`):
            Device to load offloaded parameters into, defaults to the cpu.
    """

    root = module_name[: module_name.rfind(".")]  # module name without .weight or .bias

    # do not move parameters if the module is not offloaded
    if not has_offloaded_params(module):
        device_to_put_offload = None

    # assign the device to which the offloaded parameters will be sent
    with align_module_device(module, device_to_put_offload):
        for m_key, params in module.state_dict().items():
            if (root + f".{m_key}") in state_dict:
                state_dict[root + f".{m_key}"] = params

    return state_dict


def load_checkpoint_in_model(
    model: nn.Module,
    checkpoint: Union[str, os.PathLike],
    device_map: Optional[dict[str, Union[int, str, torch.device]]] = None,
    offload_folder: Optional[Union[str, os.PathLike]] = None,
    dtype: Optional[Union[str, torch.dtype]] = None,
    offload_state_dict: bool = False,
    offload_buffers: bool = False,
    keep_in_fp32_modules: list[str] = None,
    offload_8bit_bnb: bool = False,
    strict: bool = False,
    full_state_dict: bool = True,
    broadcast_from_rank0: bool = False,
):
    """
    Loads a (potentially sharded) checkpoint inside a model, potentially sending weights to a given device as they are
    loaded.

    <Tip warning={true}>

    Once loaded across devices, you still need to call [`dispatch_model`] on your model to make it able to run. To
    group the checkpoint loading and dispatch in one single call, use [`load_checkpoint_and_dispatch`].

    </Tip>

    Args:
        model (`torch.nn.Module`):
            The model in which we want to load a checkpoint.
        checkpoint (`str` or `os.PathLike`):
            The folder checkpoint to load. It can be:
            - a path to a file containing a whole model state dict
            - a path to a `.json` file containing the index to a sharded checkpoint
            - a path to a folder containing a unique `.index.json` file and the shards of a checkpoint.
            - a path to a folder containing a unique pytorch_model.bin or a model.safetensors file.
        device_map (`Dict[str, Union[int, str, torch.device]]`, *optional*):
            A map that specifies where each submodule should go. It doesn't need to be refined to each parameter/buffer
            name, once a given module name is inside, every submodule of it will be sent to the same device.
        offload_folder (`str` or `os.PathLike`, *optional*):
            If the `device_map` contains any value `"disk"`, the folder where we will offload weights.
        dtype (`str` or `torch.dtype`, *optional*):
            If provided, the weights will be converted to that type when loaded.
        offload_state_dict (`bool`, *optional*, defaults to `False`):
            If `True`, will temporarily offload the CPU state dict on the hard drive to avoid getting out of CPU RAM if
            the weight of the CPU state dict + the biggest shard does not fit.
        offload_buffers (`bool`, *optional*, defaults to `False`):
            Whether or not to include the buffers in the weights offloaded to disk.
        keep_in_fp32_modules(`List[str]`, *optional*):
            A list of the modules that we keep in `torch.float32` dtype.
        offload_8bit_bnb (`bool`, *optional*):
            Whether or not to enable offload of 8-bit modules on cpu/disk.
        strict (`bool`, *optional*, defaults to `False`):
            Whether to strictly enforce that the keys in the checkpoint state_dict match the keys of the model's
            state_dict.
        full_state_dict (`bool`, *optional*, defaults to `True`): if this is set to `True`, all the tensors in the
            loaded state_dict will be gathered. No ShardedTensor and DTensor will be in the loaded state_dict.
        broadcast_from_rank0 (`False`, *optional*, defaults to `False`): when the option is `True`, a distributed
            `ProcessGroup` must be initialized. rank0 should receive a full state_dict and will broadcast the tensors
            in the state_dict one by one to other ranks. Other ranks will receive the tensors and shard (if applicable)
            according to the local shards in the model.

    """
    if offload_8bit_bnb:
        from .bnb import quantize_and_offload_8bit

    tied_params = find_tied_parameters(model)

    if check_tied_parameters_in_config(model) and len(tied_params) == 0:
        logger.warning(
            "The model weights are not tied. Please use the `tie_weights` method before using the `infer_auto_device` function."
        )
    if device_map is not None:
        check_tied_parameters_on_same_device(tied_params, device_map)

    if offload_folder is None and device_map is not None and "disk" in device_map.values():
        raise ValueError(
            "At least one of the model submodule will be offloaded to disk, please pass along an `offload_folder`."
        )
    elif offload_folder is not None and device_map is not None and "disk" in device_map.values():
        os.makedirs(offload_folder, exist_ok=True)

    if isinstance(dtype, str):
        # We accept "torch.float16" or just "float16"
        dtype = dtype.replace("torch.", "")
        dtype = getattr(torch, dtype)

    checkpoint_files = None
    index_filename = None
    if os.path.isfile(checkpoint):
        if str(checkpoint).endswith(".json"):
            index_filename = checkpoint
        else:
            checkpoint_files = [checkpoint]
    elif os.path.isdir(checkpoint):
        # check if the whole state dict is present
        potential_state_bin = [f for f in os.listdir(checkpoint) if f == WEIGHTS_NAME]
        potential_state_safetensor = [f for f in os.listdir(checkpoint) if f == SAFE_WEIGHTS_NAME]
        if len(potential_state_bin) == 1:
            checkpoint_files = [os.path.join(checkpoint, potential_state_bin[0])]
        elif len(potential_state_safetensor) == 1:
            checkpoint_files = [os.path.join(checkpoint, potential_state_safetensor[0])]
        else:
            # otherwise check for sharded checkpoints
            potential_index = [f for f in os.listdir(checkpoint) if f.endswith(".index.json")]
            if len(potential_index) == 0:
                raise ValueError(
                    f"{checkpoint} is not a folder containing a `.index.json` file or a {WEIGHTS_NAME} or a {SAFE_WEIGHTS_NAME} file"
                )
            elif len(potential_index) == 1:
                index_filename = os.path.join(checkpoint, potential_index[0])
            else:
                raise ValueError(
                    f"{checkpoint} containing more than one `.index.json` file, delete the irrelevant ones."
                )
    else:
        raise ValueError(
            "`checkpoint` should be the path to a file containing a whole state dict, or the index of a sharded "
            f"checkpoint, or a folder containing a sharded checkpoint or the whole state dict, but got {checkpoint}."
        )

    if index_filename is not None:
        checkpoint_folder = os.path.split(index_filename)[0]
        with open(index_filename) as f:
            index = json.loads(f.read())

        if "weight_map" in index:
            index = index["weight_map"]
        checkpoint_files = sorted(list(set(index.values())))
        checkpoint_files = [os.path.join(checkpoint_folder, f) for f in checkpoint_files]

    # Logic for missing/unexepected keys goes here.

    offload_index = {}
    if offload_state_dict:
        state_dict_folder = tempfile.mkdtemp()
        state_dict_index = {}

    unexpected_keys = set()
    model_keys = set(model.state_dict().keys())
    buffer_names = [name for name, _ in model.named_buffers()]
    model_devices = {t.device for t in model.state_dict().values() if isinstance(t, torch.Tensor)}
    model_physical_devices = model_devices - {torch.device("meta")}
    for checkpoint_file in checkpoint_files:
        if device_map is None:
            # exception for multi-device loading was made for the meta device in torch v2.7.0
            # https://github.com/pytorch/pytorch/blob/v2.6.0/torch/distributed/checkpoint/state_dict.py#L557-L563
            # https://github.com/pytorch/pytorch/blob/v2.7.0-rc2/torch/distributed/checkpoint/state_dict.py#L575-L587
            if is_torch_version(">=", "2.2.0") and (
                (is_torch_version(">=", "2.7.0") and len(model_physical_devices) <= 1) or len(model_devices) <= 1
            ):
                from torch.distributed.checkpoint.state_dict import StateDictOptions, set_model_state_dict

                broadcast_from_rank0 &= is_torch_version(">=", "2.4.0")
                loaded_checkpoint = (
                    load_state_dict(checkpoint_file, device_map=device_map)
                    if not broadcast_from_rank0 or dist.get_rank() == 0
                    else {}
                )
                set_model_state_dict(
                    model,
                    loaded_checkpoint,
                    options=StateDictOptions(
                        full_state_dict=full_state_dict,
                        strict=strict,
                        **({"broadcast_from_rank0": broadcast_from_rank0} if is_torch_version(">=", "2.4.0") else {}),
                    ),
                )
            else:
                loaded_checkpoint = load_state_dict(checkpoint_file, device_map=device_map)
                model.load_state_dict(loaded_checkpoint, strict=strict)

            unexpected_keys.update(set(loaded_checkpoint.keys()) - model_keys)
        else:
            loaded_checkpoint = load_state_dict(checkpoint_file, device_map=device_map)

            for param_name, param in loaded_checkpoint.items():
                # skip SCB parameter (for 8-bit serialization)
                if "SCB" in param_name:
                    continue

                if param_name not in model_keys:
                    unexpected_keys.add(param_name)
                    if not strict:
                        continue  # Skip loading this parameter.

                module_name = param_name

                while len(module_name) > 0 and module_name not in device_map:
                    module_name = ".".join(module_name.split(".")[:-1])
                if module_name == "" and "" not in device_map:
                    # TODO: group all errors and raise at the end.
                    raise ValueError(f"{param_name} doesn't have any device set.")
                param_device = device_map[module_name]
                new_dtype = dtype
                if dtype is not None and torch.is_floating_point(param):
                    if keep_in_fp32_modules is not None and dtype == torch.float16:
                        proceed = False
                        for key in keep_in_fp32_modules:
                            if ((key in param_name) and (key + "." in param_name)) or key == param_name:
                                proceed = True
                                break
                        if proceed:
                            new_dtype = torch.float32

                if "weight" in param_name and param_name.replace("weight", "SCB") in loaded_checkpoint.keys():
                    if param.dtype == torch.int8:
                        fp16_statistics = loaded_checkpoint[param_name.replace("weight", "SCB")]
                else:
                    fp16_statistics = None

                if param_device == "disk":
                    if offload_buffers or param_name not in buffer_names:
                        if new_dtype is None:
                            new_dtype = param.dtype
                        if offload_8bit_bnb:
                            quantize_and_offload_8bit(
                                model, param, param_name, new_dtype, offload_folder, offload_index, fp16_statistics
                            )
                            continue
                        else:
                            set_module_tensor_to_device(model, param_name, "meta", dtype=new_dtype)
                        offload_weight(param, param_name, offload_folder, index=offload_index)
                elif param_device == "cpu" and offload_state_dict:
                    if new_dtype is None:
                        new_dtype = param.dtype
                    if offload_8bit_bnb:
                        quantize_and_offload_8bit(
                            model, param, param_name, new_dtype, state_dict_folder, state_dict_index, fp16_statistics
                        )
                    else:
                        set_module_tensor_to_device(model, param_name, "meta", dtype=new_dtype)
                        offload_weight(param, param_name, state_dict_folder, index=state_dict_index)
                else:
                    set_module_tensor_to_device(
                        model,
                        param_name,
                        param_device,
                        value=param,
                        dtype=new_dtype,
                        fp16_statistics=fp16_statistics,
                    )

        # Force Python to clean up.
        del loaded_checkpoint
        gc.collect()

    if not strict and len(unexpected_keys) > 0:
        logger.warning(
            f"Some weights of the model checkpoint at {checkpoint} were not used when"
            f" initializing {model.__class__.__name__}: {unexpected_keys}. This may or may not be an issue - make sure that the checkpoint does not have unnecessary parameters, or that the model definition correctly corresponds to the checkpoint."
        )

    save_offload_index(offload_index, offload_folder)

    # Load back offloaded state dict on CPU
    if offload_state_dict:
        load_offloaded_weights(model, state_dict_index, state_dict_folder)
        shutil.rmtree(state_dict_folder)

    retie_parameters(model, tied_params)


def get_mixed_precision_context_manager(native_amp: bool = False, autocast_kwargs: AutocastKwargs = None):
    """
    Return a context manager for autocasting mixed precision

    Args:
        native_amp (`bool`, *optional*, defaults to False):
            Whether mixed precision is actually enabled.
        cache_enabled (`bool`, *optional*, defaults to True):
            Whether the weight cache inside autocast should be enabled.
    """
    state = AcceleratorState()
    if autocast_kwargs is None:
        autocast_kwargs = {}
    else:
        autocast_kwargs = autocast_kwargs.to_kwargs()
    if native_amp:
        device_type = (
            "cuda"
            if (state.distributed_type == DistributedType.XLA and is_torch_xla_available(check_is_gpu=True))
            else state.device.type
        )
        if state.mixed_precision == "fp16":
            return torch.autocast(device_type=device_type, dtype=torch.float16, **autocast_kwargs)
        elif state.mixed_precision in ["bf16", "fp8"] and state.distributed_type in [
            DistributedType.NO,
            DistributedType.MULTI_CPU,
            DistributedType.MULTI_GPU,
            DistributedType.MULTI_MLU,
            DistributedType.MULTI_SDAA,
            DistributedType.MULTI_MUSA,
            DistributedType.MULTI_NPU,
            DistributedType.MULTI_XPU,
            DistributedType.MULTI_HPU,
            DistributedType.FSDP,
            DistributedType.XLA,
        ]:
            return torch.autocast(device_type=device_type, dtype=torch.bfloat16, **autocast_kwargs)
        else:
            return torch.autocast(device_type=device_type, **autocast_kwargs)
    else:
        return contextlib.nullcontext()


def get_grad_scaler(distributed_type: DistributedType = None, **kwargs):
    """
    A generic helper which will initialize the correct `GradScaler` implementation based on the environment and return
    it.

    Args:
        distributed_type (`DistributedType`, *optional*, defaults to None):
            The type of distributed environment.
        kwargs:
            Additional arguments for the utilized `GradScaler` constructor.
    """
    if distributed_type == DistributedType.FSDP:
        from torch.distributed.fsdp.sharded_grad_scaler import ShardedGradScaler

        return ShardedGradScaler(**kwargs)
    if is_torch_xla_available(check_is_gpu=True):
        import torch_xla.amp as xamp

        return xamp.GradScaler(**kwargs)
    elif is_mlu_available():
        return torch.mlu.amp.GradScaler(**kwargs)
    elif is_sdaa_available():
        return torch.sdaa.amp.GradScaler(**kwargs)
    elif is_musa_available():
        return torch.musa.amp.GradScaler(**kwargs)
    elif is_npu_available():
        return torch.npu.amp.GradScaler(**kwargs)
    elif is_hpu_available():
        return torch.amp.GradScaler("hpu", **kwargs)
    elif is_xpu_available():
        return torch.amp.GradScaler("xpu", **kwargs)
    else:
        if is_torch_version(">=", "2.3"):
            return torch.amp.GradScaler("cuda", **kwargs)
        else:
            return torch.cuda.amp.GradScaler(**kwargs)


def has_offloaded_params(module: torch.nn.Module) -> bool:
    """
    Checks if a module has offloaded parameters by checking if the given module has a AlignDevicesHook attached with
    offloading enabled

    Args:
        module (`torch.nn.Module`): The module to check for an offload hook.

    Returns:
        bool: `True` if the module has an offload hook and offloading is enabled, `False` otherwise.
    """
    from ..hooks import AlignDevicesHook  # avoid circular import

    return hasattr(module, "_hf_hook") and isinstance(module._hf_hook, AlignDevicesHook) and module._hf_hook.offload


@contextlib.contextmanager
def align_module_device(module: torch.nn.Module, execution_device: Optional[torch.device] = None):
    """
    Context manager that moves a module's parameters to the specified execution device.

    Args:
        module (`torch.nn.Module`):
            Module with parameters to align.
        execution_device (`torch.device`, *optional*):
            If provided, overrides the module's execution device within the context. Otherwise, use hook execution
            device or pass
    """
    if has_offloaded_params(module):
        if execution_device is not None:
            original_device = module._hf_hook.execution_device
            module._hf_hook.execution_device = execution_device

        try:
            module._hf_hook.pre_forward(module)
            yield
        finally:
            module._hf_hook.post_forward(module, None)
            if execution_device is not None:
                module._hf_hook.execution_device = original_device

    elif execution_device is not None:
        devices = {name: param.device for name, param in module.named_parameters(recurse=False)}
        try:
            for name in devices:
                set_module_tensor_to_device(module, name, execution_device)
            yield
        finally:
            for name, device in devices.items():
                set_module_tensor_to_device(module, name, device)

    else:
        yield<|MERGE_RESOLUTION|>--- conflicted
+++ resolved
@@ -1293,14 +1293,9 @@
 
 def infer_auto_device_map(
     model: nn.Module,
-<<<<<<< HEAD
-    max_memory: Optional[Dict[Union[int, str], Union[int, str]]] = None,
-    no_split_module_classes: Optional[List[str]] = None,
-    reserve_max_layer: bool = True,
-=======
     max_memory: Optional[dict[Union[int, str], Union[int, str]]] = None,
     no_split_module_classes: Optional[list[str]] = None,
->>>>>>> 23cf4ef8
+    reserve_max_layer: bool = True,
     dtype: Optional[Union[str, torch.dtype]] = None,
     special_dtypes: Optional[dict[str, Union[str, torch.dtype]]] = None,
     verbose: bool = False,
