# Copyright 2022 The HuggingFace Team. All rights reserved.
#
# Licensed under the Apache License, Version 2.0 (the "License");
# you may not use this file except in compliance with the License.
# You may obtain a copy of the License at
#
#     http://www.apache.org/licenses/LICENSE-2.0
#
# Unless required by applicable law or agreed to in writing, software
# distributed under the License is distributed on an "AS IS" BASIS,
# WITHOUT WARRANTIES OR CONDITIONS OF ANY KIND, either express or implied.
# See the License for the specific language governing permissions and
# limitations under the License.

import random
from pathlib import Path
from typing import List

import numpy as np
import torch
from safetensors.torch import load_model
from torch.cuda.amp import GradScaler

from .utils import (
    MODEL_NAME,
    OPTIMIZER_NAME,
    RNG_STATE_NAME,
    SAFE_MODEL_NAME,
    SAFE_WEIGHTS_NAME,
    SAMPLER_NAME,
    SCALER_NAME,
    SCHEDULER_NAME,
    WEIGHTS_NAME,
    get_pretty_name,
    is_mlu_available,
<<<<<<< HEAD
    is_sdaa_available,
=======
    is_musa_available,
>>>>>>> f0764955
    is_torch_xla_available,
    is_xpu_available,
    load,
    save,
)


if is_torch_xla_available():
    import torch_xla.core.xla_model as xm

from .logging import get_logger
from .state import PartialState


logger = get_logger(__name__)


def save_accelerator_state(
    output_dir: str,
    model_states: List[dict],
    optimizers: list,
    schedulers: list,
    dataloaders: list,
    process_index: int,
    step: int,
    scaler: GradScaler = None,
    save_on_each_node: bool = False,
    safe_serialization: bool = True,
):
    """
    Saves the current states of the models, optimizers, scaler, and RNG generators to a given directory.

    <Tip>

    If `safe_serialization` is `True`, models will be saved with `safetensors` while the rest are saved using native
    `pickle`.

    </Tip>

    Args:
        output_dir (`str` or `os.PathLike`):
            The name of the folder to save all relevant weights and states.
        model_states (`List[torch.nn.Module]`):
            A list of model states
        optimizers (`List[torch.optim.Optimizer]`):
            A list of optimizer instances
        schedulers (`List[torch.optim.lr_scheduler._LRScheduler]`):
            A list of learning rate schedulers
        dataloaders (`List[torch.utils.data.DataLoader]`):
            A list of dataloader instances to save their sampler states
        process_index (`int`):
            The current process index in the Accelerator state
        step (`int`):
            The current step in the internal step tracker
        scaler (`torch.amp.GradScaler`, *optional*):
            An optional gradient scaler instance to save;
        save_on_each_node (`bool`, *optional*):
            Whether to save on every node, or only the main node.
        safe_serialization (`bool`, *optional*, defaults to `True`):
            Whether to save the model using `safetensors` or the traditional PyTorch way (that uses `pickle`).
    """
    output_dir = Path(output_dir)
    # Model states
    for i, state in enumerate(model_states):
        weights_name = WEIGHTS_NAME if not safe_serialization else SAFE_WEIGHTS_NAME
        if i > 0:
            weights_name = weights_name.replace(".", f"_{i}.")
        output_model_file = output_dir.joinpath(weights_name)
        save(state, output_model_file, save_on_each_node=save_on_each_node, safe_serialization=safe_serialization)
        logger.info(f"Model weights saved in {output_model_file}")
    # Optimizer states
    for i, opt in enumerate(optimizers):
        state = opt.state_dict()
        optimizer_name = f"{OPTIMIZER_NAME}.bin" if i == 0 else f"{OPTIMIZER_NAME}_{i}.bin"
        output_optimizer_file = output_dir.joinpath(optimizer_name)
        save(state, output_optimizer_file, save_on_each_node=save_on_each_node, safe_serialization=False)
        logger.info(f"Optimizer state saved in {output_optimizer_file}")
    # Scheduler states
    for i, scheduler in enumerate(schedulers):
        state = scheduler.state_dict()
        scheduler_name = f"{SCHEDULER_NAME}.bin" if i == 0 else f"{SCHEDULER_NAME}_{i}.bin"
        output_scheduler_file = output_dir.joinpath(scheduler_name)
        save(state, output_scheduler_file, save_on_each_node=save_on_each_node, safe_serialization=False)
        logger.info(f"Scheduler state saved in {output_scheduler_file}")
    # DataLoader states
    for i, dataloader in enumerate(dataloaders):
        sampler_name = f"{SAMPLER_NAME}.bin" if i == 0 else f"{SAMPLER_NAME}_{i}.bin"
        output_sampler_file = output_dir.joinpath(sampler_name)
        # Only save if we have our custom sampler
        from .data_loader import IterableDatasetShard, SeedableRandomSampler

        if isinstance(dataloader.dataset, IterableDatasetShard):
            sampler = dataloader.get_sampler()
            if isinstance(sampler, SeedableRandomSampler):
                save(sampler, output_sampler_file, save_on_each_node=save_on_each_node, safe_serialization=False)
        if getattr(dataloader, "use_stateful_dataloader", False):
            dataloader_state_dict_name = "dl_state_dict.bin" if i == 0 else f"dl_state_dict_{i}.bin"
            output_dataloader_state_dict_file = output_dir.joinpath(dataloader_state_dict_name)
            state_dict = dataloader.state_dict()
            torch.save(state_dict, output_dataloader_state_dict_file)
        logger.info(f"Sampler state for dataloader {i} saved in {output_sampler_file}")

    # GradScaler state
    if scaler is not None:
        state = scaler.state_dict()
        output_scaler_file = output_dir.joinpath(SCALER_NAME)
        torch.save(state, output_scaler_file)
        logger.info(f"Gradient scaler state saved in {output_scaler_file}")
    # Random number generator states
    states = {}
    states_name = f"{RNG_STATE_NAME}_{process_index}.pkl"
    states["step"] = step
    states["random_state"] = random.getstate()
    states["numpy_random_seed"] = np.random.get_state()
    states["torch_manual_seed"] = torch.get_rng_state()
    if is_xpu_available():
        states["torch_xpu_manual_seed"] = torch.xpu.get_rng_state_all()
    if is_mlu_available():
        states["torch_mlu_manual_seed"] = torch.mlu.get_rng_state_all()
<<<<<<< HEAD
    elif is_sdaa_available():
        states["torch_sdaa_manual_seed"] = torch.sdaa.get_rng_state_all()
=======
    if is_musa_available():
        states["torch_musa_manual_seed"] = torch.musa.get_rng_state_all()
>>>>>>> f0764955
    else:
        states["torch_cuda_manual_seed"] = torch.cuda.get_rng_state_all()
    if is_torch_xla_available():
        states["xm_seed"] = xm.get_rng_state()
    output_states_file = output_dir.joinpath(states_name)
    torch.save(states, output_states_file)
    logger.info(f"Random states saved in {output_states_file}")
    return output_dir


def load_accelerator_state(
    input_dir,
    models,
    optimizers,
    schedulers,
    dataloaders,
    process_index,
    scaler=None,
    map_location=None,
    **load_model_func_kwargs,
):
    """
    Loads states of the models, optimizers, scaler, and RNG generators from a given directory.

    Args:
        input_dir (`str` or `os.PathLike`):
            The name of the folder to load all relevant weights and states.
        models (`List[torch.nn.Module]`):
            A list of model instances
        optimizers (`List[torch.optim.Optimizer]`):
            A list of optimizer instances
        schedulers (`List[torch.optim.lr_scheduler._LRScheduler]`):
            A list of learning rate schedulers
        process_index (`int`):
            The current process index in the Accelerator state
        scaler (`torch.amp.GradScaler`, *optional*):
            An optional *GradScaler* instance to load
        map_location (`str`, *optional*):
            What device to load the optimizer state onto. Should be one of either "cpu" or "on_device".
        load_model_func_kwargs (`dict`, *optional*):
            Additional arguments that can be passed to the model's `load_state_dict` method.

    Returns:
        `dict`: Contains the `Accelerator` attributes to override while loading the state.
    """
    # stores the `Accelerator` attributes to override
    override_attributes = dict()
    if map_location not in [None, "cpu", "on_device"]:
        raise TypeError(
            "Unsupported optimizer map location passed, please choose one of `None`, `'cpu'`, or `'on_device'`"
        )
    if map_location is None:
        map_location = "cpu"
    elif map_location == "on_device":
        map_location = PartialState().device

    input_dir = Path(input_dir)
    # Model states
    for i, model in enumerate(models):
        ending = f"_{i}" if i > 0 else ""
        input_model_file = input_dir.joinpath(f"{SAFE_MODEL_NAME}{ending}.safetensors")
        if input_model_file.exists():
            load_model(model, input_model_file, device=str(map_location), **load_model_func_kwargs)
        else:
            # Load with torch
            input_model_file = input_dir.joinpath(f"{MODEL_NAME}{ending}.bin")
            state_dict = load(input_model_file, map_location=map_location)
            model.load_state_dict(state_dict, **load_model_func_kwargs)
    logger.info("All model weights loaded successfully")

    # Optimizer states
    for i, opt in enumerate(optimizers):
        optimizer_name = f"{OPTIMIZER_NAME}.bin" if i == 0 else f"{OPTIMIZER_NAME}_{i}.bin"
        input_optimizer_file = input_dir.joinpath(optimizer_name)
        optimizer_state = load(input_optimizer_file, map_location=map_location)
        optimizers[i].load_state_dict(optimizer_state)
    logger.info("All optimizer states loaded successfully")

    # Scheduler states
    for i, scheduler in enumerate(schedulers):
        scheduler_name = f"{SCHEDULER_NAME}.bin" if i == 0 else f"{SCHEDULER_NAME}_{i}.bin"
        input_scheduler_file = input_dir.joinpath(scheduler_name)
        scheduler_state = load(input_scheduler_file)
        scheduler.load_state_dict(scheduler_state)
    logger.info("All scheduler states loaded successfully")

    for i, dataloader in enumerate(dataloaders):
        sampler_name = f"{SAMPLER_NAME}.bin" if i == 0 else f"{SAMPLER_NAME}_{i}.bin"
        input_sampler_file = input_dir.joinpath(sampler_name)
        # Only load if we have our custom sampler
        from .data_loader import IterableDatasetShard, SeedableRandomSampler

        if isinstance(dataloader.dataset, IterableDatasetShard):
            sampler = dataloader.get_sampler()
            if isinstance(sampler, SeedableRandomSampler):
                sampler = dataloader.set_sampler(load(input_sampler_file))
        if getattr(dataloader, "use_stateful_dataloader", False):
            dataloader_state_dict_name = "dl_state_dict.bin" if i == 0 else f"dl_state_dict_{i}.bin"
            input_dataloader_state_dict_file = input_dir.joinpath(dataloader_state_dict_name)
            if input_dataloader_state_dict_file.exists():
                state_dict = load(input_dataloader_state_dict_file)
                dataloader.load_state_dict(state_dict)
    logger.info("All dataloader sampler states loaded successfully")

    # GradScaler state
    if scaler is not None:
        input_scaler_file = input_dir.joinpath(SCALER_NAME)
        scaler_state = load(input_scaler_file)
        scaler.load_state_dict(scaler_state)
        logger.info("GradScaler state loaded successfully")

    # Random states
    try:
        states = load(input_dir.joinpath(f"{RNG_STATE_NAME}_{process_index}.pkl"))
        if "step" in states:
            override_attributes["step"] = states["step"]
        random.setstate(states["random_state"])
        np.random.set_state(states["numpy_random_seed"])
        torch.set_rng_state(states["torch_manual_seed"])
        if is_xpu_available():
            torch.xpu.set_rng_state_all(states["torch_xpu_manual_seed"])
        if is_mlu_available():
            torch.mlu.set_rng_state_all(states["torch_mlu_manual_seed"])
<<<<<<< HEAD
        elif is_sdaa_available():
            torch.sdaa.set_rng_state_all(states["torch_sdaa_manual_seed"])
=======
        if is_musa_available():
            torch.musa.set_rng_state_all(states["torch_musa_manual_seed"])
>>>>>>> f0764955
        else:
            torch.cuda.set_rng_state_all(states["torch_cuda_manual_seed"])
        if is_torch_xla_available():
            xm.set_rng_state(states["xm_seed"])
        logger.info("All random states loaded successfully")
    except Exception:
        logger.info("Could not load random states")

    return override_attributes


def save_custom_state(obj, path, index: int = 0, save_on_each_node: bool = False):
    """
    Saves the state of `obj` to `{path}/custom_checkpoint_{index}.pkl`
    """
    # Should this be the right way to get a qual_name type value from `obj`?
    save_location = Path(path) / f"custom_checkpoint_{index}.pkl"
    logger.info(f"Saving the state of {get_pretty_name(obj)} to {save_location}")
    save(obj.state_dict(), save_location, save_on_each_node=save_on_each_node)


def load_custom_state(obj, path, index: int = 0):
    """
    Loads the state of `obj` at `{path}/custom_checkpoint_{index}.pkl`. Will always set `weights_only=False` when
    loading the state.
    """
    load_location = f"{path}/custom_checkpoint_{index}.pkl"
    logger.info(f"Loading the state of {get_pretty_name(obj)} from {load_location}")
    obj.load_state_dict(load(load_location, map_location="cpu", weights_only=False))<|MERGE_RESOLUTION|>--- conflicted
+++ resolved
@@ -33,11 +33,8 @@
     WEIGHTS_NAME,
     get_pretty_name,
     is_mlu_available,
-<<<<<<< HEAD
     is_sdaa_available,
-=======
     is_musa_available,
->>>>>>> f0764955
     is_torch_xla_available,
     is_xpu_available,
     load,
@@ -157,13 +154,10 @@
         states["torch_xpu_manual_seed"] = torch.xpu.get_rng_state_all()
     if is_mlu_available():
         states["torch_mlu_manual_seed"] = torch.mlu.get_rng_state_all()
-<<<<<<< HEAD
     elif is_sdaa_available():
         states["torch_sdaa_manual_seed"] = torch.sdaa.get_rng_state_all()
-=======
-    if is_musa_available():
+    elif is_musa_available():
         states["torch_musa_manual_seed"] = torch.musa.get_rng_state_all()
->>>>>>> f0764955
     else:
         states["torch_cuda_manual_seed"] = torch.cuda.get_rng_state_all()
     if is_torch_xla_available():
@@ -287,13 +281,10 @@
             torch.xpu.set_rng_state_all(states["torch_xpu_manual_seed"])
         if is_mlu_available():
             torch.mlu.set_rng_state_all(states["torch_mlu_manual_seed"])
-<<<<<<< HEAD
         elif is_sdaa_available():
             torch.sdaa.set_rng_state_all(states["torch_sdaa_manual_seed"])
-=======
-        if is_musa_available():
+        elif is_musa_available():
             torch.musa.set_rng_state_all(states["torch_musa_manual_seed"])
->>>>>>> f0764955
         else:
             torch.cuda.set_rng_state_all(states["torch_cuda_manual_seed"])
         if is_torch_xla_available():
