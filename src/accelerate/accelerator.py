# Copyright 2021 The HuggingFace Team. All rights reserved.
#
# Licensed under the Apache License, Version 2.0 (the "License");
# you may not use this file except in compliance with the License.
# You may obtain a copy of the License at
#
#     http://www.apache.org/licenses/LICENSE-2.0
#
# Unless required by applicable law or agreed to in writing, software
# distributed under the License is distributed on an "AS IS" BASIS,
# WITHOUT WARRANTIES OR CONDITIONS OF ANY KIND, either express or implied.
# See the License for the specific language governing permissions and
# limitations under the License.

from __future__ import annotations

import contextlib
import functools
import json
import math
import os
import re
import shutil
import sys
import warnings
from collections import OrderedDict
from contextlib import contextmanager
from functools import partial
from types import MethodType
from typing import Any, Callable, Union

import torch
import torch.utils.hooks as hooks
from huggingface_hub import split_torch_state_dict_into_shards

from .checkpointing import load_accelerator_state, load_custom_state, save_accelerator_state, save_custom_state
from .data_loader import DataLoaderDispatcher, prepare_data_loader, skip_first_batches
from .logging import get_logger
from .optimizer import AcceleratedOptimizer
from .scheduler import AcceleratedScheduler
from .state import AcceleratorState, GradientState, PartialState
from .tracking import LOGGER_TYPE_TO_CLASS, GeneralTracker, filter_trackers
from .utils import (
    MODEL_NAME,
    SAFE_WEIGHTS_INDEX_NAME,
    SAFE_WEIGHTS_NAME,
    SAFE_WEIGHTS_PATTERN_NAME,
    WEIGHTS_INDEX_NAME,
    WEIGHTS_NAME,
    WEIGHTS_PATTERN_NAME,
    AutocastKwargs,
    DataLoaderConfiguration,
    DeepSpeedPlugin,
    DistributedDataParallelKwargs,
    DistributedType,
    DynamoBackend,
    FP8RecipeKwargs,
    FullyShardedDataParallelPlugin,
    GradientAccumulationPlugin,
    GradScalerKwargs,
    InitProcessGroupKwargs,
    KwargsHandler,
    LoggerType,
    MegatronLMPlugin,
    PrecisionType,
    ProfileKwargs,
    ProjectConfiguration,
    RNGType,
    TorchDynamoPlugin,
    apply_fp8_autowrap,
    check_os_kernel,
    clean_state_dict_for_safetensors,
    compare_versions,
    convert_model,
    convert_outputs_to_fp32,
    ensure_weights_retied,
    extract_model_from_parallel,
    gather,
    gather_object,
    get_grad_scaler,
    get_mixed_precision_context_manager,
    get_pretty_name,
    has_offloaded_params,
    is_bf16_available,
    is_bitsandbytes_multi_backend_available,
    is_deepspeed_available,
    is_ipex_available,
    is_lomo_available,
    is_megatron_lm_available,
    is_mlu_available,
    is_msamp_available,
    is_musa_available,
    is_npu_available,
    is_torch_version,
    is_torch_xla_available,
    is_transformer_engine_available,
    is_xpu_available,
    load_fsdp_model,
    load_fsdp_optimizer,
    pad_across_processes,
    parse_choice_from_env,
    recursively_apply,
    reduce,
    release_memory,
    save,
    save_fsdp_model,
    save_fsdp_optimizer,
    wait_for_everyone,
)
from .utils import parallel_state as mpu
from .utils.constants import FSDP_PYTORCH_VERSION, PROFILE_PATTERN_NAME
from .utils.modeling import get_state_dict_offloaded_model
from .utils.other import is_compiled_module


if is_deepspeed_available():
    from .utils import (
        DeepSpeedEngineWrapper,
        DeepSpeedOptimizerWrapper,
        DeepSpeedSchedulerWrapper,
        DummyOptim,
        DummyScheduler,
    )

if is_megatron_lm_available():
    from .utils import (
        MegatronEngine,
        MegatronLMDummyDataLoader,
        MegatronLMDummyScheduler,
        MegatronLMOptimizerWrapper,
        MegatronLMSchedulerWrapper,
        megatron_lm_initialize,
        megatron_lm_prepare_data_loader,
        megatron_lm_prepare_model_optimizer_scheduler,
    )

from torch.distributed.algorithms.join import Join


if is_torch_xla_available():
    import torch_xla.core.xla_model as xm
    import torch_xla.distributed.xla_multiprocessing as xmp


if is_npu_available(check_device=False):
    import torch_npu  # noqa: F401


try:
    from torch.optim.lr_scheduler import LRScheduler
except ImportError:
    from torch.optim.lr_scheduler import _LRScheduler as LRScheduler

logger = get_logger(__name__)

# Sentinel values for defaults
_split_batches = object()
_dispatch_batches = object()
_even_batches = object()
_use_seedable_sampler = object()


class Accelerator:
    """
    Creates an instance of an accelerator for distributed training (on multi-GPU, TPU) or mixed precision training.

    Args:
        device_placement (`bool`, *optional*, defaults to `True`):
            Whether or not the accelerator should put objects on device (tensors yielded by the dataloader, model,
            etc...).
        mixed_precision (`str`, *optional*):
            Whether or not to use mixed precision training. Choose from 'no','fp16','bf16' or 'fp8'. Will default to
            the value in the environment variable `ACCELERATE_MIXED_PRECISION`, which will use the default value in the
            accelerate config of the current system or the flag passed with the `accelerate.launch` command. 'fp8'
            requires the installation of transformers-engine.
        gradient_accumulation_steps (`int`, *optional*, default to 1):
            The number of steps that should pass before gradients are accumulated. A number > 1 should be combined with
            `Accelerator.accumulate`. If not passed, will default to the value in the environment variable
            `ACCELERATE_GRADIENT_ACCUMULATION_STEPS`. Can also be configured through a `GradientAccumulationPlugin`.
        cpu (`bool`, *optional*):
            Whether or not to force the script to execute on CPU. Will ignore GPU available if set to `True` and force
            the execution on one process only.
        dataloader_config (`DataLoaderConfiguration`, *optional*):
            A configuration for how the dataloaders should be handled in distributed scenarios.
        deepspeed_plugin ([`~utils.DeepSpeedPlugin`] or dict of `str`: [`~utils.DeepSpeedPlugin`], *optional*):
            Tweak your DeepSpeed related args using this argument. This argument is optional and can be configured
            directly using *accelerate config*. If using multiple plugins, use the configured `key` property of each
            plugin to access them from `accelerator.state.get_deepspeed_plugin(key)`. Alias for `deepspeed_plugins`.
        fsdp_plugin ([`~utils.FullyShardedDataParallelPlugin`], *optional*):
            Tweak your FSDP related args using this argument. This argument is optional and can be configured directly
            using *accelerate config*
        megatron_lm_plugin ([`~utils.MegatronLMPlugin`], *optional*):
            Tweak your MegatronLM related args using this argument. This argument is optional and can be configured
            directly using *accelerate config*
        rng_types (list of `str` or [`~utils.RNGType`]):
            The list of random number generators to synchronize at the beginning of each iteration in your prepared
            dataloaders. Should be one or several of:

            - `"torch"`: the base torch random number generator
            - `"cuda"`: the CUDA random number generator (GPU only)
            - `"xla"`: the XLA random number generator (TPU only)
            - `"generator"`: the `torch.Generator` of the sampler (or batch sampler if there is no sampler in your
              dataloader) or of the iterable dataset (if it exists) if the underlying dataset is of that type.

            Will default to `["torch"]` for PyTorch versions <=1.5.1 and `["generator"]` for PyTorch versions >= 1.6.
        log_with (list of `str`, [`~utils.LoggerType`] or [`~tracking.GeneralTracker`], *optional*):
            A list of loggers to be setup for experiment tracking. Should be one or several of:

            - `"all"`
            - `"tensorboard"`
            - `"wandb"`
            - `"comet_ml"`
            If `"all"` is selected, will pick up all available trackers in the environment and initialize them. Can
            also accept implementations of `GeneralTracker` for custom trackers, and can be combined with `"all"`.
        project_config ([`~utils.ProjectConfiguration`], *optional*):
            A configuration for how saving the state can be handled.
        project_dir (`str`, `os.PathLike`, *optional*):
            A path to a directory for storing data such as logs of locally-compatible loggers and potentially saved
            checkpoints.
        step_scheduler_with_optimizer (`bool`, *optional*, defaults to `True`):
            Set `True` if the learning rate scheduler is stepped at the same time as the optimizer, `False` if only
            done under certain circumstances (at the end of each epoch, for instance).
        kwargs_handlers (list of [`~utils.KwargsHandler`], *optional*)
            A list of [`~utils.KwargsHandler`] to customize how the objects related to distributed training, profiling
            or mixed precision are created. See [kwargs](kwargs) for more information.
        dynamo_backend (`str` or [`~utils.DynamoBackend`], *optional*, defaults to `"no"`):
            Set to one of the possible dynamo backends to optimize your training with torch dynamo.
        dynamo_plugin ([`~utils.TorchDynamoPlugin`], *optional*):
            A configuration for how torch dynamo should be handled, if more tweaking than just the `backend` or `mode`
            is needed.
        gradient_accumulation_plugin ([`~utils.GradientAccumulationPlugin`], *optional*):
            A configuration for how gradient accumulation should be handled, if more tweaking than just the
            `gradient_accumulation_steps` is needed.

    **Available attributes:**

        - **device** (`torch.device`) -- The device to use.
        - **distributed_type** ([`~utils.DistributedType`]) -- The distributed training configuration.
        - **local_process_index** (`int`) -- The process index on the current machine.
        - **mixed_precision** (`str`) -- The configured mixed precision mode.
        - **num_processes** (`int`) -- The total number of processes used for training.
        - **optimizer_step_was_skipped** (`bool`) -- Whether or not the optimizer update was skipped (because of
          gradient overflow in mixed precision), in which
        case the learning rate should not be changed.
        - **process_index** (`int`) -- The overall index of the current process among all processes.
        - **state** ([`~state.AcceleratorState`]) -- The distributed setup state.
        - **sync_gradients** (`bool`) -- Whether the gradients are currently being synced across all processes.
        - **use_distributed** (`bool`) -- Whether the current configuration is for distributed training.
    """

    def __init__(
        self,
        device_placement: bool = True,
        split_batches: bool = _split_batches,
        mixed_precision: PrecisionType | str | None = None,
        gradient_accumulation_steps: int = 1,
        cpu: bool = False,
        dataloader_config: DataLoaderConfiguration | None = None,
        deepspeed_plugin: DeepSpeedPlugin | dict[str, DeepSpeedPlugin] | None = None,
        fsdp_plugin: FullyShardedDataParallelPlugin | None = None,
        megatron_lm_plugin: MegatronLMPlugin | None = None,
        rng_types: list[str | RNGType] | None = None,
        log_with: str | LoggerType | GeneralTracker | list[str | LoggerType | GeneralTracker] | None = None,
        project_dir: str | os.PathLike | None = None,
        project_config: ProjectConfiguration | None = None,
        gradient_accumulation_plugin: GradientAccumulationPlugin | None = None,
        step_scheduler_with_optimizer: bool = True,
        kwargs_handlers: list[KwargsHandler] | None = None,
        dynamo_backend: DynamoBackend | str | None = None,
        dynamo_plugin: TorchDynamoPlugin | None = None,
        deepspeed_plugins: DeepSpeedPlugin | dict[str, DeepSpeedPlugin] | None = None,
    ):
        self.trackers = []
        if project_config is not None:
            self.project_configuration = project_config
        else:
            self.project_configuration = ProjectConfiguration(project_dir=project_dir)
        if project_dir is not None and self.project_dir is None:
            self.project_configuration.set_directories(project_dir)
        if mixed_precision is not None:
            mixed_precision = str(mixed_precision)
            if mixed_precision not in PrecisionType:
                raise ValueError(
                    f"Unknown mixed_precision mode: {mixed_precision}. Choose between {PrecisionType.list()}"
                )

        if dynamo_plugin is not None and dynamo_backend is not None:
            raise ValueError("You cannot pass in both `dynamo_plugin` and `dynamo_backend`, please only pass in one.")
        if dynamo_backend is not None:
            dynamo_plugin = TorchDynamoPlugin(backend=dynamo_backend)
        elif dynamo_plugin is None:
            dynamo_plugin = TorchDynamoPlugin()

        if deepspeed_plugins is not None and deepspeed_plugin is not None:
            raise ValueError("You cannot pass in both `deepspeed_plugins` and `deepspeed_plugin`.")
        elif deepspeed_plugin is not None:
            deepspeed_plugins = deepspeed_plugin

        if deepspeed_plugins is None:
            # First check if we're creating another `Accelerator` w/o setting `deepspeed_plugin`
            if PartialState._shared_state != {} and PartialState().distributed_type == DistributedType.DEEPSPEED:
                deepspeed_plugins = AcceleratorState().deepspeed_plugins
            else:
                # init from env variables
                deepspeed_plugins = (
                    DeepSpeedPlugin() if os.environ.get("ACCELERATE_USE_DEEPSPEED", "false") == "true" else None
                )
        else:
            # If we're creating a second `Accelerator`, users shouldn't be passing in a `deepspeed_plugin`
            if (
                PartialState().distributed_type == DistributedType.DEEPSPEED
                and AcceleratorState._shared_state != {}
                and AcceleratorState().deepspeed_plugins is not None
            ):
                raise NotImplementedError(
                    "You cannot pass in a `deepspeed_plugin` when creating a second `Accelerator`. "
                    "Please make sure the first `Accelerator` is initialized with all the plugins you want to use."
                )
            if isinstance(deepspeed_plugins, dict):
                for plugin in deepspeed_plugins.values():
                    if not isinstance(plugin, DeepSpeedPlugin):
                        raise TypeError("`deepspeed_plugin` must be a DeepSpeedPlugin object.")

        if deepspeed_plugins is not None:
            os.environ["ACCELERATE_USE_DEEPSPEED"] = "true"  # use DeepSpeed if plugin is provided
            if not is_deepspeed_available():
                raise ImportError("DeepSpeed is not installed => run `pip install deepspeed` or build it from source.")
            if is_mlu_available():
                if compare_versions("deepspeed-mlu", "<", "0.10.1"):
                    raise ImportError("DeepSpeed MLU version must be >= 0.10.1. Please update DeepSpeed MLU.")
            elif is_musa_available():
                if compare_versions("deepspeed", ">", "0.14.3"):
                    raise ImportError("DeepSpeed MUSA version must be <= 0.14.3. Please downgrade DeepSpeed.")
            elif compare_versions("deepspeed", "<", "0.9.3"):
                raise ImportError("DeepSpeed version must be >= 0.9.3. Please update DeepSpeed.")

            mixed_precision = (
                os.environ.get("ACCELERATE_MIXED_PRECISION", "no") if mixed_precision is None else mixed_precision
            )
            if not isinstance(deepspeed_plugins, dict):
                deepspeed_plugins.set_mixed_precision(mixed_precision)
                deepspeed_plugins.select(_from_accelerator_state=True)
            else:
                for plugin in deepspeed_plugins.values():
                    plugin.set_mixed_precision(mixed_precision)
                # The first plugin passed in is always the active one
                first_plugin = next(iter(deepspeed_plugins.values()))
                first_plugin.select(_from_accelerator_state=True)
            self.deepspeed_engine_wrapped = None

        if os.environ.get("ACCELERATE_USE_FSDP", "false") == "true" or isinstance(
            fsdp_plugin, FullyShardedDataParallelPlugin
        ):
            if not is_torch_version(">=", FSDP_PYTORCH_VERSION):
                raise ValueError(f"FSDP requires PyTorch >= {FSDP_PYTORCH_VERSION}")

        if fsdp_plugin is None:  # init from env variables
            fsdp_plugin = (
                FullyShardedDataParallelPlugin() if os.environ.get("ACCELERATE_USE_FSDP", "false") == "true" else None
            )
        else:
            if not isinstance(fsdp_plugin, FullyShardedDataParallelPlugin):
                raise TypeError("`fsdp_plugin` must be a FullyShardedDataParallelPlugin object.")
            os.environ["ACCELERATE_USE_FSDP"] = "true"  # use FSDP if plugin is provided

        if megatron_lm_plugin is None:  # init from env variables
            megatron_lm_plugin = (
                MegatronLMPlugin() if os.environ.get("ACCELERATE_USE_MEGATRON_LM", "false") == "true" else None
            )
        else:
            if not isinstance(megatron_lm_plugin, MegatronLMPlugin):
                raise TypeError("`megatron_lm_plugin` must be a MegatronLMPlugin object.")
            os.environ["ACCELERATE_USE_MEGATRON_LM"] = "true"  # use MegatronLM if plugin is provided

        if megatron_lm_plugin:
            if not is_megatron_lm_available():
                raise ImportError("Megatron is not installed. please build it from source.")

        # Kwargs handlers
        self.ddp_handler = None
        self.scaler_handler = None
        self.init_handler = None
        self.fp8_recipe_handler = None
        self.autocast_handler = None
        self.profile_handler = None
        self.has_lomo_optimizer = False

        if kwargs_handlers is not None:
            for handler in kwargs_handlers:
                assert isinstance(
                    handler, KwargsHandler
                ), f"Unsupported kwargs handler passed: {handler}, must be one that inherits `accelerate.utils.KwargsHandler`."
                if isinstance(handler, DistributedDataParallelKwargs):
                    if self.ddp_handler is not None:
                        raise ValueError("You can only pass one `DistributedDataParallelKwargs` in `kwargs_handler`.")
                    else:
                        self.ddp_handler = handler
                elif isinstance(handler, GradScalerKwargs):
                    if self.scaler_handler is not None:
                        raise ValueError("You can only pass one `GradScalerKwargs` in `kwargs_handler`.")
                    else:
                        self.scaler_handler = handler
                elif isinstance(handler, InitProcessGroupKwargs):
                    if self.init_handler is not None:
                        raise ValueError("You can only pass one `InitProcessGroupKwargs` in `kwargs_handler`.")
                    else:
                        self.init_handler = handler
                elif isinstance(handler, FP8RecipeKwargs):
                    if self.fp8_recipe_handler is not None:
                        raise ValueError("You can only pass one `FP8RecipeKwargs` in `kwargs_handler`.")
                    else:
                        self.fp8_recipe_handler = handler
                elif isinstance(handler, AutocastKwargs):
                    if self.autocast_handler is not None:
                        raise ValueError("You can only pass one `AutocastKwargs` in `kwargs_handler`.")
                    else:
                        self.autocast_handler = handler
                elif isinstance(handler, ProfileKwargs):
                    if self.profile_handler is not None:
                        raise ValueError("You can only pass one `ProfileKwargs` in `kwargs_handler`.")
                    else:
                        self.profile_handler = handler

        kwargs = self.init_handler.to_kwargs() if self.init_handler is not None else {}
        self.state = AcceleratorState(
            mixed_precision=mixed_precision,
            cpu=cpu,
            dynamo_plugin=dynamo_plugin,
            deepspeed_plugin=deepspeed_plugins,
            fsdp_plugin=fsdp_plugin,
            megatron_lm_plugin=megatron_lm_plugin,
            _from_accelerator=True,
            **kwargs,
        )

        if self.state.mixed_precision == "fp8" and self.fp8_recipe_handler is None:
            self.fp8_recipe_handler = FP8RecipeKwargs()

        self.delayed_fp8_autocast = False
        if self.fp8_recipe_handler is not None:
            # We already check if FP8 is available during `self.state`
            if self.state.mixed_precision != "fp8" and (
                self.distributed_type not in (DistributedType.FSDP, DistributedType.DEEPSPEED)
            ):
                raise ValueError("Passing in a `FP8RecipeKwargs` object requires setting `mixed_precision='fp8'`.")
            self.delayed_fp8_autocast = self.fp8_recipe_handler.backend == "TE" and self.distributed_type in (
                DistributedType.MULTI_GPU,
                DistributedType.FSDP,
            )

        trackers = filter_trackers(log_with, self.logging_dir)
        if len(trackers) < 1 and log_with is not None:
            warnings.warn(f"`log_with={log_with}` was passed but no supported trackers are currently installed.")
        self.log_with = trackers

        if (
            (mixed_precision != "bf16")
            and getattr(self.state, "downcast_bfloat", False)
            and (self.state.distributedType != DistributedType.XLA)
        ):
            raise ValueError("Can only use `downcast_bf16` when using `mixed_precision='bf16'` and on a TPU")

        if gradient_accumulation_plugin is not None:
            if gradient_accumulation_steps != 1:
                raise ValueError(
                    "You can only pass one of `gradient_accumulation_steps` and `gradient_accumulation_plugin`. Please only pass in the created `GradientAccumulationPlugin` object."
                )
        else:
            gradient_accumulation_steps = int(
                parse_choice_from_env("ACCELERATE_GRADIENT_ACCUMULATION_STEPS", gradient_accumulation_steps)
            )
            gradient_accumulation_plugin = GradientAccumulationPlugin(num_steps=gradient_accumulation_steps)
        self.gradient_state = GradientState(
            gradient_accumulation_plugin=gradient_accumulation_plugin,
        )

        self.device_placement = device_placement
        if dataloader_config is None:
            dataloader_config = DataLoaderConfiguration()
        self.dataloader_config = dataloader_config
        self.step_scheduler_with_optimizer = step_scheduler_with_optimizer

        # Mixed precision attributes
        self.scaler = None
        self.native_amp = False
        if (
            self.state.mixed_precision == "fp16"
            and self.device.type != "cpu"
            and self.distributed_type not in (DistributedType.DEEPSPEED, DistributedType.MEGATRON_LM)
        ):
            self.native_amp = True
            if self.device.type not in ("xpu", "cuda", "npu", "xla", "mlu", "musa") or is_torch_xla_available(
                check_is_tpu=True
            ):
                raise ValueError(f"fp16 mixed precision requires a GPU (not {self.device.type!r}).")
            kwargs = self.scaler_handler.to_kwargs() if self.scaler_handler is not None else {}
            self.scaler = get_grad_scaler(self.distributed_type, **kwargs)

        elif self.state.mixed_precision == "bf16" and self.distributed_type not in (
            DistributedType.DEEPSPEED,
            DistributedType.MEGATRON_LM,
        ):
            if self.device.type in ["cpu", "xpu"]:
                self.native_amp = True
            else:
                self.native_amp = is_bf16_available(True)
            if mixed_precision == "bf16" and not self.native_amp and not is_torch_xla_available():
                raise ValueError("bf16 mixed precision requires PyTorch >= 1.10 and a supported device.")

        elif self.state.mixed_precision == "fp8":
            # We always enable `native_amp` for FP8
            self.native_amp = True
            if self.fp8_backend == "MSAMP":
                if self.distributed_type == DistributedType.FSDP:
                    raise NotImplementedError(
                        "`accelerate` + `MS-AMP` + `FSDP` is not supported at this time. "
                        "Please consider using deepspeed, which is supported."
                    )
                elif self.distributed_type != DistributedType.DEEPSPEED:
                    # MS-AMP requires `GradScaler` even with bf16 autocast w/ single GPU or DDP:
                    self.scaler = get_grad_scaler(**kwargs)

        # Start of internal step tracking
        self.step = 0

        # Internal references to the training objects
        self._optimizers = []
        self._models = []
        self._schedulers = []
        self._dataloaders = []
        self._custom_objects = []

        # Hooks
        self._load_model_state_pre_hook = OrderedDict()
        self._save_model_state_pre_hook = OrderedDict()

        # RNG Types
        self.rng_types = rng_types
        if self.rng_types is None:
            self.rng_types = ["generator"]

        # Set a flag tensor for early stopping and other breakpoints
        self.flag_tensor = None

        check_os_kernel()

    @property
    def deepspeed_plugin(self):
        """
        Returns the currently active DeepSpeedPlugin.

        If using multiple plugins, the first one will be the active one by default. Manually call
        `accelerator.state.select_deepspeed_plugin(key)` to activate a different plugin.

        If deepspeed is not enabled, this will return `None`.
        """
        return self.state.deepspeed_plugin

    @property
    def use_distributed(self):
        """
        Whether the Accelerator is configured for distributed training
        """
        return self.state.use_distributed

    @property
    def distributed_type(self):
        return self.state.distributed_type

    @property
    def num_processes(self):
        return self.state.num_processes

    @property
    def process_index(self):
        return self.state.process_index

    @property
    def local_process_index(self):
        return self.state.local_process_index

    @property
    def device(self):
        return self.state.device

    @property
    def split_batches(self):
        return self.dataloader_config.split_batches

    @property
    def dispatch_batches(self):
        return self.dataloader_config.dispatch_batches

    @property
    def even_batches(self):
        return self.dataloader_config.even_batches

    @even_batches.setter
    def even_batches(self, value: bool):
        self.dataloader_config.even_batches = value

    @property
    def use_seedable_sampler(self):
        return self.dataloader_config.use_seedable_sampler

    @property
    def non_blocking(self):
        return self.dataloader_config.non_blocking

    @property
    def use_stateful_dataloader(self):
        if hasattr(self.dataloader_config, "use_stateful_dataloader"):
            return self.dataloader_config.use_stateful_dataloader
        return False

    @property
    def project_dir(self):
        return self.project_configuration.project_dir

    @property
    def logging_dir(self):
        return self.project_configuration.logging_dir

    @property
    def save_iteration(self):
        return self.project_configuration.iteration

    @property
    def is_main_process(self):
        """True for one process only."""
        return self.state.is_main_process

    @property
    def is_local_main_process(self):
        """True for one process per server."""
        return self.state.is_local_main_process

    @property
    def is_last_process(self):
        return self.process_index == self.num_processes - 1

    @property
    def mixed_precision(self):
        return self.state.mixed_precision

    @contextmanager
    def split_between_processes(self, inputs: list | tuple | dict | torch.Tensor, apply_padding: bool = False):
        """
        Splits `input` between `self.num_processes` quickly and can be then used on that process. Useful when doing
        distributed inference, such as with different prompts.

        Note that when using a `dict`, all keys need to have the same number of elements.

        Args:
            inputs (`list`, `tuple`, `torch.Tensor`, or `dict` of `list`/`tuple`/`torch.Tensor`):
                The input to split between processes.
            apply_padding (`bool`, `optional`, defaults to `False`):
                Whether to apply padding by repeating the last element of the input so that all processes have the same
                number of elements. Useful when trying to perform actions such as `Accelerator.gather()` on the outputs
                or passing in less inputs than there are processes. If so, just remember to drop the padded elements
                afterwards.

        Example:

        ```python
        # Assume there are two processes
        from accelerate import Accelerator

        accelerator = Accelerator()
        with accelerator.split_between_processes(["A", "B", "C"]) as inputs:
            print(inputs)
        # Process 0
        ["A", "B"]
        # Process 1
        ["C"]

        with accelerator.split_between_processes(["A", "B", "C"], apply_padding=True) as inputs:
            print(inputs)
        # Process 0
        ["A", "B"]
        # Process 1
        ["C", "C"]
        ```
        """
        with PartialState().split_between_processes(inputs, apply_padding=apply_padding) as inputs:
            yield inputs

    def on_main_process(self, function: Callable[..., Any] = None):
        """
        A decorator that will run the decorated function on the main process only. Can also be called using the
        `PartialState` class.

        Args:
            function (`Callable`): The function to decorate.

        Example:

        ```python
        >>> from accelerate import Accelerator

        >>> accelerator = Accelerator()


        >>> @accelerator.on_main_process
        ... def print_something():
        ...     print("This will be printed by process 0 only.")


        >>> print_something()
        "This will be printed by process 0 only"
        ```
        """
        # For times when the `Accelerator` object itself utilizes this decorator.
        if function is None:
            if "Accelerator." in self.__qualname__:
                function = self
            else:
                raise ValueError(
                    "The `on_main_process` decorator must be called with a function on an instantiated `Accelerator` object."
                )

        def _inner(*args, **kwargs):
            return PartialState().on_main_process(function)(*args, **kwargs)

        return _inner

    def on_local_main_process(self, function: Callable[..., Any] = None):
        """
        A decorator that will run the decorated function on the local main process only. Can also be called using the
        `PartialState` class.

        Args:
            function (`Callable`): The function to decorate.

        Example:
        ```python
        # Assume we have 2 servers with 4 processes each.
        from accelerate import Accelerator

        accelerator = Accelerator()


        @accelerator.on_local_main_process
        def print_something():
            print("This will be printed by process 0 only on each server.")


        print_something()
        # On server 1:
        "This will be printed by process 0 only"
        # On server 2:
        "This will be printed by process 0 only"
        ```
        """
        # For times when the `Accelerator` object itself utilizes this decorator.
        if function is None:
            if "Accelerator." in self.__qualname__:
                function = self
            else:
                raise ValueError(
                    "The `on_local_main_process` decorator must be called with a function on an instantiated `Accelerator` object."
                )

        def _inner(*args, **kwargs):
            return PartialState().on_local_main_process(function)(*args, **kwargs)

        return _inner

    def on_last_process(self, function: Callable[..., Any]):
        """
        A decorator that will run the decorated function on the last process only. Can also be called using the
        `PartialState` class.

        Args:
            function (`Callable`): The function to decorate.

        Example:
        ```python
        # Assume we have 4 processes.
        from accelerate import Accelerator

        accelerator = Accelerator()


        @accelerator.on_last_process
        def print_something():
            print(f"Printed on process {accelerator.process_index}")


        print_something()
        "Printed on process 3"
        ```
        """
        # For times when the `Accelerator` object itself utilizes this decorator.
        if function is None:
            if "Accelerator." in self.__qualname__:
                function = self
            else:
                raise ValueError(
                    "The `on_last_process` decorator must be called with a function on an instantiated `Accelerator` object."
                )

        def _inner(*args, **kwargs):
            return PartialState().on_last_process(function)(*args, **kwargs)

        return _inner

    def on_process(self, function: Callable[..., Any] = None, process_index: int = None):
        """
        A decorator that will run the decorated function on a given process index only. Can also be called using the
        `PartialState` class.

        Args:
            function (`Callable`, `optional`):
                The function to decorate.
            process_index (`int`, `optional`):
                The index of the process on which to run the function.

        Example:
        ```python
        # Assume we have 4 processes.
        from accelerate import Accelerator

        accelerator = Accelerator()


        @accelerator.on_process(process_index=2)
        def print_something():
            print(f"Printed on process {accelerator.process_index}")


        print_something()
        "Printed on process 2"
        ```
        """
        # Initial construction of the decorator.
        if (self is not None) and (process_index is not None) and (function is None):
            return partial(self.on_process, process_index=process_index)
        # For times when the `Accelerator` object itself utilizes this decorator.
        if function is None:
            if "Accelerator." in self.__qualname__:
                function = self
            else:
                raise ValueError(
                    "The `on_main_process` decorator must be called with a function on an instantiated `Accelerator` object."
                )

        def _inner(*args, **kwargs):
            return PartialState().on_process(function, process_index)(*args, **kwargs)

        return _inner

    def on_local_process(self, function: Callable[..., Any] = None, local_process_index: int = None):
        """
        A decorator that will run the decorated function on a given local process index only. Can also be called using
        the `PartialState` class.

        Args:
            function (`Callable`, *optional*):
                The function to decorate.
            local_process_index (`int`, *optional*):
                The index of the local process on which to run the function.

        Example:
        ```python
        # Assume we have 2 servers with 4 processes each.
        from accelerate import Accelerator

        accelerator = Accelerator()


        @accelerator.on_local_process(local_process_index=2)
        def print_something():
            print(f"Printed on process {accelerator.local_process_index}")


        print_something()
        # On server 1:
        "Printed on process 2"
        # On server 2:
        "Printed on process 2"
        ```
        """
        # Initial construction of the decorator.
        if (self is not None) and (local_process_index is not None) and (function is None):
            return partial(self.on_local_process, local_process_index=local_process_index)
        # For times when the `Accelerator` object itself utilizes this decorator.
        if function is None:
            if "Accelerator." in self.__qualname__:
                function = self
            else:
                raise ValueError(
                    "The `on_main_process` decorator must be called with a function on an instantiated `Accelerator` object."
                )

        def _inner(*args, **kwargs):
            return PartialState().on_local_process(function, local_process_index)(*args, **kwargs)

        return _inner

    @contextmanager
    def main_process_first(self):
        """
        Lets the main process go first inside a with block.

        The other processes will enter the with block after the main process exits.

        Example:

        ```python
        >>> from accelerate import Accelerator

        >>> accelerator = Accelerator()
        >>> with accelerator.main_process_first():
        ...     # This will be printed first by process 0 then in a seemingly
        ...     # random order by the other processes.
        ...     print(f"This will be printed by process {accelerator.process_index}")
        ```
        """
        with self.state.main_process_first():
            yield

    @contextmanager
    def local_main_process_first(self):
        """
        Lets the local main process go inside a with block.

        The other processes will enter the with block after the main process exits.

        Example:

        ```python
        >>> from accelerate import Accelerator

        >>> accelerator = Accelerator()
        >>> with accelerator.local_main_process_first():
        ...     # This will be printed first by local process 0 then in a seemingly
        ...     # random order by the other processes.
        ...     print(f"This will be printed by process {accelerator.local_process_index}")
        ```
        """
        with self.state.local_main_process_first():
            yield

    @contextmanager
    def no_sync(self, model):
        """
        A context manager to disable gradient synchronizations across DDP processes by calling
        `torch.nn.parallel.DistributedDataParallel.no_sync`.

        If `model` is not in DDP, this context manager does nothing

        Args:
            model (`torch.nn.Module`):
                PyTorch Module that was prepared with `Accelerator.prepare`

        Example:

        ```python
        >>> from accelerate import Accelerator

        >>> accelerator = Accelerator()
        >>> dataloader, model, optimizer = accelerator.prepare(dataloader, model, optimizer)
        >>> input_a = next(iter(dataloader))
        >>> input_b = next(iter(dataloader))

        >>> with accelerator.no_sync():
        ...     outputs = model(input_a)
        ...     loss = loss_func(outputs)
        ...     accelerator.backward(loss)
        ...     # No synchronization across processes, only accumulate gradients
        >>> outputs = model(input_b)
        >>> accelerator.backward(loss)
        >>> # Synchronization across all processes
        >>> optimizer.step()
        >>> optimizer.zero_grad()
        ```
        """
        context = contextlib.nullcontext
        if self.use_distributed:
            context = getattr(model, "no_sync", context)

        with context():
            yield

    @staticmethod
    @contextmanager
    def trigger_sync_in_backward(model):
        """Trigger the sync of the gradients in the next backward pass of the model after multiple forward passes under
        `Accelerator.no_sync` (only applicable in multi-GPU scenarios).

                If the script is not launched in distributed mode, this context manager does nothing.

                Args:
                    model (`torch.nn.Module`):
                        The model for which to trigger the gradient synchronization.

                Example:

                ```python
                >>> from accelerate import Accelerator

                >>> accelerator = Accelerator()
                >>> dataloader, model, optimizer = accelerator.prepare(dataloader, model, optimizer)

                >>> with accelerator.no_sync():
                ...     loss_a = loss_func(model(input_a))  # first forward pass
                ...     loss_b = loss_func(model(input_b))  # second forward pass
                >>> accelerator.backward(loss_a)  # No synchronization across processes, only accumulate gradients
                >>> with accelerator.trigger_sync_in_backward(model):
                ...     accelerator.backward(loss_b)  # Synchronization across all processes
                >>> optimizer.step()
                >>> optimizer.zero_grad()
                ```
        """
        if not isinstance(model, torch.nn.parallel.DistributedDataParallel):
            yield
            return

        old_require_backward_grad_sync = model.require_backward_grad_sync
        old_require_forward_param_sync = model.require_forward_param_sync

        # EXPERIMENTAL: This will force grad sync during `backward()`, but it is unknown if it breaks other DDP features.
        # https://github.com/pytorch/pytorch/blob/e1502c0cdbfd17548c612f25d5a65b1e4b86224d/torch/nn/parallel/distributed.py#L1453-L1466
        model.require_backward_grad_sync = True
        model.require_forward_param_sync = True
        # https://github.com/pytorch/pytorch/blob/e1502c0cdbfd17548c612f25d5a65b1e4b86224d/torch/csrc/distributed/c10d/reducer.cpp#L1371-L1402
        model.reducer.prepare_for_backward([])
        try:
            yield
        finally:
            model.require_backward_grad_sync = old_require_backward_grad_sync
            model.require_forward_param_sync = old_require_forward_param_sync

    def _do_sync(self):
        "Sets the right `sync_gradients` context and either resets or increases `self.step`"
        if self.gradient_state.sync_with_dataloader and self.gradient_state.end_of_dataloader:
            self.step = 0
            self.gradient_state._set_sync_gradients(True)
        else:
            self.step += 1
            self.gradient_state._set_sync_gradients((self.step % self.gradient_state.num_steps) == 0)

    @property
    def sync_gradients(self):
        return self.gradient_state.sync_gradients

    @sync_gradients.setter
    def sync_gradients(self, sync_gradients):
        self.gradient_state.sync_gradients = sync_gradients

    @property
    def gradient_accumulation_steps(self):
        return self.gradient_state.num_steps

    @gradient_accumulation_steps.setter
    def gradient_accumulation_steps(self, gradient_accumulation_steps):
        self.gradient_state.plugin_kwargs.update({"num_steps": gradient_accumulation_steps})

    @contextmanager
    def accumulate(self, *models):
        """
        A context manager that will lightly wrap around and perform gradient accumulation automatically

        Args:
            *models (list of `torch.nn.Module`):
                PyTorch Modules that were prepared with `Accelerator.prepare`. Models passed to `accumulate()` will
                skip gradient syncing during backward pass in distributed training

        Example:

        ```python
        >>> from accelerate import Accelerator

        >>> accelerator = Accelerator(gradient_accumulation_steps=1)
        >>> dataloader, model, optimizer, scheduler = accelerator.prepare(dataloader, model, optimizer, scheduler)

        >>> for input, output in dataloader:
        ...     with accelerator.accumulate(model):
        ...         outputs = model(input)
        ...         loss = loss_func(outputs)
        ...         loss.backward()
        ...         optimizer.step()
        ...         scheduler.step()
        ...         optimizer.zero_grad()
        ```
        """
        self._do_sync()

        allow_gradient_sync = (
            self.sync_gradients  # must sync if sync gradients need to complete an optimizer step
            or (
                # the no_sync context stops the gradients from reducing during distributed training
                # bringing speedup (potentially at some costs). Here, no_sync can be prevented
                # by setting sync_each_batch = True.
                self.use_distributed  # only relevant in distributed settings
                and self.gradient_state.plugin_kwargs.get("sync_each_batch", False)
            )
        )
        with contextlib.ExitStack() as cm_stack:
            for m in models:
                cm_stack.enter_context(contextlib.nullcontext() if allow_gradient_sync else self.no_sync(m))
            yield

    @contextmanager
    def join_uneven_inputs(self, joinables, even_batches=None):
        """
        A context manager that facilitates distributed training or evaluation on uneven inputs, which acts as a wrapper
        around `torch.distributed.algorithms.join`. This is useful when the total batch size does not evenly divide the
        length of the dataset.

        Args:
            joinables (`list[torch.distributed.algorithms.Joinable]`):
                A list of models or optimizers that subclass `torch.distributed.algorithms.Joinable`. Most commonly, a
                PyTorch Module that was prepared with `Accelerator.prepare` for DistributedDataParallel training.
            even_batches (`bool`, *optional*)
                If set, this will override the value of `even_batches` set in the `Accelerator`. If it is not provided,
                the default `Accelerator` value wil be used.

        <Tip warning={true}>

        `join_uneven_inputs` is only supported for Distributed Data Parallel training on multiple GPUs. For any other
        configuration, this method will have no effect.

        </Tip>

        <Tip warning={true}>

        Overidding `even_batches` will not affect iterable-style data loaders.

        </Tip>

        Example:

        ```python
        >>> from accelerate import Accelerator

        >>> accelerator = Accelerator(even_batches=True)
        >>> ddp_model, optimizer, dataloader = accelerator.prepare(model, optimizer, dataloader)

        >>> with accelerator.join_uneven_inputs([ddp_model], even_batches=False):
        ...     for input, output in dataloader:
        ...         outputs = model(input)
        ...         loss = loss_func(outputs)
        ...         loss.backward()
        ...         optimizer.step()
        ...         optimizer.zero_grad()
        ```
        """
        if self.distributed_type in (
            DistributedType.MULTI_GPU,
            DistributedType.MULTI_NPU,
            DistributedType.MULTI_MLU,
            DistributedType.MULTI_MUSA,
            DistributedType.MULTI_XPU,
        ):
            dl_even_batches_values = []

            if even_batches is not None:
                iterable_dl_seen = False
                # override value in batch sampler for map-style datasets
                for dl_idx, dl in enumerate(self._dataloaders):
                    if isinstance(dl, DataLoaderDispatcher):
                        iterable_dl_seen = True
                        continue
                    dl_even_batches_values.append((dl_idx, dl.batch_sampler.even_batches))
                    dl.batch_sampler.even_batches = even_batches

                if iterable_dl_seen:
                    warnings.warn(
                        "Overridding even_batches is only supported for map-style datasets, yet some dataloaders given were iterable"
                    )
            else:
                even_batches = self.even_batches

            enable_join = False if even_batches else True
            try:
                with Join(joinables, enable=enable_join, throw_on_early_termination=False):
                    yield
            finally:
                # reset any batch samplers that have been modified
                for dl_idx, even_batches_value in dl_even_batches_values:
                    self._dataloaders[dl_idx].batch_sampler.even_batches = even_batches_value
        else:
            # Even when disabled, Join expects models to subclass Joinable, so skip entirely for single process runs
            if self.distributed_type != DistributedType.NO:
                warnings.warn(
                    "Joining uneven inputs is only supported for multi-GPU training, as a result `join_uneven_inputs` will have no effect."
                )

            with contextlib.nullcontext(joinables):
                yield

    def print(self, *args, **kwargs):
        """
        Drop in replacement of `print()` to only print once per server.

        Example:

        ```python
        >>> from accelerate import Accelerator

        >>> accelerator = Accelerator()
        >>> accelerator.print("Hello world!")
        ```
        """
        self.state.print(*args, **kwargs)

    def _prepare_one(self, obj, first_pass=False, device_placement=None):
        # First pass of preparation: DataLoader, model, optimizer
        if first_pass:
            if isinstance(obj, torch.utils.data.DataLoader):
                return self.prepare_data_loader(obj, device_placement=device_placement)
            elif isinstance(obj, torch.nn.Module):
                return self.prepare_model(obj, device_placement=device_placement)
            elif isinstance(obj, torch.optim.Optimizer):
                optimizer = self.prepare_optimizer(obj, device_placement=device_placement)
                return optimizer
        # Second pass of preparation: LR scheduler (which need the full list of optimizers)
        elif isinstance(obj, LRScheduler):
            scheduler = self.prepare_scheduler(obj)
            return scheduler
        # Return the unprocessed object if previous criteria was not met
        return obj

    def prepare(self, *args, device_placement=None):
        """
        Prepare all objects passed in `args` for distributed training and mixed precision, then return them in the same
        order.

        Args:
            *args (list of objects):
                Any of the following type of objects:

                - `torch.utils.data.DataLoader`: PyTorch Dataloader
                - `torch.nn.Module`: PyTorch Module
                - `torch.optim.Optimizer`: PyTorch Optimizer
                - `torch.optim.lr_scheduler.LRScheduler`: PyTorch LR Scheduler

            device_placement (`list[bool]`, *optional*):
                Used to customize whether automatic device placement should be performed for each object passed. Needs
                to be a list of the same length as `args`. Not compatible with DeepSpeed or FSDP.

        <Tip>

          You don't need to prepare a model if you only use it for inference without any kind of mixed precision

        </Tip>

        Examples:

        ```python
        >>> from accelerate import Accelerator

        >>> accelerator = Accelerator()
        >>> # Assume a model, optimizer, data_loader and scheduler are defined
        >>> model, optimizer, data_loader, scheduler = accelerator.prepare(model, optimizer, data_loader, scheduler)
        ```

        ```python
        >>> from accelerate import Accelerator

        >>> accelerator = Accelerator()
        >>> # Assume a model, optimizer, data_loader and scheduler are defined
        >>> device_placement = [True, True, False, False]
        >>> # Will place the first two items passed in automatically to the right device but not the last two.
        >>> model, optimizer, data_loader, scheduler = accelerator.prepare(
        ...     model, optimizer, data_loader, scheduler, device_placement=device_placement
        ... )
        ```
        """
        if device_placement is None:
            device_placement = [None for _ in args]
        elif self.distributed_type in (DistributedType.DEEPSPEED, DistributedType.MEGATRON_LM):
            raise ValueError("You can't customize device placements with DeepSpeed or Megatron-LM.")
        elif len(device_placement) != len(args):
            raise ValueError(
                f"`device_placement` should be a list with {len(args)} elements (the number of objects passed)."
            )

        for obj in args:
            # TODO: Look at enabling native TP training directly with a proper config
            if (
                isinstance(obj, torch.nn.Module)
                and self.verify_device_map(obj)
                and self.distributed_type != DistributedType.NO
                and os.environ.get("ACCELERATE_BYPASS_DEVICE_MAP", "false") != "true"
            ):
                raise ValueError(
                    "You can't train a model that has been loaded with `device_map='auto'` in any distributed mode."
                    " Please rerun your script specifying `--num_processes=1` or by launching with `python {{myscript.py}}`."
                )

        if self.distributed_type == DistributedType.DEEPSPEED:
            model_count = 0
            for obj in args:
                if isinstance(obj, torch.nn.Module):
                    model_count += 1
            if model_count > 1:
                raise AssertionError(
                    "You can't use same `Accelerator()` instance with multiple models when using DeepSpeed"
                )

        # On TPUs, putting the model on the XLA device will create new parameters, so the corresponding optimizer will
        # have parameters disconnected from the model (so no training :-( ).
        # If the model and optimizer have parameters on different devices we raise an error.
        if self.distributed_type == DistributedType.XLA:
            model_device, optimizer_device = self._get_devices()
            if model_device is not None and optimizer_device is not None and model_device != optimizer_device:
                raise ValueError(
                    "The model and the optimizer parameters are not on the same device, which probably means you "
                    "created an optimizer around your model **before** putting on the device. Make sure the line "
                    "model.to(device) is before the optimizer creation in your script or remove it entirely and use "
                    "the flag default value for `device_placement` in your `Accelerator` to let it handle that "
                    "part for you."
                )

        # If we're dealing with device placement, this deals with that by...
        tpu_should_fix_optimizer = self.device_placement and self.distributed_type == DistributedType.XLA

        if tpu_should_fix_optimizer:
            # 1. grabbing old model parameters
            old_named_params = self._get_named_parameters(*args)

        if self.distributed_type in [DistributedType.MULTI_CPU, DistributedType.MULTI_XPU, DistributedType.NO]:
            if self.device.type == "cpu" and self.state.use_ipex:
                args = self._prepare_ipex_or_xpu(*args)
            elif self.device.type == "xpu" and is_xpu_available():
                args = self._prepare_ipex_or_xpu(*args)
        if self.fp8_backend == "TE":
            args = self._prepare_te(*args)
        if self.distributed_type == DistributedType.DEEPSPEED:
            result = self._prepare_deepspeed(*args)
        elif self.distributed_type == DistributedType.MEGATRON_LM:
            result = self._prepare_megatron_lm(*args)
        else:
            if self.fp8_backend == "MSAMP":
                args, device_placement = self._prepare_msamp(*args, device_placement=device_placement)
            result = tuple(
                self._prepare_one(obj, first_pass=True, device_placement=d) for obj, d in zip(args, device_placement)
            )
            result = tuple(self._prepare_one(obj, device_placement=d) for obj, d in zip(result, device_placement))
        if tpu_should_fix_optimizer:
            # 2. grabbing new model parameters
            new_named_params = self._get_named_parameters(*result)
            # 3. building a map from the first to the second
            mapping = {p: new_named_params[n] for n, p in old_named_params.items()}
            # 4. using that map to update the parameters of the optimizer
            for obj in result:
                if isinstance(obj, torch.optim.Optimizer):
                    obj._switch_parameters(mapping)

        for item in result:
            if any(
                item in container
                for container in (self._dataloaders, self._models, self._optimizers, self._schedulers)
            ):
                item._is_accelerate_prepared = True

        return result if len(result) > 1 else result[0]

    def prepare_model(self, model: torch.nn.Module, device_placement: bool = None, evaluation_mode: bool = False):
        """
        Prepares a PyTorch model for training in any distributed setup. It is recommended to use
        [`Accelerator.prepare`] instead.

        Args:
            model (`torch.nn.Module`):
                A PyTorch model to prepare. You don't need to prepare a model if it is used only for inference without
                any kind of mixed precision
            device_placement (`bool`, *optional*):
                Whether or not to place the model on the proper device. Will default to `self.device_placement`.
            evaluation_mode (`bool`, *optional*, defaults to `False`):
                Whether or not to set the model for evaluation only, by just applying mixed precision and
                `torch.compile` (if configured in the `Accelerator` object).

        Example:

        ```python
        >>> from accelerate import Accelerator

        >>> accelerator = Accelerator()
        >>> # Assume a model is defined
        >>> model = accelerator.prepare_model(model)
        ```
        """
        if device_placement is None:
            device_placement = self.device_placement and self.distributed_type != DistributedType.FSDP
        self._models.append(model)

        # TODO: Look at enabling native TP training directly with a proper config
        if (
            self.verify_device_map(model)
            and self.distributed_type != DistributedType.NO
            and os.environ.get("ACCELERATE_BYPASS_DEVICE_MAP", "false") != "true"
        ):
            raise ValueError(
                "You can't train a model that has been loaded with `device_map='auto'` in any distributed mode."
                " Please rerun your script specifying `--num_processes=1` or by launching with `python {{myscript.py}}`."
            )

        if self.native_amp:
            model._original_forward = model.forward
            autocast_context = get_mixed_precision_context_manager(self.native_amp, self.autocast_handler)
            # NOTE: MS-AMP adds `__func__` already to `model.forward`, so we should always use `model.forward`
            if self.fp8_backend == "MSAMP" or not hasattr(model.forward, "__func__"):
                model_forward_func = model.forward
                model.forward = convert_outputs_to_fp32(autocast_context(model_forward_func))
            else:
                model_forward_func = model.forward.__func__
                new_forward = autocast_context(model_forward_func)
                model.forward = MethodType(new_forward, model)
                model.forward = MethodType(convert_outputs_to_fp32(model.forward.__func__), model)

        # We prepare TE after, allowing for bf16 autocast to happen first
        if self.fp8_backend == "TE" and not self.delayed_fp8_autocast:
            model = apply_fp8_autowrap(model, self.fp8_recipe_handler)

        if (getattr(model, "is_loaded_in_8bit", False) or getattr(model, "is_loaded_in_4bit", False)) and getattr(
            model, "hf_device_map", False
        ):
            model_devices = set(model.hf_device_map.values())
            if len(model_devices) > 1 and self.distributed_type != DistributedType.NO:
                raise ValueError(
                    "You can't train a model that has been loaded in 8-bit or 4-bit precision on multiple devices in any distributed mode."
                    " In order to use 8-bit or 4-bit models that have been loaded across multiple GPUs the solution is to use Naive Pipeline Parallelism."
                    " Therefore you should not specify that you are under any distributed regime in your accelerate config."
                )
            elif len(model_devices) == 1:
                current_device = list(model_devices)[0]
                current_device_index = (
                    current_device.index if isinstance(current_device, torch.device) else current_device
                )

                if self.device.type == "cpu" and is_bitsandbytes_multi_backend_available():
                    # bnb with multi-backend supports CPU which don't need to check index.
                    pass
                elif torch.device(current_device_index) != self.device:
                    # if on the first device (GPU 0) we don't care
                    if (self.device.index is not None) or (current_device_index != 0):
                        raise ValueError(
                            "You can't train a model that has been loaded in 8-bit or 4-bit precision on a different device than the one "
                            "you're training on. Make sure you loaded the model on the correct device using for example `device_map={'':torch.cuda.current_device()}` or `device_map={'':torch.xpu.current_device()}`"
                        )

            if ("cpu" in model_devices and not is_bitsandbytes_multi_backend_available()) or "disk" in model_devices:
                raise ValueError(
                    "You can't train a model that has been loaded in 8-bit or 4-bit precision with CPU or disk offload. "
                    "If you want train the 8-bit or 4-bit model in CPU, please install bitsandbytes with multi-backend, see https://huggingface.co/docs/bitsandbytes/main/en/installation#multi-backend"
                )
        elif device_placement and not self.verify_device_map(model):
            model = model.to(self.device)
        if not evaluation_mode:
            if self.distributed_type in (
                DistributedType.MULTI_GPU,
                DistributedType.MULTI_MLU,
                DistributedType.MULTI_MUSA,
                DistributedType.MULTI_NPU,
                DistributedType.MULTI_XPU,
            ):
                if any(p.requires_grad for p in model.parameters()):
                    kwargs = self.ddp_handler.to_kwargs() if self.ddp_handler is not None else {}
                    # TODO: Look at enabling native TP training directly with a proper config
                    if os.environ.get("ACCELERATE_BYPASS_DEVICE_MAP", "false") != "true":
                        device_ids, output_device = [self.local_process_index], self.local_process_index
                    else:
                        device_ids, output_device = None, None

                    model = torch.nn.parallel.DistributedDataParallel(
                        model, device_ids=device_ids, output_device=output_device, **kwargs
                    )
                    if self.ddp_handler is not None:
                        self.ddp_handler.register_comm_hook(model)
            elif self.distributed_type == DistributedType.FSDP:
                # We need to fix the optimizer *before* sharding the model
                from torch.distributed.fsdp.fully_sharded_data_parallel import FullyShardedDataParallel as FSDP

                # Check if the model is already a FSDP model due to `Manual Wrapping` and if so,
                # don't wrap it again
                # In case the model is already compiled using PyTorch 2.0 and the wrapped model in it
                # is a FSDP model, don't wrap it again
                is_type_fsdp = isinstance(model, FSDP) or (
                    is_compiled_module(model) and isinstance(model._orig_mod, FSDP)
                )

                if not is_type_fsdp:
                    self.state.fsdp_plugin.set_auto_wrap_policy(model)
                    fsdp_plugin = self.state.fsdp_plugin

                    # need to ensure that params are re-tied after running
                    # param_init_fn
                    fsdp_plugin.param_init_fn = ensure_weights_retied(
                        fsdp_plugin.param_init_fn,
                        model,
                        self.device,
                    )

                    kwargs = {
                        "sharding_strategy": fsdp_plugin.sharding_strategy,
                        "cpu_offload": fsdp_plugin.cpu_offload,
                        "auto_wrap_policy": fsdp_plugin.auto_wrap_policy,
                        "mixed_precision": fsdp_plugin.mixed_precision_policy,
                        "sync_module_states": fsdp_plugin.sync_module_states,
                        "backward_prefetch": fsdp_plugin.backward_prefetch,
                        "forward_prefetch": fsdp_plugin.forward_prefetch,
                        "use_orig_params": fsdp_plugin.use_orig_params,
                        "param_init_fn": fsdp_plugin.param_init_fn,
                        "ignored_modules": fsdp_plugin.ignored_modules,
                        "limit_all_gathers": fsdp_plugin.limit_all_gathers,
                        "device_id": self.device,
                    }
                    model = FSDP(model, **kwargs)
                    if fsdp_plugin.activation_checkpointing:
                        from torch.distributed.algorithms._checkpoint.checkpoint_wrapper import (
                            CheckpointImpl,
                            apply_activation_checkpointing,
                            checkpoint_wrapper,
                        )

                        apply_activation_checkpointing(
                            model,
                            checkpoint_wrapper_fn=functools.partial(
                                checkpoint_wrapper,
                                checkpoint_impl=CheckpointImpl.NO_REENTRANT,
                            ),
                            auto_wrap_policy=fsdp_plugin.auto_wrap_policy,
                        )

                # In the event the model had been loaded in low precision, but
                # mixed precision had also been activated, then we follow DeepSpeed's
                # strategy to hold the parameters in full precision.
                # - assume that trainer.args.bf16 and trainer.args.fp16 are already checked against
                #   fsdp_plugin.mixed_precision_policy.
                # - NOTE: we do not check the mixed_precision attribute on the FSDP root wrapper.
                #   * this attribute will always set by init_utils.init_core_state so its always not None.
                #   * mixed_precision.param_dtype only regards _fwd_bwd_param_dtype
                #   * if model is loaded in 16bit, and even if mixed_precision.param_dtype is None,
                #     we sill want to upcast the flat_param.
                if self.mixed_precision != "no":  # if mixed precision is set
                    upcasted_log = []
                    for module in FSDP.fsdp_modules(model):
                        # Referencing DeepSpeed Zero3
                        # - in Init, params are converted to 16bit while partitioning.
                        # - in accelerator.prepare, deepspeed.initalize is called to:
                        #   * creates the DeepSpeeedEngine.
                        #   * since zero_optimization() is True , calls engine._configure_zero_optimizer.
                        #
                        # Inside the DeepSpeed Zero3 optimizer configuration, which initalizes
                        # DeepSpeedZeroOptimizer_Stage3, during which:
                        #   * trainable_param_groups are obtained from the attached optimizer
                        #     (already partitioned in 16bit).
                        #   * then _setup_for_real_optimizer -> _create_fp32_partitions
                        #     which performs the fp32 upcasting.

                        # To mimick DeepSeepds's casting in FSDP, we look at the (single) FlatParameter held
                        # within an FSDP wrapper. This FlatParameter will be seen by the optimizer.
                        #  - even though there is a torch.device('meta') guard below, we
                        #    expect _init_utils._init_param_handle_from_module to already
                        #    sync the parameter.

                        if not module._has_params:
                            continue  # skip if FSDP module not managing parameters
                        param = module._flat_param
                        if (
                            param.dtype != torch.float32
                            and param.device != torch.device("meta")
                            and param.requires_grad
                        ):
                            # keep log of names_params that was upcasted
                            # NOTE: resorted to this because warnings.simplefilter("once") is somehow not working
                            name_param_log = (module.module.__class__.__name__, ", ".join(module._flat_param._fqns))
                            if name_param_log not in upcasted_log:
                                upcasted_log.append(name_param_log)

                            # this works because of FSDP's _runtime_utils.lazy_init.
                            # Have to be careful not to call anything before this that
                            # triggers lazy_init (e.g., _is_fsdp_root).
                            param.data = param.data.to(torch.float32)  # upcasting
                            module._handle._orig_param_dtype = torch.float32  # update

                    # report the warnings
                    # some messages can be quite repetitive, especially when reporting about layers that have identical architecture.
                    if self.is_main_process:
                        for name_log, param_log in upcasted_log:
                            warnings.warn(
                                f"Upcasted low precision parameters in {name_log} because mixed precision turned on in FSDP. "
                                f"Affects: {param_log}."
                            )

                        if len(upcasted_log) > 0:
                            warnings.warn(
                                "FSDP upcast of low precision parameters may affect the precision of model checkpoints."
                            )

                # if the previous and current models are same, delete the previous one
                if len(self._models) > 1 and (self._models[-2] is self._models[-1]):
                    del self._models[-2]
                self._models[-1] = model
            elif self.distributed_type == DistributedType.MULTI_CPU:
                kwargs = self.ddp_handler.to_kwargs() if self.ddp_handler is not None else {}
                model = torch.nn.parallel.DistributedDataParallel(model, **kwargs)
                if self.ddp_handler is not None:
                    self.ddp_handler.register_comm_hook(model)
            elif self.distributed_type == DistributedType.XLA and self.state.fork_launched:
                model = xmp.MpModelWrapper(model).to(self.device)
        # Now we can apply the FP8 autocast
        if self.delayed_fp8_autocast:
            model = apply_fp8_autowrap(model, self.fp8_recipe_handler)
        # torch.compile should be called last and only if the model isn't already compiled.
        if self.state.dynamo_plugin.backend != DynamoBackend.NO and not is_compiled_module(model):
            if not is_torch_version(">=", "2.0"):
                raise ValueError("Using `torch.compile` requires PyTorch 2.0 or higher.")
            model = torch.compile(model, **self.state.dynamo_plugin.to_kwargs())
        return model

    def _prepare_te(self, *args):
        if not is_transformer_engine_available():
            raise ImportError(
                "`transformer_engine` was not found on your system. Please ensure that `transformer_engine` is installed"
            )
        model, optimizer = None, None
        num_models, num_optimizers = 0, 0
        result = [obj for obj in args]
        for obj in result:
            if isinstance(obj, torch.nn.Module):
                model = obj
                num_models += 1
            elif isinstance(obj, (torch.optim.Optimizer)):
                optimizer = obj
                num_optimizers += 1
        if optimizer is None and model is None:
            return result
        elif optimizer is None or model is None:
            raise ValueError(
                "You must pass a model and an optimizer together to `accelerate.prepare()` when using TransformerEngine."
            )
        elif num_models > 1 or num_optimizers > 1:
            raise ValueError(
                f"You can't use multiple models ({num_models}) or optimizers {num_optimizers} with TransformerEngine."
            )
        old_named_params = self._get_named_parameters(model)
        with torch.no_grad():
            convert_model(model)
        new_named_params = self._get_named_parameters(model)
        mapping = {p: new_named_params[n] for n, p in old_named_params.items()}
        # We need to switch the optimizer params to the new params *after* the model is wrapped in FSDP
        for param_group in optimizer.param_groups:
            param_group["params"] = [mapping[p] for p in param_group["params"]]

        return result

    def _prepare_deepspeed(self, *args):
        import deepspeed

        ds_initialize = deepspeed.initialize
        if self.fp8_backend == "MSAMP":
            # MS-AMP requires DeepSpeed patches
            from msamp import deepspeed as msamp_deepspeed

            ds_initialize = msamp_deepspeed.initialize

        deepspeed_plugin = self.deepspeed_plugin

        is_dataloader_present = any(isinstance(obj, torch.utils.data.DataLoader) for obj in args)
        result = [
            self._prepare_one(obj, first_pass=True) if isinstance(obj, torch.utils.data.DataLoader) else obj
            for obj in args
        ]

        if deepspeed_plugin.is_auto("train_micro_batch_size_per_gpu"):
            if is_dataloader_present:
                batch_sizes = [obj.batch_size for obj in args if hasattr(obj, "batch_size")]
                if any(bs is None for bs in batch_sizes):
                    raise ValueError(
                        "At least one of the dataloaders passed to `accelerate.prepare()` has `None` as batch size. "
                        "Please set an integer value in `train_micro_batch_size_per_gpu` in the deepspeed config file "
                        "or assign integer value to `AcceleratorState().deepspeed_plugin.deepspeed_config['train_micro_batch_size_per_gpu']`."
                    )
                if self.split_batches:
                    batch_sizes = [batch_size // self.num_processes for batch_size in batch_sizes]

                batch_size_per_device = min(batch_sizes) if deepspeed_plugin.is_train_batch_min else max(batch_sizes)
                if len(batch_sizes) > 1:
                    logger.info(
                        "Since you passed both train and evaluation dataloader, `is_train_batch_min` (here "
                        f"{deepspeed_plugin.is_train_batch_min} will decide the `train_batch_size` ({batch_size_per_device})."
                    )
            else:
                raise ValueError(
                    "When using DeepSpeed, `accelerate.prepare()` requires you to pass at least one of training or evaluation dataloaders "
                    "with `batch_size` attribute returning an integer value "
                    "or alternatively set an integer value in `train_micro_batch_size_per_gpu` in the deepspeed config file "
                    "or assign integer value to `AcceleratorState().deepspeed_plugin.deepspeed_config['train_micro_batch_size_per_gpu']`."
                )
        else:
            batch_size_per_device = deepspeed_plugin.get_value("train_micro_batch_size_per_gpu")

        # handle `gradient_accumulation_steps` when the value is `auto`
        deepspeed_plugin.fill_match(
            "gradient_accumulation_steps",
            must_match=False,
            gradient_accumulation_steps=self.gradient_accumulation_steps,
        )

        if mpu.model_parallel_is_initialized():
            world_size = mpu.get_data_parallel_world_size()
        else:
            world_size = self.num_processes

        config_kwargs = {
<<<<<<< HEAD
=======
            "train_micro_batch_size_per_gpu": batch_size_per_device,
            "train_batch_size": batch_size_per_device
            * deepspeed_plugin.get_value("gradient_accumulation_steps")
            * world_size,
>>>>>>> 2e33e779
            "gradient_clipping": 1.0,
            "zero_optimization.stage3_gather_16bit_weights_on_model_save": False,
        }
        # This is skipped when preparing just a model
        if batch_size_per_device is not None:
            config_kwargs["train_micro_batch_size_per_gpu"] = batch_size_per_device
            config_kwargs["train_batch_size"] = (
                batch_size_per_device * deepspeed_plugin.get_value("gradient_accumulation_steps") * self.num_processes
            )

        model = None
        optimizer = None
        scheduler = None
        for obj in result:
            if isinstance(obj, torch.nn.Module):
                model = obj
            elif isinstance(obj, (torch.optim.Optimizer, DummyOptim)):
                optimizer = obj
            elif (isinstance(obj, (LRScheduler, DummyScheduler))) or (
                type(obj).__name__ in deepspeed.runtime.lr_schedules.VALID_LR_SCHEDULES
            ):
                scheduler = obj

        if optimizer is not None:
            if "optimizer" in deepspeed_plugin.deepspeed_config and not isinstance(optimizer, (DummyOptim)):
                raise ValueError(
                    "You cannot specify an optimizer in the config file and in the code at the same time. "
                    "Please remove the optimizer from the config file or "
                    "create `accelerate.utils.DummyOptim` in the code."
                )
            elif "optimizer" not in deepspeed_plugin.deepspeed_config and isinstance(optimizer, (DummyOptim)):
                raise ValueError(
                    "You cannot create a `DummyOptim` without specifying an optimizer in the config file."
                )

            if isinstance(optimizer, (torch.optim.Optimizer)):
                deepspeed_plugin.deepspeed_config["zero_allow_untested_optimizer"] = True

        if scheduler is not None:
            if "scheduler" in deepspeed_plugin.deepspeed_config and not isinstance(scheduler, (DummyScheduler)):
                raise ValueError(
                    "You cannot specify a scheduler in the config file and in the code at the same time. "
                    "Please remove the scheduler from the config file or "
                    "create `accelerate.utils.DummyScheduler` in the code."
                )
            elif (
                "scheduler" not in deepspeed_plugin.deepspeed_config
                and isinstance(scheduler, (DummyScheduler))
                and scheduler.lr_scheduler_callable is None
            ):
                raise ValueError(
                    "Either specify a scheduler in the config file or "
                    "pass in the `lr_scheduler_callable` parameter when using `accelerate.utils.DummyScheduler`."
                )

        if optimizer is not None and scheduler is not None:
            if isinstance(optimizer, (DummyOptim)) and not isinstance(scheduler, (DummyScheduler)):
                raise ValueError(
                    "You can only specify `accelerate.utils.DummyScheduler` in the code when using "
                    "`accelerate.utils.DummyOptim`."
                )

        if model is not None:
            # If we are using FP8, we need to apply the autowrap now
            if getattr(self.fp8_recipe_handler, "backend", None) == "TE":
                model = apply_fp8_autowrap(model, self.fp8_recipe_handler)
            # if the model is an MOE, set the appropriate MOE layers as leaf Z3 modules
            deepspeed_plugin.set_moe_leaf_modules(model)
            # deal with config keys that use `auto` value and rely on model's hidden_size
            hidden_size_based_keys = [
                "zero_optimization.reduce_bucket_size",
                "zero_optimization.stage3_prefetch_bucket_size",
                "zero_optimization.stage3_param_persistence_threshold",
            ]
            hidden_size_auto_keys = [x for x in hidden_size_based_keys if deepspeed_plugin.is_auto(x)]
            if len(hidden_size_auto_keys) > 0:
                reasoning = (
                    "therefore it's not possible to automatically fill out the following `auto` entries "
                    + f"in the DeepSpeed config file: {hidden_size_auto_keys}. You can fix that by replacing "
                    + "`auto` values for these keys with an integer value of your choice."
                )
                if not hasattr(model, "config"):
                    raise ValueError("Can't find `model.config` entry, " + reasoning)

                if hasattr(model.config, "hidden_size"):
                    hidden_size = model.config.hidden_size
                elif hasattr(model.config, "hidden_sizes"):
                    # if there are many hidden sizes pick the largest one
                    hidden_size = max(model.config.hidden_sizes)
                else:
                    raise ValueError(
                        "Can find neither `model.config.hidden_size` nor `model.config.hidden_sizes`, " + reasoning
                    )

                config_kwargs.update(
                    {
                        "zero_optimization.reduce_bucket_size": hidden_size * hidden_size,
                        "zero_optimization.stage3_prefetch_bucket_size": int(0.9 * hidden_size * hidden_size),
                        "zero_optimization.stage3_param_persistence_threshold": 10 * hidden_size,
                    }
                )

            if isinstance(optimizer, (DummyOptim)):
                config_kwargs.update(
                    {"optimizer.params.lr": optimizer.lr, "optimizer.params.weight_decay": optimizer.weight_decay}
                )
            if isinstance(scheduler, (DummyScheduler)) and scheduler.lr_scheduler_callable is None:
                max_lr = (
                    getattr(scheduler.optimizer, "lr", None)
                    if getattr(scheduler.optimizer, "defaults", None) is None
                    else scheduler.optimizer.defaults["lr"]
                )
                config_kwargs.update(
                    {
                        "scheduler.params.warmup_min_lr": 0,
                        "scheduler.params.warmup_max_lr": max_lr,
                        "scheduler.params.warmup_num_steps": scheduler.warmup_num_steps,
                    }
                )
                if scheduler.total_num_steps is not None:
                    config_kwargs["scheduler.params.total_num_steps"] = (
                        math.ceil(scheduler.total_num_steps / self.num_processes)
                        if not self.split_batches
                        else scheduler.total_num_steps
                    )
            deepspeed_plugin.deepspeed_config_process(must_match=False, **config_kwargs)
            self.deepspeed_config = deepspeed_plugin.deepspeed_config
            kwargs = dict(model=model, config_params=self.deepspeed_config)
            if mpu.model_parallel_is_initialized():
                kwargs["mpu"] = mpu
            if optimizer is not None:
                if isinstance(optimizer, (DummyOptim)):
                    kwargs["model_parameters"] = optimizer.params
                    if isinstance(scheduler, (DummyScheduler)) and scheduler.lr_scheduler_callable is not None:
                        kwargs["lr_scheduler"] = scheduler.lr_scheduler_callable
                else:
                    if self.deepspeed_config["zero_optimization"].get("offload_optimizer", {}).get(
                        "device", "none"
                    ) != "none" and self.deepspeed_config.get("zero_force_ds_cpu_optimizer", True):
                        from deepspeed.ops.adam import DeepSpeedCPUAdam

                        defaults = {k: v for k, v in optimizer.defaults.items() if k in ["lr", "weight_decay"]}
                        optimizer = DeepSpeedCPUAdam(optimizer.param_groups, **defaults)
                    kwargs["optimizer"] = optimizer
                    if scheduler is not None:
                        if type(scheduler).__name__ in deepspeed.runtime.lr_schedules.VALID_LR_SCHEDULES:
                            kwargs["lr_scheduler"] = scheduler

            engine, optimizer, _, lr_scheduler = ds_initialize(**kwargs)
            if compare_versions("deepspeed", ">=", "0.14.4") and self.state.dynamo_plugin.backend != DynamoBackend.NO:
                compile_kwargs = self.state.dynamo_plugin.to_kwargs()
                engine.compile(backend=compile_kwargs.pop("backend"), compile_kwargs=compile_kwargs)
            if optimizer is not None:
                optimizer = DeepSpeedOptimizerWrapper(optimizer)
            if scheduler is not None:
                if lr_scheduler is None:
                    scheduler = AcceleratedScheduler(
                        scheduler,
                        optimizer,
                        step_with_optimizer=self.step_scheduler_with_optimizer,
                        split_batches=self.split_batches,
                    )
                else:
                    scheduler = DeepSpeedSchedulerWrapper(lr_scheduler, optimizer)

            for i in range(len(result)):
                if isinstance(result[i], torch.nn.Module):
                    result[i] = engine
                elif isinstance(result[i], (torch.optim.Optimizer, DummyOptim)):
                    result[i] = optimizer
                elif (isinstance(result[i], (LRScheduler, DummyScheduler))) or (
                    type(result[i]).__name__ in deepspeed.runtime.lr_schedules.VALID_LR_SCHEDULES
                ):
                    result[i] = scheduler
            # pointing for deepspeed_engine_wrapped.backward()
            if self.deepspeed_engine_wrapped is None:
                self.deepspeed_engine_wrapped = DeepSpeedEngineWrapper(engine)
            else:
                logger.warning(
                    "A wrapped DeepSpeed engine reference is currently tied for this `Accelerator()` instance. "
                    "If you want to call `accelerator.backward()` referencing a new model/engine, "
                    "please create a separate `Accelerator()` instance and call `accelerator.prepare()` on it."
                )
            self._models.append(engine)
            if optimizer is not None:
                self._optimizers.append(optimizer)
            if scheduler is not None:
                self._schedulers.append(scheduler)
        return tuple(result)

    def _prepare_megatron_lm(self, *args):
        megatron_lm_plugin = self.state.megatron_lm_plugin
        micro_batch_size = None
        if not megatron_lm_plugin.megatron_dataset_flag:
            batch_sizes = [obj.batch_size for obj in args if hasattr(obj, "batch_size")]
            if len(batch_sizes) == 0:
                raise ValueError(
                    "You must specify a training or evaluation dataloader in `accelerate.prepare()` when using Megatron-LM."
                )

            micro_batch_size = min(batch_sizes) if megatron_lm_plugin.is_train_batch_min else max(batch_sizes)
            if len(batch_sizes) > 1:
                logger.info(
                    "Since you passed both train and evaluation dataloader, `is_train_batch_min` (here "
                    f"{megatron_lm_plugin.is_train_batch_min} will decide the `train_batch_size` ({micro_batch_size})."
                )
        else:
            for obj in args:
                if isinstance(obj, MegatronLMDummyDataLoader):
                    micro_batch_size = obj.dataset_args["micro_batch_size"]
                    break
        if micro_batch_size is not None:
            dp_degree = self.num_processes // (megatron_lm_plugin.tp_degree * megatron_lm_plugin.pp_degree)
            megatron_lm_plugin.set_training_args(micro_batch_size, dp_degree)
        else:
            raise ValueError(
                "When you do not pass the dataloader parameter, the `data_parallel_size`, "
                "`micro_batch_size`, and `global_batch_size` megatron parameters will not be updated."
            )
        model = None
        optimizer = None
        scheduler = None
        batch_data = None
        for obj in args:
            if isinstance(obj, torch.utils.data.DataLoader) and batch_data is None:
                batch_data = next(iter(obj))
            elif isinstance(obj, torch.nn.Module):
                model = obj
            elif isinstance(obj, (torch.optim.Optimizer)):
                optimizer = obj
            elif isinstance(obj, (LRScheduler, MegatronLMDummyScheduler)):
                scheduler = obj

        if model is not None:
            megatron_lm_plugin.set_network_size_args(model, batch_data)
        if optimizer is not None:
            megatron_lm_plugin.set_optimizer_type(optimizer)
        if scheduler is not None:
            if not isinstance(scheduler, MegatronLMDummyScheduler):
                raise ValueError(
                    "You can't use a custom scheduler with Megatron-LM. Please use the `accelerate.utils.MegatronLMDummyScheduler` instead."
                )
            megatron_lm_plugin.set_scheduler_args(scheduler)

        # initialize megatron-lm
        megatron_lm_initialize(self, args_defaults=megatron_lm_plugin.megatron_lm_default_args)

        (model, optimizer, scheduler) = megatron_lm_prepare_model_optimizer_scheduler(self)
        self.wait_for_everyone()

        counter = 0
        result = []
        for obj in args:
            if isinstance(obj, torch.utils.data.DataLoader):
                result.append(megatron_lm_prepare_data_loader(self, obj))
                counter += 1
            elif isinstance(obj, MegatronLMDummyDataLoader):
                if counter == 0:
                    obj.set_megatron_data_args()
                    dataloaders = megatron_lm_prepare_data_loader(self, obj)
                result.append(dataloaders[counter])
                counter += 1
            else:
                result.append(obj)

        if model is not None:
            model = MegatronEngine(self, model, optimizer, scheduler)
        if optimizer is not None:
            optimizer = MegatronLMOptimizerWrapper(optimizer)
        if scheduler is not None:
            scheduler = MegatronLMSchedulerWrapper(scheduler, optimizer)

        for i in range(len(result)):
            if isinstance(result[i], torch.nn.Module):
                result[i] = model
            elif isinstance(result[i], torch.optim.Optimizer):
                result[i] = optimizer
            elif isinstance(result[i], MegatronLMDummyScheduler):
                result[i] = scheduler

        if model is not None:
            self._models.append(model)
            if len(self._models) > 1:
                raise AssertionError(
                    "You can't use same `Accelerator()` instance with multiple models when using Megatron-LM"
                )
        if optimizer is not None:
            self._optimizers.append(optimizer)
        if scheduler is not None:
            self._schedulers.append(scheduler)

        return tuple(result)

    def _prepare_ipex_or_xpu(self, *args):
        """
        Prepares model and optimizer for training with IPEX or XPU acceleration. This covers 3 cases, IPEX compiled
        with CPU only support, IPEX compiled with XPU support and training with XPU pytorch backend available in stock
        pytorch starting from version 2.4.
        """
        if self.state.use_ipex:
            if not is_ipex_available():
                raise ImportError(
                    "IPEX is not installed or IPEX's version does not match current PyTorch version. Please refer"
                    " to https://github.com/intel/intel-extension-for-pytorch."
                )

        model = None
        optimizer = None
        result = [obj for obj in args]
        for obj in result:
            if isinstance(obj, torch.nn.Module):
                model = obj
                model.train()
            elif isinstance(obj, (torch.optim.Optimizer)):
                optimizer = obj
        if optimizer is not None and model is not None:
            dtype = torch.bfloat16 if self.state.mixed_precision == "bf16" else None
            if self.device.type == "xpu" and next(model.parameters()).device.type == "cpu":
                model = model.to(self.device)
            # ipex.optimize() is available only for IPEX, both IPEX-CPU and IPEX-XPU
            if is_ipex_available():
                import intel_extension_for_pytorch as ipex

                model, optimizer = ipex.optimize(model, optimizer=optimizer, dtype=dtype, inplace=True, level="O1")
        for i in range(len(result)):
            if isinstance(result[i], torch.nn.Module):
                result[i] = model
            elif isinstance(result[i], (torch.optim.Optimizer)):
                result[i] = optimizer
        return tuple(result)

    def _prepare_msamp(self, *args, device_placement):
        if not is_msamp_available():
            raise ImportError(
                "MS-AMP was not found on your system. Please ensure that MS-AMP is available "
                " or choose `'te'` as the backend for FP8 mixed precision training."
            )
        # We've already checked for FSDP + MS-AMP during `__init__`
        import msamp

        model, optimizer = None, None
        optimizer_index = None
        num_models, num_optimizers = 0, 0
        result = [obj for obj in args]
        for i, obj in enumerate(result):
            if isinstance(obj, torch.nn.Module):
                model = obj
                num_models += 1
            elif isinstance(obj, (torch.optim.Optimizer)):
                optimizer = obj
                optimizer_index = i
                num_optimizers += 1
        # DataLoader/Scheduler case
        if optimizer is None and model is None:
            return result, device_placement
        elif optimizer is None or model is None:
            raise ValueError(
                "You must pass a model and an optimizer together to `accelerate.prepare()` when using MS-AMP."
            )
        elif num_models > 1 or num_optimizers > 1:
            raise ValueError(
                f"You can't use multiple models ({num_models}) or optimizers {num_optimizers} with MS-AMP."
            )
        else:
            model, optimizer = msamp.initialize(model, optimizer, opt_level=self.fp8_recipe_handler.opt_level)
        for i in range(len(result)):
            if isinstance(result[i], torch.nn.Module):
                result[i] = model
            elif isinstance(result[i], (torch.optim.Optimizer)):
                result[i] = optimizer
        if optimizer_index is not None:
            # NOTE: MS-AMP moves the optimizer, but *not* the model to the right device
            device_placement[optimizer_index] = False
        return tuple(result), device_placement

    def prepare_data_loader(
        self, data_loader: torch.utils.data.DataLoader, device_placement=None, slice_fn_for_dispatch=None
    ):
        """
        Prepares a PyTorch DataLoader for training in any distributed setup. It is recommended to use
        [`Accelerator.prepare`] instead.

        Args:
            data_loader (`torch.utils.data.DataLoader`):
                A vanilla PyTorch DataLoader to prepare
            device_placement (`bool`, *optional*):
                Whether or not to place the batches on the proper device in the prepared dataloader. Will default to
                `self.device_placement`.
            slice_fn_for_dispatch (`Callable`, *optional*`):
                If passed, this function will be used to slice tensors across `num_processes`. Will default to
                [`~utils.slice_tensors`]. This argument is used only when `dispatch_batches` is set to `True` and will
                be ignored otherwise.

        Example:

        ```python
        >>> import torch
        >>> from accelerate import Accelerator

        >>> accelerator = Accelerator()
        >>> data_loader = torch.utils.data.DataLoader(...)
        >>> data_loader = accelerator.prepare_data_loader(data_loader, device_placement=True)
        ```
        """
        # Ensure we can't double wrap a DataLoader due to `find_batch_size`
        if getattr(data_loader, "_is_accelerate_prepared", False):
            if data_loader not in self._dataloaders:
                self._dataloaders.append(data_loader)
            return data_loader
        if device_placement is None:
            device_placement = self.device_placement if self.distributed_type != DistributedType.XLA else False
        prepared_data_loader = prepare_data_loader(
            data_loader,
            self.device,
            num_processes=self.num_processes,
            process_index=self.process_index,
            split_batches=self.split_batches,
            put_on_device=device_placement,
            rng_types=self.rng_types.copy(),
            dispatch_batches=self.dispatch_batches,
            even_batches=self.even_batches,
            slice_fn_for_dispatch=slice_fn_for_dispatch,
            use_seedable_sampler=self.use_seedable_sampler,
            data_seed=self.dataloader_config.data_seed,
            non_blocking=self.non_blocking,
            use_stateful_dataloader=self.use_stateful_dataloader,
        )
        self._dataloaders.append(prepared_data_loader)
        return prepared_data_loader

    def prepare_optimizer(self, optimizer: torch.optim.Optimizer, device_placement=None):
        """
        Prepares a PyTorch Optimizer for training in any distributed setup. It is recommended to use
        [`Accelerator.prepare`] instead.

        Args:
            optimizer (`torch.optim.Optimizer`):
                A vanilla PyTorch optimizer to prepare
            device_placement (`bool`, *optional*):
                Whether or not to place the optimizer on the proper device. Will default to `self.device_placement`.

        Example:

        ```python
        >>> import torch
        >>> from accelerate import Accelerator

        >>> accelerator = Accelerator()
        >>> optimizer = torch.optim.Adam(...)
        >>> optimizer = accelerator.prepare_optimizer(optimizer, device_placement=True)
        ```
        """
        if is_lomo_available():
            # We need to import locally to avoid circular imports since lomo imports stuff from
            # transformers & accelerate
            from lomo_optim import AdaLomo, Lomo

            # Support multiple optimizers: https://github.com/huggingface/accelerate/pull/2695#discussion_r1589164607
            self.has_lomo_optimizer |= isinstance(optimizer, (Lomo, AdaLomo))

        # Ensure we can't double wrap an optimizer due to `find_batch_size`
        if getattr(optimizer, "_is_accelerate_prepared", False):
            if optimizer not in self._optimizers:
                self._optimizers.append(optimizer)
            return optimizer
        if device_placement is None:
            device_placement = self.device_placement
        # NOTE: Special case with MS-AMP we do *not* pass in the scaler explicitly to the `AcceleratedOptimizer`,
        # Their optimizer handles it for us.
        scaler = None if self.fp8_backend == "MSAMP" else self.scaler
        optimizer = AcceleratedOptimizer(optimizer, device_placement=device_placement, scaler=scaler)
        self._optimizers.append(optimizer)
        return optimizer

    def prepare_scheduler(self, scheduler: LRScheduler):
        """
        Prepares a PyTorch Scheduler for training in any distributed setup. It is recommended to use
        [`Accelerator.prepare`] instead.

        Args:
            scheduler (`torch.optim.lr_scheduler.LRScheduler`):
                A vanilla PyTorch scheduler to prepare

        Example:

        ```python
        >>> import torch
        >>> from accelerate import Accelerator

        >>> accelerator = Accelerator()
        >>> optimizer = torch.optim.Adam(...)
        >>> scheduler = torch.optim.lr_scheduler.LambdaLR(optimizer, ...)
        >>> scheduler = accelerator.prepare_scheduler(scheduler)
        ```
        """
        # Ensure we can't double wrap a scheduler due to `find_batch_size`
        if getattr(scheduler, "_is_accelerate_prepared", False):
            if scheduler not in self._schedulers:
                self._schedulers.append(scheduler)
            return scheduler
        # We try to find the optimizer associated with `scheduler`, the default is the full list.
        optimizer = self._optimizers
        for opt in self._optimizers:
            if getattr(scheduler, "optimizer", None) == opt.optimizer:
                optimizer = opt
                break
        scheduler = AcceleratedScheduler(
            scheduler,
            optimizer,
            step_with_optimizer=self.step_scheduler_with_optimizer,
            split_batches=self.split_batches,
        )
        self._schedulers.append(scheduler)
        return scheduler

    def backward(self, loss, **kwargs):
        """
        Scales the gradients in accordance to the `GradientAccumulationPlugin` and calls the correct `backward()` based
        on the configuration.

        Should be used in lieu of `loss.backward()`.

        Example:

        ```python
        >>> from accelerate import Accelerator

        >>> accelerator = Accelerator(gradient_accumulation_steps=2)
        >>> outputs = model(inputs)
        >>> loss = loss_fn(outputs, labels)
        >>> accelerator.backward(loss)
        ```
        """
        learning_rate = kwargs.get("learning_rate")

        if self.distributed_type != DistributedType.DEEPSPEED:
            # deepspeed handles loss scaling by gradient_accumulation_steps in its `backward`
            loss = loss / self.gradient_accumulation_steps
        if self.distributed_type == DistributedType.DEEPSPEED:
            self.deepspeed_engine_wrapped.backward(loss, **kwargs)
        elif self.distributed_type == DistributedType.MEGATRON_LM:
            return
        elif self.scaler is not None:
            self.scaler.scale(loss).backward(**kwargs)
        elif learning_rate is not None and self.has_lomo_optimizer:
            self.lomo_backward(loss, learning_rate)
        else:
            loss.backward(**kwargs)

    def set_trigger(self):
        """
        Sets the internal trigger tensor to 1 on the current process. A latter check should follow using this which
        will check across all processes.

        Note:
            Does not require `wait_for_everyone()`

        Example:

        ```python
        >>> from accelerate import Accelerator

        >>> accelerator = Accelerator()
        >>> # Assume later in the training script
        >>> # `should_do_breakpoint` is a custom function to monitor when to break,
        >>> # e.g. when the loss is NaN
        >>> if should_do_breakpoint(loss):
        ...     accelerator.set_trigger()
        >>> # Assume later in the training script
        >>> if accelerator.check_breakpoint():
        ...     break
        ```
        """
        self.flag_tensor = torch.tensor(1, device=self.device)

    def check_trigger(self):
        """
        Checks if the internal trigger tensor has been set to 1 in any of the processes. If so, will return `True` and
        reset the trigger tensor to 0.

        Note:
            Does not require `wait_for_everyone()`

        Example:

        ```python
        >>> from accelerate import Accelerator

        >>> accelerator = Accelerator()
        >>> # Assume later in the training script
        >>> # `should_do_breakpoint` is a custom function to monitor when to break,
        >>> # e.g. when the loss is NaN
        >>> if should_do_breakpoint(loss):
        ...     accelerator.set_trigger()
        >>> # Assume later in the training script
        >>> if accelerator.check_trigger():
        ...     break
        ```
        """
        # Now that we are outside `__init__`, we can initialize it if it is `None` on device
        if self.flag_tensor is None:
            self.flag_tensor = torch.tensor(0, device=self.device)
        flag_tensor = self.reduce(self.flag_tensor)
        if flag_tensor.item() >= 1:
            self.flag_tensor = torch.tensor(0, device=self.device)
            return True
        return False

    def unscale_gradients(self, optimizer=None):
        """
        Unscale the gradients in mixed precision training with AMP. This is a noop in all other settings.

        Likely should be called through [`Accelerator.clip_grad_norm_`] or [`Accelerator.clip_grad_value_`]

        Args:
            optimizer (`torch.optim.Optimizer` or `list[torch.optim.Optimizer]`, *optional*):
                The optimizer(s) for which to unscale gradients. If not set, will unscale gradients on all optimizers
                that were passed to [`~Accelerator.prepare`].

        Example:

        ```python
        >>> from accelerate import Accelerator

        >>> accelerator = Accelerator()
        >>> model, optimizer = accelerator.prepare(model, optimizer)
        >>> outputs = model(inputs)
        >>> loss = loss_fn(outputs, labels)
        >>> accelerator.backward(loss)
        >>> accelerator.unscale_gradients(optimizer=optimizer)
        ```
        """
        if self.native_amp and self.mixed_precision == "fp16":
            if optimizer is None:
                # TODO: this unscales all optimizers where we should only unscale the one where parameters are.
                optimizer = self._optimizers
            elif not isinstance(optimizer, (tuple, list)):
                optimizer = [optimizer]
            for opt in optimizer:
                while isinstance(opt, AcceleratedOptimizer):
                    opt = opt.optimizer
                self.scaler.unscale_(opt)

    def clip_grad_norm_(self, parameters, max_norm, norm_type=2):
        """
        Should be used in place of `torch.nn.utils.clip_grad_norm_`.

        Returns:
            `torch.Tensor`: Total norm of the parameter gradients (viewed as a single vector).

        Example:

        ```python
        >>> from accelerate import Accelerator

        >>> accelerator = Accelerator(gradient_accumulation_steps=2)
        >>> dataloader, model, optimizer, scheduler = accelerator.prepare(dataloader, model, optimizer, scheduler)

        >>> for input, target in dataloader:
        ...     optimizer.zero_grad()
        ...     output = model(input)
        ...     loss = loss_func(output, target)
        ...     accelerator.backward(loss)
        ...     if accelerator.sync_gradients:
        ...         accelerator.clip_grad_norm_(model.parameters(), max_grad_norm)
        ...     optimizer.step()
        ```
        """
        if self.distributed_type == DistributedType.FSDP:
            self.unscale_gradients()
            parameters = [p for p in parameters]
            for model in self._models:
                if parameters == [p for p in model.parameters()]:
                    return model.clip_grad_norm_(max_norm, norm_type)
        elif self.distributed_type == DistributedType.DEEPSPEED:
            # `accelerator.backward(loss)` is doing that automatically. Therefore, its implementation is not needed
            # We cannot return the gradient norm because DeepSpeed does it.
            return None
        elif self.distributed_type == DistributedType.XLA:
            # Reduce gradients first for XLA
            for acc_opt in self._optimizers:
                if not acc_opt.gradient_state.is_xla_gradients_synced:
                    opt = acc_opt
                    while isinstance(opt, AcceleratedOptimizer):
                        opt = opt.optimizer
                    gradients = xm._fetch_gradients(opt)
                    # Use xm.all_reduce to perform an in-place all-reduce. Recusrsive all-reduce each tensor
                    # one by one in self.reduce is non-inplace.
                    xm.all_reduce("sum", gradients, scale=1.0 / self.num_processes)
                    # Set is_xla_gradients_synced to True to avoid all-reduce twice in the AcceleratedOptimizer step.
                    acc_opt.gradient_state.is_xla_gradients_synced = True
            if os.environ.get("ACCELERATE_USE_FSDP", "false") == "true":
                self.unscale_gradients()
                parameters = [p for p in parameters]
                for model in self._models:
                    if parameters == [p for p in model.parameters()]:
                        return model.clip_grad_norm_(max_norm, norm_type)
        self.unscale_gradients()
        return torch.nn.utils.clip_grad_norm_(parameters, max_norm, norm_type=norm_type)

    def clip_grad_value_(self, parameters, clip_value):
        """
        Should be used in place of `torch.nn.utils.clip_grad_value_`.

        Example:

        ```python
        >>> from accelerate import Accelerator

        >>> accelerator = Accelerator(gradient_accumulation_steps=2)
        >>> dataloader, model, optimizer, scheduler = accelerator.prepare(dataloader, model, optimizer, scheduler)

        >>> for input, target in dataloader:
        ...     optimizer.zero_grad()
        ...     output = model(input)
        ...     loss = loss_func(output, target)
        ...     accelerator.backward(loss)
        ...     if accelerator.sync_gradients:
        ...         accelerator.clip_grad_value_(model.parameters(), clip_value)
        ...     optimizer.step()
        ```
        """
        if self.distributed_type in [DistributedType.DEEPSPEED, DistributedType.FSDP]:
            raise Exception("DeepSpeed and FSDP  do not support `clip_grad_value_`. Use `clip_grad_norm_` instead.")
        self.unscale_gradients()
        torch.nn.utils.clip_grad_value_(parameters, clip_value)

    def gather(self, tensor):
        """
        Gather the values in *tensor* across all processes and concatenate them on the first dimension. Useful to
        regroup the predictions from all processes when doing evaluation.

        Note:
            This gather happens in all processes.

        Args:
            tensor (`torch.Tensor`, or a nested tuple/list/dictionary of `torch.Tensor`):
                The tensors to gather across all processes.

        Returns:
            `torch.Tensor`, or a nested tuple/list/dictionary of `torch.Tensor`: The gathered tensor(s). Note that the
            first dimension of the result is *num_processes* multiplied by the first dimension of the input tensors.

        Example:

        ```python
        >>> # Assuming four processes
        >>> import torch
        >>> from accelerate import Accelerator

        >>> accelerator = Accelerator()
        >>> process_tensor = torch.tensor([accelerator.process_index])
        >>> gathered_tensor = accelerator.gather(process_tensor)
        >>> gathered_tensor
        tensor([0, 1, 2, 3])
        ```
        """
        return gather(tensor)

    def gather_for_metrics(self, input_data, use_gather_object=False):
        """
        Gathers `input_data` and potentially drops duplicates in the last batch if on a distributed system. Should be
        used for gathering the inputs and targets for metric calculation.

        Args:
            input (`torch.Tensor`, `object`, a nested tuple/list/dictionary of `torch.Tensor`, or a nested tuple/list/dictionary of `object`):
                The tensors or objects for calculating metrics across all processes
            use_gather_object(`bool`):
                Whether to forcibly use gather_object instead of gather (which is already done if all objects passed do
                not contain tensors). This flag can be useful for gathering tensors with different sizes that we don't
                want to pad and concatenate along the first dimension. Using it with GPU tensors is not well supported
                and inefficient as it incurs GPU -> CPU transfer since tensors would be pickled.

        Example:

        ```python
        >>> # Assuming two processes, with a batch size of 5 on a dataset with 9 samples
        >>> import torch
        >>> from accelerate import Accelerator

        >>> accelerator = Accelerator()
        >>> dataloader = torch.utils.data.DataLoader(range(9), batch_size=5)
        >>> dataloader = accelerator.prepare(dataloader)
        >>> batch = next(iter(dataloader))
        >>> gathered_items = accelerator.gather_for_metrics(batch)
        >>> len(gathered_items)
        9
        ```
        """

        try:
            recursively_apply(lambda x: x, input_data, error_on_other_type=True)
            all_tensors = True
        except TypeError:
            all_tensors = False

        use_gather_object = use_gather_object or not all_tensors

        if use_gather_object:
            data = gather_object(input_data)
        else:
            data = self.gather(input_data)

        try:
            if self.gradient_state.end_of_dataloader:
                # at the end of a dataloader, `gather_for_metrics` regresses to
                # `gather` unless the dataset has a remainder so log.
                if self.gradient_state.remainder == -1:
                    logger.info(
                        "The used dataset had no length, returning gathered tensors. You should drop the remainder yourself."
                    )
                    return data
                elif self.gradient_state.remainder > 0:
                    # Last batch needs to be truncated on distributed systems as it contains additional samples
                    def _adjust_samples(tensor):
                        return tensor[: self.gradient_state.remainder]

                    if use_gather_object:
                        # gather_object put the objects in a list
                        return _adjust_samples(data)
                    else:
                        return recursively_apply(_adjust_samples, data)
                else:  # remainder is 0
                    # no remainder even though at end of dataloader, so nothing to do.
                    return data
            else:
                # Not at the end of the dataloader, no need to adjust the tensors
                return data
        except Exception:
            # Dataset had no length or raised an error
            return data

    def reduce(self, tensor, reduction="sum", scale=1.0):
        """
        Reduce the values in *tensor* across all processes based on *reduction*.

        Note:
            All processes get the reduced value.

        Args:
            tensor (`torch.Tensor`, or a nested tuple/list/dictionary of `torch.Tensor`):
                The tensors to reduce across all processes.
            reduction (`str`, *optional*, defaults to "sum"):
                A reduction type, can be one of 'sum', 'mean', or 'none'. If 'none', will not perform any operation.
            scale (`float`, *optional*, defaults to 1.0):
                A default scaling value to be applied after the reduce, only valied on XLA.

        Returns:
            `torch.Tensor`, or a nested tuple/list/dictionary of `torch.Tensor`:
                The reduced tensor(s).

        Example:

        ```python
        >>> # Assuming two processes
        >>> import torch
        >>> from accelerate import Accelerator

        >>> accelerator = Accelerator()
        >>> process_tensor = torch.arange(accelerator.num_processes) + 1 + (2 * accelerator.process_index)
        >>> process_tensor = process_tensor.to(accelerator.device)
        >>> reduced_tensor = accelerator.reduce(process_tensor, reduction="sum")
        >>> reduced_tensor
        tensor([4, 6])
        ```
        """
        return reduce(tensor, reduction, scale)

    def pad_across_processes(self, tensor, dim=0, pad_index=0, pad_first=False):
        """
        Recursively pad the tensors in a nested list/tuple/dictionary of tensors from all devices to the same size so
        they can safely be gathered.

        Args:
            tensor (nested list/tuple/dictionary of `torch.Tensor`):
                The data to gather.
            dim (`int`, *optional*, defaults to 0):
                The dimension on which to pad.
            pad_index (`int`, *optional*, defaults to 0):
                The value with which to pad.
            pad_first (`bool`, *optional*, defaults to `False`):
                Whether to pad at the beginning or the end.

        Returns:
            `torch.Tensor`, or a nested tuple/list/dictionary of `torch.Tensor`:
                The padded tensor(s).

        Example:

        ```python
        >>> # Assuming two processes, with the first processes having a tensor of size 1 and the second of size 2
        >>> import torch
        >>> from accelerate import Accelerator

        >>> accelerator = Accelerator()
        >>> process_tensor = torch.arange(accelerator.process_index + 1).to(accelerator.device)
        >>> padded_tensor = accelerator.pad_across_processes(process_tensor)
        >>> padded_tensor.shape
        torch.Size([2])
        ```
        """
        return pad_across_processes(tensor, dim=dim, pad_index=pad_index, pad_first=pad_first)

    def unwrap_model(self, model, keep_fp32_wrapper: bool = True):
        """
        Unwraps the `model` from the additional layer possible added by [`~Accelerator.prepare`]. Useful before saving
        the model.

        Args:
            model (`torch.nn.Module`):
                The model to unwrap.
            keep_fp32_wrapper (`bool`, *optional*, defaults to `True`):
                Whether to not remove the mixed precision hook if it was added.

        Returns:
            `torch.nn.Module`: The unwrapped model.

        Example:

        ```python
        >>> # Assuming two GPU processes
        >>> from torch.nn.parallel import DistributedDataParallel
        >>> from accelerate import Accelerator

        >>> accelerator = Accelerator()
        >>> model = accelerator.prepare(MyModel())
        >>> print(model.__class__.__name__)
        DistributedDataParallel

        >>> model = accelerator.unwrap_model(model)
        >>> print(model.__class__.__name__)
        MyModel
        ```
        """
        return extract_model_from_parallel(model, keep_fp32_wrapper)

    def wait_for_everyone(self):
        """
        Will stop the execution of the current process until every other process has reached that point (so this does
        nothing when the script is only run in one process). Useful to do before saving a model.

        Example:

        ```python
        >>> # Assuming two GPU processes
        >>> import time
        >>> from accelerate import Accelerator

        >>> accelerator = Accelerator()
        >>> if accelerator.is_main_process:
        ...     time.sleep(2)
        >>> else:
        ...     print("I'm waiting for the main process to finish its sleep...")
        >>> accelerator.wait_for_everyone()
        >>> # Should print on every process at the same time
        >>> print("Everyone is here")
        ```
        """
        wait_for_everyone()

    @on_main_process
    def init_trackers(self, project_name: str, config: dict | None = None, init_kwargs: dict | None = {}):
        """
        Initializes a run for all trackers stored in `self.log_with`, potentially with starting configurations

        Args:
            project_name (`str`):
                The name of the project. All trackers will save their data based on this
            config (`dict`, *optional*):
                Optional starting configuration to be logged.
            init_kwargs (`dict`, *optional*):
                A nested dictionary of kwargs to be passed to a specific tracker's `__init__` function. Should be
                formatted like so:
                ```python
                {"wandb": {"tags": ["tag_a", "tag_b"]}}
                ```

        Example:

        ```python
        >>> from accelerate import Accelerator

        >>> accelerator = Accelerator(log_with="tensorboard")
        >>> accelerator.init_trackers(
        ...     project_name="my_project",
        ...     config={"learning_rate": 0.001, "batch_size": 32},
        ...     init_kwargs={"tensorboard": {"flush_secs": 60}},
        ... )
        ```
        """
        for tracker in self.log_with:
            if issubclass(type(tracker), GeneralTracker):
                # Custom trackers are already initialized
                self.trackers.append(tracker)
            else:
                tracker_init = LOGGER_TYPE_TO_CLASS[str(tracker)]
                if tracker_init.requires_logging_directory:
                    # We can skip this check since it was done in `__init__`
                    self.trackers.append(
                        tracker_init(project_name, self.logging_dir, **init_kwargs.get(str(tracker), {}))
                    )
                else:
                    self.trackers.append(tracker_init(project_name, **init_kwargs.get(str(tracker), {})))
        if config is not None:
            for tracker in self.trackers:
                tracker.store_init_configuration(config)

    def get_tracker(self, name: str, unwrap: bool = False):
        """
        Returns a `tracker` from `self.trackers` based on `name` on the main process only.

        Args:
            name (`str`):
                The name of a tracker, corresponding to the `.name` property.
            unwrap (`bool`):
                Whether to return the internal tracking mechanism or to return the wrapped tracker instead
                (recommended).

        Returns:
            `GeneralTracker`: The tracker corresponding to `name` if it exists.

        Example:

        ```python
        >>> from accelerate import Accelerator

        >>> accelerator = Accelerator(log_with="tensorboard")
        >>> accelerator.init_trackers("my_project")
        >>> tensorboard_tracker = accelerator.get_tracker("tensorboard")
        ```
        """
        if len(self.trackers) > 0:
            for tracker in self.trackers:
                if tracker.name == name:
                    return tracker.tracker if unwrap else tracker
            raise ValueError(f"{name} is not an available tracker stored inside the `Accelerator`.")
        # Handle tracker only made on main process
        return GeneralTracker(_blank=True)

    @on_main_process
    def log(self, values: dict, step: int | None = None, log_kwargs: dict | None = {}):
        """
        Logs `values` to all stored trackers in `self.trackers` on the main process only.

        Args:
            values (`dict`):
                Values should be a dictionary-like object containing only types `int`, `float`, or `str`.
            step (`int`, *optional*):
                The run step. If included, the log will be affiliated with this step.
            log_kwargs (`dict`, *optional*):
                A nested dictionary of kwargs to be passed to a specific tracker's `log` function. Should be formatted
                like so:
                ```python
                {"wandb": {"tags": ["tag_a", "tag_b"]}}
                ```

        Example:

        ```python
        >>> from accelerate import Accelerator

        >>> accelerator = Accelerator(log_with="tensorboard")
        >>> accelerator.init_trackers("my_project")
        >>> accelerator.log({"loss": 0.5, "accuracy": 0.9})
        ```
        """
        for tracker in self.trackers:
            tracker.log(values, step=step, **log_kwargs.get(tracker.name, {}))

    def end_training(self):
        """
        Runs any special end training behaviors, such as stopping trackers on the main process only or destoying
        process group. Should always be called at the end of your script if using experiment tracking.

        Example:

        ```python
        >>> from accelerate import Accelerator

        >>> accelerator = Accelerator(log_with="tensorboard")
        >>> accelerator.init_trackers("my_project")
        >>> # Do training
        >>> accelerator.end_training()
        ```
        """
        for tracker in self.trackers:
            tracker.finish()

        self.state.destroy_process_group()

    def save(self, obj, f, safe_serialization=False):
        """
        Save the object passed to disk once per machine. Use in place of `torch.save`.

        Args:
            obj (`object`): The object to save.
            f (`str` or `os.PathLike`): Where to save the content of `obj`.
            safe_serialization (`bool`, *optional*, defaults to `False`): Whether to save `obj` using `safetensors`

        Note:
            If `save_on_each_node` was passed in as a `ProjectConfiguration`, will save the object once per node,
            rather than only once on the main node.

        Example:

        ```python
        >>> from accelerate import Accelerator

        >>> accelerator = Accelerator()
        >>> arr = [0, 1, 2, 3]
        >>> accelerator.save(arr, "array.pkl")
        ```
        """
        save(
            obj,
            f,
            save_on_each_node=self.project_configuration.save_on_each_node,
            safe_serialization=safe_serialization,
        )

    def save_model(
        self,
        model: torch.nn.Module,
        save_directory: Union[str, os.PathLike],
        max_shard_size: Union[int, str] = "10GB",
        safe_serialization: bool = True,
    ):
        """
        Save a model so that it can be re-loaded using load_checkpoint_in_model

        Arguments:
            model: (`torch.nn.Module`):
                Model to be saved. The model can be wrapped or unwraped.
            save_directory (`str` or `os.PathLike`):
                Directory to which to save. Will be created if it doesn't exist.
            max_shard_size (`int` or `str`, *optional*, defaults to `"10GB"`):
                The maximum size for a checkpoint before being sharded. Checkpoints shard will then be each of size
                lower than this size. If expressed as a string, needs to be digits followed by a unit (like `"5MB"`).

                <Tip warning={true}>

                If a single weight of the model is bigger than `max_shard_size`, it will be in its own checkpoint shard
                which will be bigger than `max_shard_size`.

                </Tip>

            safe_serialization (`bool`, *optional*, defaults to `True`):
                Whether to save the model using `safetensors` or the traditional PyTorch way (that uses `pickle`).

        Example:

        ```python
        >>> from accelerate import Accelerator

        >>> accelerator = Accelerator()
        >>> model = ...
        >>> accelerator.save_model(model, save_directory)
        ```
        """

        if os.path.isfile(save_directory):
            logger.error(f"Provided path ({save_directory}) should be a directory, not a file")
            return

        # get the state_dict of the model
        if any(has_offloaded_params(module) for module in model.modules()):
            state_dict = get_state_dict_offloaded_model(model)
        else:
            if any(param.device == torch.device("meta") for param in model.parameters()):
                raise RuntimeError("You can't save the model since some parameters are on the meta device.")
            state_dict = self.get_state_dict(model)

        # Case: DeepSpeed zero3 gets gathered and `state_dict` is empty
        if state_dict is None:
            return
        os.makedirs(save_directory, exist_ok=True)

        if safe_serialization:
            state_dict = clean_state_dict_for_safetensors(state_dict)
        weights_name = SAFE_WEIGHTS_NAME if safe_serialization else WEIGHTS_NAME
        filename_pattern = SAFE_WEIGHTS_PATTERN_NAME if safe_serialization else WEIGHTS_PATTERN_NAME

        state_dict_split = split_torch_state_dict_into_shards(
            state_dict, filename_pattern=filename_pattern, max_shard_size=max_shard_size
        )

        # Clean the folder from a previous save
        for filename in os.listdir(save_directory):
            full_filename = os.path.join(save_directory, filename)
            # If we have a shard file that is not going to be replaced, we delete it, but only from the main process
            # in distributed settings to avoid race conditions.
            weights_no_suffix = weights_name.replace(".bin", "")

            # make sure that file to be deleted matches format of sharded file, e.g. pytorch_model-00001-of-00005
            filename_no_suffix = filename.replace(".bin", "")
            reg = re.compile(r"(.*?)-\d{5}-of-\d{5}")

            if (
                filename.startswith(weights_no_suffix)
                and os.path.isfile(full_filename)
                and filename not in state_dict_split.filename_to_tensors.keys()
                and reg.fullmatch(filename_no_suffix) is not None
                and PartialState().is_main_process
            ):
                os.remove(full_filename)

        # Save the model
        for filename, tensors in state_dict_split.filename_to_tensors.items():
            shard = {tensor: state_dict[tensor] for tensor in tensors}
            self.save(shard, os.path.join(save_directory, filename), safe_serialization=safe_serialization)

        # Save index if sharded
        if state_dict_split.is_sharded:
            index = {
                "metadata": state_dict_split.metadata,
                "weight_map": state_dict_split.tensor_to_filename,
            }
            save_index_file = SAFE_WEIGHTS_INDEX_NAME if safe_serialization else WEIGHTS_INDEX_NAME
            save_index_file = os.path.join(save_directory, save_index_file)
            with open(save_index_file, "w", encoding="utf-8") as f:
                content = json.dumps(index, indent=2, sort_keys=True) + "\n"
                f.write(content)
            logger.info(
                f"The model is bigger than the maximum size per checkpoint ({max_shard_size}) and is going to be "
                f"split in {len(state_dict_split.filename_to_tensors)} checkpoint shards. You can find where each parameters has been saved in the "
                f"index located at {save_index_file}."
            )
        else:
            path_to_weights = os.path.join(save_directory, WEIGHTS_NAME)
            logger.info(f"Model weights saved in {path_to_weights}")

    def register_save_state_pre_hook(self, hook: Callable[..., None]) -> hooks.RemovableHandle:
        """
        Registers a pre hook to be run before `save_checkpoint` is called in [`Accelerator.save_state`].

        Args:
            hook (`Callable`):
                A function to be called in [`Accelerator.save_state`] before `save_checkpoint`.

        The hook should have the following signature:

        `hook(models: list[torch.nn.Module], weights: list[dict[str, torch.Tensor]], input_dir: str) -> None`

        The `models` argument are the models as saved in the accelerator state under `accelerator._models`, `weigths`
        argument are the state dicts of the `models`, and the `input_dir` argument is the `input_dir` argument passed
        to [`Accelerator.load_state`].

        <Tip>

        Should only be used in conjunction with [`Accelerator.register_load_state_pre_hook`]. Can be useful to save
        configurations in addition to model weights. Can also be used to overwrite model saving with a customized
        method. In this case, make sure to remove already loaded weights from the weights list.

        </Tip>

        Returns:
            `torch.utils.hooks.RemovableHandle`: a handle that can be used to remove the added hook by calling
            `handle.remove()`
        """
        handle = hooks.RemovableHandle(self._save_model_state_pre_hook)
        self._save_model_state_pre_hook[handle.id] = hook
        return handle

    def save_state(self, output_dir: str = None, safe_serialization: bool = True, **save_model_func_kwargs):
        """
        Saves the current states of the model, optimizer, scaler, RNG generators, and registered objects to a folder.

        If a `ProjectConfiguration` was passed to the `Accelerator` object with `automatic_checkpoint_naming` enabled
        then checkpoints will be saved to `self.project_dir/checkpoints`. If the number of current saves is greater
        than `total_limit` then the oldest save is deleted. Each checkpoint is saved in seperate folders named
        `checkpoint_<iteration>`.

        Otherwise they are just saved to `output_dir`.

        <Tip>

        Should only be used when wanting to save a checkpoint during training and restoring the state in the same
        environment.

        </Tip>

        Args:
            output_dir (`str` or `os.PathLike`):
                The name of the folder to save all relevant weights and states.
            safe_serialization (`bool`, *optional*, defaults to `True`):
                Whether to save the model using `safetensors` or the traditional PyTorch way (that uses `pickle`).
            save_model_func_kwargs (`dict`, *optional*):
                Additional keyword arguments for saving model which can be passed to the underlying save function, such
                as optional arguments for DeepSpeed's `save_checkpoint` function.

        Example:

        ```python
        >>> from accelerate import Accelerator

        >>> accelerator = Accelerator()
        >>> model, optimizer, lr_scheduler = ...
        >>> model, optimizer, lr_scheduler = accelerator.prepare(model, optimizer, lr_scheduler)
        >>> accelerator.save_state(output_dir="my_checkpoint")
        ```
        """
        if self.project_configuration.automatic_checkpoint_naming:
            output_dir = os.path.join(self.project_dir, "checkpoints")
        os.makedirs(output_dir, exist_ok=True)
        if self.project_configuration.automatic_checkpoint_naming:
            folders = [os.path.join(output_dir, folder) for folder in os.listdir(output_dir)]
            if (
                self.project_configuration.total_limit is not None
                and (len(folders) + 1 > self.project_configuration.total_limit)
                and self.is_main_process
            ):

                def _inner(folder):
                    return list(map(int, re.findall(r"[\/]?([0-9]+)(?=[^\/]*$)", folder)))[0]

                folders.sort(key=_inner)
                logger.warning(
                    f"Deleting {len(folders) + 1 - self.project_configuration.total_limit} checkpoints to make room for new checkpoint."
                )
                for folder in folders[: len(folders) + 1 - self.project_configuration.total_limit]:
                    shutil.rmtree(folder)
            output_dir = os.path.join(output_dir, f"checkpoint_{self.save_iteration}")
            if os.path.exists(output_dir):
                raise ValueError(
                    f"Checkpoint directory {output_dir} ({self.save_iteration}) already exists. Please manually override `self.save_iteration` with what iteration to start with."
                )
            self.wait_for_everyone()
        os.makedirs(output_dir, exist_ok=True)
        logger.info(f"Saving current state to {output_dir}")

        if self.distributed_type == DistributedType.XLA:
            # Finish running the previous step before checkpointing
            xm.mark_step()

        # Save the models taking care of FSDP and DeepSpeed nuances
        weights = []
        for i, model in enumerate(self._models):
            if self.distributed_type == DistributedType.FSDP:
                logger.info("Saving FSDP model")
                save_fsdp_model(self.state.fsdp_plugin, self, model, output_dir, i)
                logger.info(f"FSDP Model saved to output dir {output_dir}")
            elif self.distributed_type == DistributedType.DEEPSPEED:
                logger.info("Saving DeepSpeed Model and Optimizer")
                ckpt_id = f"{MODEL_NAME}" if i == 0 else f"{MODEL_NAME}_{i}"
                model.save_checkpoint(output_dir, ckpt_id, **save_model_func_kwargs)
                logger.info(f"DeepSpeed Model and Optimizer saved to output dir {os.path.join(output_dir, ckpt_id)}")
            elif self.distributed_type == DistributedType.MEGATRON_LM:
                logger.info("Saving Megatron-LM Model, Optimizer and Scheduler")
                model.save_checkpoint(output_dir)
                logger.info(f"Megatron-LM Model , Optimizer and Scheduler saved to output dir {output_dir}")
            else:
                weights.append(self.get_state_dict(model, unwrap=False))

        # Save the optimizers taking care of FSDP and DeepSpeed nuances
        optimizers = []
        if self.distributed_type == DistributedType.FSDP:
            for i, opt in enumerate(self._optimizers):
                logger.info("Saving FSDP Optimizer")
                save_fsdp_optimizer(self.state.fsdp_plugin, self, opt, self._models[i], output_dir, i)
                logger.info(f"FSDP Optimizer saved to output dir {output_dir}")
        elif self.distributed_type not in [DistributedType.DEEPSPEED, DistributedType.MEGATRON_LM]:
            optimizers = self._optimizers

        # Save the lr schedulers taking care of DeepSpeed nuances
        schedulers = []
        if self.distributed_type == DistributedType.DEEPSPEED:
            for i, scheduler in enumerate(self._schedulers):
                if isinstance(scheduler, DeepSpeedSchedulerWrapper):
                    continue
                schedulers.append(scheduler)
        elif self.distributed_type not in [DistributedType.MEGATRON_LM]:
            schedulers = self._schedulers

        # Save the samplers of the dataloaders
        dataloaders = self._dataloaders

        # Call model loading hooks that might have been registered with
        # accelerator.register_model_state_hook
        for hook in self._save_model_state_pre_hook.values():
            hook(self._models, weights, output_dir)

        save_location = save_accelerator_state(
            output_dir,
            weights,
            optimizers,
            schedulers,
            dataloaders,
            self.state.process_index,
            self.step,
            self.scaler,
            save_on_each_node=self.project_configuration.save_on_each_node,
            safe_serialization=safe_serialization,
        )
        for i, obj in enumerate(self._custom_objects):
            save_custom_state(obj, output_dir, i, save_on_each_node=self.project_configuration.save_on_each_node)
        self.project_configuration.iteration += 1
        return save_location

    def register_load_state_pre_hook(self, hook: Callable[..., None]) -> hooks.RemovableHandle:
        """
        Registers a pre hook to be run before [`load_checkpoint`] is called in [`Accelerator.load_state`].

        Args:
            hook (`Callable`):
                A function to be called in [`Accelerator.load_state`] before `load_checkpoint`.

        The hook should have the following signature:

        `hook(models: list[torch.nn.Module], input_dir: str) -> None`

        The `models` argument are the models as saved in the accelerator state under `accelerator._models`, and the
        `input_dir` argument is the `input_dir` argument passed to [`Accelerator.load_state`].

        <Tip>

        Should only be used in conjunction with [`Accelerator.register_save_state_pre_hook`]. Can be useful to load
        configurations in addition to model weights. Can also be used to overwrite model loading with a customized
        method. In this case, make sure to remove already loaded models from the models list.

        </Tip>

        Returns:
            `torch.utils.hooks.RemovableHandle`: a handle that can be used to remove the added hook by calling
            `handle.remove()`
        """
        handle = hooks.RemovableHandle(self._load_model_state_pre_hook)
        self._load_model_state_pre_hook[handle.id] = hook
        return handle

    def load_state(self, input_dir: str = None, **load_model_func_kwargs):
        """
        Loads the current states of the model, optimizer, scaler, RNG generators, and registered objects.

        <Tip>

        Should only be used in conjunction with [`Accelerator.save_state`]. If a file is not registered for
        checkpointing, it will not be loaded if stored in the directory.

        </Tip>

        Args:
            input_dir (`str` or `os.PathLike`):
                The name of the folder all relevant weights and states were saved in. Can be `None` if
                `automatic_checkpoint_naming` is used, and will pick up from the latest checkpoint.
            load_model_func_kwargs (`dict`, *optional*):
                Additional keyword arguments for loading model which can be passed to the underlying load function,
                such as optional arguments for DeepSpeed's `load_checkpoint` function or a `map_location` to load the
                model and optimizer on.

        Example:

        ```python
        >>> from accelerate import Accelerator

        >>> accelerator = Accelerator()
        >>> model, optimizer, lr_scheduler = ...
        >>> model, optimizer, lr_scheduler = accelerator.prepare(model, optimizer, lr_scheduler)
        >>> accelerator.load_state("my_checkpoint")
        ```
        """
        if input_dir is not None:
            # Check if folder exists
            input_dir = os.path.expanduser(input_dir)
            if not os.path.isdir(input_dir):
                raise ValueError(f"Tried to find {input_dir} but folder does not exist")
        elif self.project_configuration.automatic_checkpoint_naming:
            # Pick up from automatic checkpoint naming
            input_dir = os.path.join(self.project_dir, "checkpoints")
            folders = [os.path.join(input_dir, folder) for folder in os.listdir(input_dir)]

            def _inner(folder):
                return list(map(int, re.findall(r"[\/]?([0-9]+)(?=[^\/]*$)", folder)))[0]

            folders.sort(key=_inner)
            input_dir = folders[-1]
        else:
            raise ValueError("No input_dir provided and automatic checkpoint naming is disabled.")
        logger.info(f"Loading states from {input_dir}")

        # Load the models taking care of FSDP and DeepSpeed nuances
        models = []
        for i, model in enumerate(self._models):
            if self.distributed_type == DistributedType.FSDP:
                logger.info("Loading FSDP model")
                load_fsdp_model(self.state.fsdp_plugin, self, model, input_dir, i)
                logger.info(f"FSDP Model loaded from input dir {input_dir}")
            elif self.distributed_type == DistributedType.DEEPSPEED:
                logger.info("Loading DeepSpeed Model and Optimizer")
                ckpt_id = f"{MODEL_NAME}" if i == 0 else f"{MODEL_NAME}_{i}"
                model.load_checkpoint(input_dir, ckpt_id, **load_model_func_kwargs)
                logger.info(f"DeepSpeed Model and Optimizer loaded from input dir {os.path.join(input_dir, ckpt_id)}")
            elif self.distributed_type == DistributedType.MEGATRON_LM:
                logger.info("Loading Megatron-LM Model, Optimizer and Scheduler")
                model.load_checkpoint(input_dir)
                logger.info(f"Megatron-LM Model , Optimizer and Scheduler loaded from input dir {input_dir}")
            else:
                models.append(model)

        # Load the optimizers taking care of FSDP and DeepSpeed nuances
        optimizers = []
        if self.distributed_type == DistributedType.FSDP:
            for i, opt in enumerate(self._optimizers):
                logger.info("Loading FSDP Optimizer")
                load_fsdp_optimizer(self.state.fsdp_plugin, self, opt, self._models[i], input_dir, i)
                logger.info(f"FSDP Optimizer loaded from input dir {input_dir}")
        elif self.distributed_type not in [DistributedType.DEEPSPEED, DistributedType.MEGATRON_LM]:
            optimizers = self._optimizers

        # Load the lr schedulers taking care of DeepSpeed nuances
        schedulers = []
        if self.distributed_type == DistributedType.DEEPSPEED:
            for i, scheduler in enumerate(self._schedulers):
                if isinstance(scheduler, DeepSpeedSchedulerWrapper):
                    continue
                schedulers.append(scheduler)
        elif self.distributed_type not in [DistributedType.MEGATRON_LM]:
            schedulers = self._schedulers

        dataloaders = self._dataloaders

        # Call model loading hooks that might have been registered with
        # accelerator.register_model_state_hook
        for hook in self._load_model_state_pre_hook.values():
            hook(models, input_dir)

        map_location = load_model_func_kwargs.pop("map_location", None)
        if map_location is None:
            if self.num_processes > 1 and self.distributed_type in (
                DistributedType.MULTI_GPU,
                DistributedType.MULTI_MLU,
                DistributedType.MULTI_MUSA,
                DistributedType.MULTI_NPU,
            ):
                map_location = "on_device"
            else:
                map_location = "cpu"

        override_attributes = load_accelerator_state(
            input_dir,
            models,
            optimizers,
            schedulers,
            dataloaders,
            self.state.process_index,
            self.scaler,
            map_location,
            **load_model_func_kwargs,
        )
        if "step" in override_attributes:
            self.step = override_attributes["step"]
        custom_checkpoints = [
            f for f in os.listdir(input_dir) if re.search(r"^custom_checkpoint_\d+\.pkl$", f) is not None
        ]
        if len(custom_checkpoints) != len(self._custom_objects):
            err = (
                f"Number of custom checkpoints in folder {input_dir} does not match the number of registered objects:"
            )
            err += f"\n\tFound checkpoints: {len(custom_checkpoints)}"
            err += f"\n\tRegistered objects: {len(self._custom_objects)}\n"
            err += "Please make sure to only load checkpoints from folders that were created with the same set of registered objects,"
            err += "or avoid using `custom_checkpoint` in the filename for files in that same directory and load them in manually."
            raise RuntimeError(err)
        else:
            logger.info(f"Loading in {len(custom_checkpoints)} custom states")
            for index, obj in enumerate(self._custom_objects):
                load_custom_state(obj, input_dir, index)

    def free_memory(self, *objects):
        """
        Will release all references to the internal objects stored and call the garbage collector. You should call this
        method between two trainings with different models/optimizers. Also will reset `Accelerator.step` to 0.

        Example:

        ```python
        >>> from accelerate import Accelerator

        >>> accelerator = Accelerator()
        >>> model, optimizer, scheduler = ...
        >>> model, optimizer, scheduler = accelerator.prepare(model, optimizer, scheduler)
        >>> model, optimizer, scheduler = accelerator.free_memory(model, optimizer, scheduler)
        ```
        """
        # Deepspeed needs a bit more prep that should be done first
        if hasattr(self, "deepspeed_engine_wrapped"):
            if self.deepspeed_engine_wrapped is not None:
                self.deepspeed_engine_wrapped.engine.destroy()
            self.deepspeed_engine_wrapped = None
        objects = release_memory(*objects)
        self._schedulers = []
        self._optimizers = []
        self._models = []
        self._dataloaders = []
        self.step = 0
        return objects

    def clear(self, *objects):
        """
        Alias for [`Accelerate.free_memory`], releases all references to the internal objects stored and call the
        garbage collector. You should call this method between two trainings with different models/optimizers.

        Example:

        ```python
        >>> from accelerate import Accelerator

        >>> accelerator = Accelerator()
        >>> model, optimizer, scheduler = ...
        >>> model, optimizer, scheduler = accelerator.prepare(model, optimizer, scheduler)
        >>> model, optimizer, scheduler = accelerator.clear(model, optimizer, scheduler)
        ```
        """
        return self.free_memory(*objects)

    def _get_named_parameters(self, *args):
        named_parameters = {}
        for obj in args:
            if isinstance(obj, torch.nn.Module):
                obj = extract_model_from_parallel(obj)
                named_parameters.update({n: p for n, p in obj.named_parameters()})
        return named_parameters

    def _get_devices(self, *args):
        model_device = None
        optimizer_device = None
        for obj in args:
            # Loop through model parameters and stop at the first once we have its device.
            if isinstance(obj, torch.nn.Module):
                for param in obj.parameters():
                    model_device = param.device
                    break
            # Loop through optimizer parameters groups and stop at the first once we have its device.
            if isinstance(obj, torch.optim.Optimizer):
                for param_group in obj.param_groups:
                    if len(param_group["params"]) > 0:
                        optimizer_device = param_group["params"][0].device
                        break
        return (model_device, optimizer_device)

    def get_state_dict(self, model, unwrap=True):
        """
        Returns the state dictionary of a model sent through [`Accelerator.prepare`] potentially without full
        precision.

        Args:
            model (`torch.nn.Module`):
                A PyTorch model sent through [`Accelerator.prepare`]
            unwrap (`bool`, *optional*, defaults to `True`):
                Whether to return the original underlying state_dict of `model` or to return the wrapped state_dict

        Returns:
            `dict`: The state dictionary of the model potentially without full precision.

        Example:

        ```python
        >>> import torch
        >>> from accelerate import Accelerator

        >>> accelerator = Accelerator()
        >>> net = torch.nn.Linear(2, 2)
        >>> net = accelerator.prepare(net)
        >>> state_dict = accelerator.get_state_dict(net)
        ```
        """

        if self.distributed_type == DistributedType.DEEPSPEED:
            if self.deepspeed_config["zero_optimization"]["stage"] == 3:
                if model.zero_gather_16bit_weights_on_model_save():
                    state_dict = model._zero3_consolidated_16bit_state_dict()
                else:
                    raise ValueError(
                        "Cannot get 16bit model weights because `stage3_gather_16bit_weights_on_model_save` in DeepSpeed config is False. "
                        "To save the model weights in 16bit, set `stage3_gather_16bit_weights_on_model_save` to True in DeepSpeed config file or "
                        "set `zero3_save_16bit_model` to True when using `accelerate config`. "
                        "To save the full checkpoint, run `model.save_checkpoint(save_dir)` and use `zero_to_fp32.py` to recover weights."
                    )
            else:
                from deepspeed.checkpoint.utils import clone_tensors_for_torch_save

                state_dict = clone_tensors_for_torch_save(self.unwrap_model(model).state_dict())
        elif self.distributed_type == DistributedType.FSDP:
            from torch.distributed.fsdp import FullStateDictConfig, StateDictType
            from torch.distributed.fsdp import FullyShardedDataParallel as FSDP

            full_state_dict_config = FullStateDictConfig(offload_to_cpu=True, rank0_only=True)
            with FSDP.state_dict_type(model, StateDictType.FULL_STATE_DICT, full_state_dict_config):
                state_dict = model.state_dict()
        else:
            if unwrap:
                model = self.unwrap_model(model)
            state_dict = model.state_dict()

        return state_dict

    def register_for_checkpointing(self, *objects):
        """
        Makes note of `objects` and will save or load them in during `save_state` or `load_state`.

        These should be utilized when the state is being loaded or saved in the same script. It is not designed to be
        used in different scripts.

        <Tip>

        Every `object` must have a `load_state_dict` and `state_dict` function to be stored.

        </Tip>

        Example:

        ```python
        >>> from accelerate import Accelerator

        >>> accelerator = Accelerator()
        >>> # Assume `CustomObject` has a `state_dict` and `load_state_dict` function.
        >>> obj = CustomObject()
        >>> accelerator.register_for_checkpointing(obj)
        >>> accelerator.save_state("checkpoint.pt")
        ```
        """
        invalid_objects = []
        for obj in objects:
            if not hasattr(obj, "state_dict") or not hasattr(obj, "load_state_dict"):
                invalid_objects.append(obj)
        if len(invalid_objects) > 0:
            err = "All `objects` must include a `state_dict` and `load_state_dict` function to be stored. The following inputs are invalid:"
            for index, obj in enumerate(invalid_objects):
                err += f"\n\t- Item at index {index}, `{get_pretty_name(obj)}`"
            raise ValueError(err)
        self._custom_objects.extend(objects)

    @contextmanager
    def autocast(self, autocast_handler: AutocastKwargs = None):
        """
        Will apply automatic mixed-precision inside the block inside this context manager, if it is enabled. Nothing
        different will happen otherwise.

        A different `autocast_handler` can be passed in to override the one set in the `Accelerator` object. This is
        useful in blocks under `autocast` where you want to revert to fp32.

        Example:

        ```python
        >>> from accelerate import Accelerator

        >>> accelerator = Accelerator(mixed_precision="fp16")
        >>> with accelerator.autocast():
        ...     train()
        ```
        """
        if autocast_handler is None:
            autocast_handler = self.autocast_handler
        autocast_context = get_mixed_precision_context_manager(self.native_amp, autocast_handler)
        autocast_context.__enter__()
        # TODO: should the `yield` be in a try/finally block?
        yield
        autocast_context.__exit__(*sys.exc_info())

    @contextmanager
    def profile(self, profile_handler: ProfileKwargs | None = None):
        """
        Will profile the code inside the context manager. The profile will be saved to a Chrome Trace file if
        `profile_handler.output_trace_dir` is set.

        A different `profile_handler` can be passed in to override the one set in the `Accelerator` object.

        Args:
            profile_handler (`ProfileKwargs`, *optional*):
                The profile handler to use for this context manager. If not passed, will use the one set in the
                `Accelerator` object.

        Example:

        ```python
        # Profile with default settings
        from accelerate import Accelerator
        from accelerate.utils import ProfileKwargs

        accelerator = Accelerator()
        with accelerator.profile() as prof:
            train()
        accelerator.print(prof.key_averages().table())


        # Profile with the custom handler
        def custom_handler(prof):
            print(prof.key_averages().table(sort_by="self_cpu_time_total", row_limit=10))


        kwargs = ProfileKwargs(schedule_option=dict(wait=1, warmup=1, active=1), on_trace_ready=custom_handler)
        accelerator = Accelerator(kwarg_handler=[kwargs])
        with accelerator.profile() as prof:
            for _ in range(10):
                train_iteration()
                prof.step()


        # Profile and export to Chrome Trace
        kwargs = ProfileKwargs(output_trace_dir="output_trace")
        accelerator = Accelerator(kwarg_handler=[kwargs])
        with accelerator.profile():
            train()
        ```
        """
        profile_handler = profile_handler or self.profile_handler or ProfileKwargs()

        with profile_handler.build() as profiler:
            yield profiler

        if profile_handler.output_trace_dir is None:
            return

        os.makedirs(profile_handler.output_trace_dir, exist_ok=True)
        profiler.export_chrome_trace(
            os.path.join(profile_handler.output_trace_dir, PROFILE_PATTERN_NAME.format(suffix=self.process_index))
        )
        self.wait_for_everyone()

    @property
    def optimizer_step_was_skipped(self):
        """
        Whether or not the optimizer update was skipped (because of gradient overflow in mixed precision), in which
        case the learning rate should not be changed.
        """
        for optimizer in self._optimizers:
            if optimizer.step_was_skipped:
                return True
        return False

    def skip_first_batches(self, dataloader, num_batches: int = 0):
        """
        Creates a new `torch.utils.data.DataLoader` that will efficiently skip the first `num_batches`.

        Args:
            dataloader (`torch.utils.data.DataLoader`): The data loader in which to skip batches.
            num_batches (`int`, *optional*, defaults to 0): The number of batches to skip

        Example:

        ```python
        >>> from accelerate import Accelerator

        >>> accelerator = Accelerator()
        >>> dataloader, model, optimizer, scheduler = accelerator.prepare(dataloader, model, optimizer, scheduler)
        >>> skipped_dataloader = accelerator.skip_first_batches(dataloader, num_batches=2)
        >>> # for the first epoch only
        >>> for input, target in skipped_dataloader:
        ...     optimizer.zero_grad()
        ...     output = model(input)
        ...     loss = loss_func(output, target)
        ...     accelerator.backward(loss)
        ...     optimizer.step()

        >>> # subsequent epochs
        >>> for input, target in dataloader:
        ...     optimizer.zero_grad()
        ...     ...
        ```
        """
        return skip_first_batches(dataloader, num_batches=num_batches)

    def __deepcopy__(self, memo):
        logger.info("Deep copying the `Accelerator` object, note that this will point to the same original object.")
        return self

    def verify_device_map(self, model: torch.nn.Module) -> bool:
        """
        Verifies that `model` has not been prepared with big model inference with a device-map resembling `auto`.
        """
        # Checks if any of the child modules has the attribute `hf_device_map` and this map has more than one entry.
        for m in model.modules():
            if hasattr(m, "hf_device_map") and len(m.hf_device_map) > 1:
                return True

        return False

    def lomo_backward(self, loss: torch.Tensor, learning_rate: float) -> None:
        """
        Runs backward pass on LOMO optimizers.
        """
        if is_lomo_available():
            # We need to import locally to avoid circular imports since lomo imports stuff from
            # transformers & accelerate
            from lomo_optim import AdaLomo, Lomo

        if learning_rate is None:
            raise ValueError("A learning rate must be passed in order to call backward pass with LOMO optimizers.")

        _backward_called = False

        for optimizer in self._optimizers:
            if isinstance(optimizer.optimizer, (Lomo, AdaLomo)):
                optimizer.optimizer.fused_backward(loss, learning_rate)
                _backward_called = True

        if not _backward_called:
            raise ValueError(
                "Backward pass not properly called on LOMO optimizers. Are you sure you passed a LOMO optimizer in accelerator.prepare()?"
            )

    @property
    def fp8_backend(self):
        "Returns the configured backend for training in FP8"
        if self.mixed_precision == "fp8" and self.fp8_recipe_handler is not None:
            return self.fp8_recipe_handler.backend
        elif self.state.deepspeed_plugin is not None and self.state.deepspeed_plugin.enable_msamp:
            return "MSAMP"
        return None<|MERGE_RESOLUTION|>--- conflicted
+++ resolved
@@ -1708,13 +1708,6 @@
             world_size = self.num_processes
 
         config_kwargs = {
-<<<<<<< HEAD
-=======
-            "train_micro_batch_size_per_gpu": batch_size_per_device,
-            "train_batch_size": batch_size_per_device
-            * deepspeed_plugin.get_value("gradient_accumulation_steps")
-            * world_size,
->>>>>>> 2e33e779
             "gradient_clipping": 1.0,
             "zero_optimization.stage3_gather_16bit_weights_on_model_save": False,
         }
@@ -1722,7 +1715,7 @@
         if batch_size_per_device is not None:
             config_kwargs["train_micro_batch_size_per_gpu"] = batch_size_per_device
             config_kwargs["train_batch_size"] = (
-                batch_size_per_device * deepspeed_plugin.get_value("gradient_accumulation_steps") * self.num_processes
+                batch_size_per_device * deepspeed_plugin.get_value("gradient_accumulation_steps") * world_size
             )
 
         model = None
