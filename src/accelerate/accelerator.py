--- conflicted
+++ resolved
@@ -437,15 +437,10 @@
             and self.distributed_type not in (DistributedType.DEEPSPEED, DistributedType.MEGATRON_LM)
         ):
             self.native_amp = True
-<<<<<<< HEAD
             if self.device.type not in ("xpu", "cuda", "mps", "npu", "xla") or is_torch_xla_available(
                 check_is_tpu=True
             ):
-                raise ValueError(err.format(mode="fp16", requirement="a GPU"))
-=======
-            if self.device.type not in ("xpu", "cuda", "mps", "npu"):
                 raise ValueError(f"fp16 mixed precision requires a GPU (not {self.device.type!r}).")
->>>>>>> 13e79ccf
             kwargs = self.scaler_handler.to_kwargs() if self.scaler_handler is not None else {}
             if self.distributed_type == DistributedType.FSDP:
                 from torch.distributed.fsdp.sharded_grad_scaler import ShardedGradScaler
@@ -466,13 +461,8 @@
                 self.native_amp = True
             else:
                 self.native_amp = is_bf16_available(True)
-<<<<<<< HEAD
             if mixed_precision == "bf16" and not self.native_amp and not is_torch_xla_available(check_is_gpu=True):
-                raise ValueError(err.format(mode="bf16", requirement="PyTorch >= 1.10 and a supported device."))
-=======
-            if mixed_precision == "bf16" and not self.native_amp and not is_tpu_available():
                 raise ValueError("bf16 mixed precision requires PyTorch >= 1.10 and a supported device.")
->>>>>>> 13e79ccf
 
         # Start of internal step tracking
         self.step = 0
