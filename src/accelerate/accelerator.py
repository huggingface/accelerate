# Copyright 2021 The HuggingFace Team. All rights reserved.
#
# Licensed under the Apache License, Version 2.0 (the "License");
# you may not use this file except in compliance with the License.
# You may obtain a copy of the License at
#
#     http://www.apache.org/licenses/LICENSE-2.0
#
# Unless required by applicable law or agreed to in writing, software
# distributed under the License is distributed on an "AS IS" BASIS,
# WITHOUT WARRANTIES OR CONDITIONS OF ANY KIND, either express or implied.
# See the License for the specific language governing permissions and
# limitations under the License.

import contextlib
import gc
import math
import os
import sys
import warnings
from contextlib import contextmanager
from typing import List, Optional, Union

import torch

from .checkpointing import load_accelerator_state, load_custom_state, save_accelerator_state, save_custom_state
from .data_loader import prepare_data_loader
from .logging import get_logger
from .optimizer import AcceleratedOptimizer
from .scheduler import AcceleratedScheduler
from .state import AcceleratorState
from .tracking import LOGGER_TYPE_TO_CLASS, GeneralTracker, filter_trackers
from .utils import (
    DeepSpeedPlugin,
    DistributedDataParallelKwargs,
    DistributedType,
    FullyShardedDataParallelPlugin,
    GradScalerKwargs,
    InitProcessGroupKwargs,
    KwargsHandler,
    LoggerType,
    PrecisionType,
    RNGType,
    compare_versions,
    convert_outputs_to_fp32,
    extract_model_from_parallel,
    gather,
    get_pretty_name,
    is_deepspeed_available,
    is_torch_version,
<<<<<<< HEAD
=======
    is_tpu_available,
    is_transformers_available,
>>>>>>> 29eef234
    pad_across_processes,
    reduce,
    save,
    wait_for_everyone,
)


if is_deepspeed_available():
    import deepspeed

    from .utils import (
        DeepSpeedEngineWrapper,
        DeepSpeedOptimizerWrapper,
        DeepSpeedSchedulerWrapper,
        DummyOptim,
        DummyScheduler,
    )

if is_tpu_available():
    import torch_xla.distributed.xla_multiprocessing as xmp

logger = get_logger(__name__)


class Accelerator:
    """
    Creates an instance of an accelerator for distributed training (on multi-GPU, TPU) or mixed precision training.

    Args:
        device_placement (`bool`, *optional*, defaults to `True`):
            Whether or not the accelerator should put objects on device (tensors yielded by the dataloader, model,
            etc...).
        split_batches (`bool`, *optional*, defaults to `False`):
            Whether or not the accelerator should split the batches yielded by the dataloaders across the devices. If
            `True` the actual batch size used will be the same on any kind of distributed processes, but it must be a
            round multiple of the `num_processes` you are using. If `False`, actual batch size used will be the one set
            in your script multiplied by the number of processes.
        mixed_precision (`str`, *optional*):
            Whether or not to use mixed precision training (fp16 or bfloat16). Choose from 'no','fp16','bf16'. Will
            default to the value in the environment variable `MIXED_PRECISION`, which will use the default value in the
            accelerate config of the current system or the flag passed with the `accelerate.launch` command. 'fp16'
            requires pytorch 1.6 or higher. 'bf16' requires pytorch 1.10 or higher.
        cpu (`bool`, *optional*):
            Whether or not to force the script to execute on CPU. Will ignore GPU available if set to `True` and force
            the execution on one process only.
        deepspeed_plugin (`DeepSpeedPlugin`, *optional*):
            Tweak your DeepSpeed related args using this argument. This argument is optional and can be configured
            directly using *accelerate config*
        fsdp_plugin (`FullyShardedDataParallelPlugin`, *optional*):
            Tweak your FSDP related args using this argument. This argument is optional and can be configured directly
            using *accelerate config*
        rng_types (list of `str` or [`~utils.RNGType`]):
            The list of random number generators to synchronize at the beginning of each iteration in your prepared
            dataloaders. Should be one or several of:

            - `"torch"`: the base torch random number generator
            - `"cuda"`: the CUDA random number generator (GPU only)
            - `"xla"`: the XLA random number generator (TPU only)
            - `"generator"`: the `torch.Generator` of the sampler (or batch sampler if there is no sampler in your
              dataloader) or of the iterable dataset (if it exists) if the underlying dataset is of that type.

            Will default to `["torch"]` for PyTorch versions <=1.5.1 and `["generator"]` for PyTorch versions >= 1.6.
        log_with (list of `str`, [`~utils.LoggerType`] or [`~tracking.GeneralTracker`], *optional*):
            A list of loggers to be setup for experiment tracking. Should be one or several of:

            - `"all"`
            - `"tensorboard"`
            - `"wandb"`
            - `"comet_ml"`
            If `"all`" is selected, will pick up all available trackers in the environment and intialize them. Can also
            accept implementations of `GeneralTracker` for custom trackers, and can be combined with `"all"`.
        logging_dir (`str`, `os.PathLike`, *optional*):
            A path to a directory for storing logs of locally-compatible loggers.
        dispatch_batches (`bool`, *optional*):
            If set to `True`, the dataloader prepared by the Accelerator is only iterated through on the main process
            and then the batches are split and broadcast to each process. Will default to `True` for `DataLoader` whose
            underlying dataset is an `IterableDataset`, `False` otherwise.
        step_scheduler_with_optimizer (`bool`, *optional`, defaults to `True`):
            Set `True` if the learning rate scheduler is stepped at the same time as the optimizer, `False` if only
            done under certain circumstances (at the end of each epoch, for instance).
        kwargs_handlers (`List[KwargHandler]`, *optional*)
            A list of `KwargHandler` to customize how the objects related to distributed training or mixed precision
            are created. See [kwargs](kwargs) for more information.

    Attributes

        - **device** (`torch.device`) -- The device to use.
        - **state** ([`~state.AcceleratorState`]) -- The distributed setup state.
    """

    def __init__(
        self,
        device_placement: bool = True,
        split_batches: bool = False,
        fp16: bool = None,
        mixed_precision: Union[PrecisionType, str] = None,
        cpu: bool = False,
        deepspeed_plugin: DeepSpeedPlugin = None,
        fsdp_plugin: FullyShardedDataParallelPlugin = None,
        rng_types: Optional[List[Union[str, RNGType]]] = None,
        log_with: Optional[List[Union[str, LoggerType, GeneralTracker]]] = None,
        logging_dir: Optional[Union[str, os.PathLike]] = None,
        dispatch_batches: Optional[bool] = None,
        step_scheduler_with_optimizer: bool = True,
        kwargs_handlers: Optional[List[KwargsHandler]] = None,
    ):
        self.logging_dir = logging_dir
        self.log_with = filter_trackers(log_with, self.logging_dir)

        if mixed_precision is not None:
            mixed_precision = str(mixed_precision)
            if mixed_precision not in PrecisionType:
                raise ValueError(
                    f"Unknown mixed_precision mode: {mixed_precision}. Choose between {PrecisionType.list()}"
                )

        if fp16:
            warnings.warn('fp16=True is deprecated. Use mixed_precision="fp16" instead.', DeprecationWarning)
            mixed_precision = "fp16"

        if deepspeed_plugin is None:  # init from env variables
            deepspeed_plugin = DeepSpeedPlugin() if os.environ.get("USE_DEEPSPEED", "false") == "true" else None
        else:
            assert isinstance(
                deepspeed_plugin, DeepSpeedPlugin
            ), "`deepspeed_plugin` must be a DeepSpeedPlugin object."
            os.environ["USE_DEEPSPEED"] = "true"  # use DeepSpeed if plugin is provided
        if deepspeed_plugin:
            if not is_deepspeed_available():
                raise ImportError("DeepSpeed is not installed => run `pip install deepspeed` or build it from source.")
            if compare_versions("deepspeed", "<", "0.6.5"):
                raise ImportError("DeepSpeed version must be >= 0.6.5. Please update DeepSpeed.")

            mixed_precision = os.environ.get("MIXED_PRECISION", "no") if mixed_precision is None else mixed_precision
            deepspeed_plugin.set_mixed_precision(mixed_precision)
            deepspeed_plugin.set_deepspeed_weakref()

        if os.environ.get("USE_FSDP", "false") == "true" or isinstance(fsdp_plugin, FullyShardedDataParallelPlugin):
            if is_torch_version("<", "1.12.0.dev20220418+cu113"):
                raise ValueError("FSDP requires PyTorch >= 1.12.0.dev20220418+cu113")

        if fsdp_plugin is None:  # init from env variables
            fsdp_plugin = FullyShardedDataParallelPlugin() if os.environ.get("USE_FSDP", "false") == "true" else None
        else:
            if not isinstance(fsdp_plugin, FullyShardedDataParallelPlugin):
                raise TypeError("`fsdp_plugin` must be a FullyShardedDataParallelPlugin object.")
            os.environ["USE_FSDP"] = "true"  # use FSDP if plugin is provided

        # Kwargs handlers
        self.ddp_handler = None
        self.scaler_handler = None
        self.init_handler = None
        if kwargs_handlers is not None:
            for handler in kwargs_handlers:
                assert isinstance(handler, KwargsHandler), f"Unsupported kwargs handler passed: {handler}."
                if isinstance(handler, DistributedDataParallelKwargs):
                    if self.ddp_handler is not None:
                        raise ValueError("You can only pass one `DistributedDataParallelKwargs` in `kwargs_handler`.")
                    else:
                        self.ddp_handler = handler
                elif isinstance(handler, GradScalerKwargs):
                    if self.scaler_handler is not None:
                        raise ValueError("You can only pass one `GradScalerKwargs` in `kwargs_handler`.")
                    else:
                        self.scaler_handler = handler
                elif isinstance(handler, InitProcessGroupKwargs):
                    if self.init_handler is not None:
                        raise ValueError("You can only pass one `InitProcessGroupKwargs` in `kwargs_handler`.")
                    else:
                        self.init_handler = handler

        kwargs = self.init_handler.to_kwargs() if self.init_handler is not None else {}
        self.state = AcceleratorState(
            mixed_precision=mixed_precision,
            cpu=cpu,
            deepspeed_plugin=deepspeed_plugin,
            fsdp_plugin=fsdp_plugin,
            _from_accelerator=True,
            **kwargs,
        )

        self.device_placement = device_placement
        self.split_batches = split_batches
        self.dispatch_batches = dispatch_batches
        if dispatch_batches is True and is_torch_version("<", "1.8.0"):
            raise ImportError(
                "Using `DataLoaderDispatcher` requires PyTorch 1.8.0 minimum. You have {torch.__version__}."
            )
        self.step_scheduler_with_optimizer = step_scheduler_with_optimizer

        # Mixed precision attributes
        self.scaler = None
        self.native_amp = False
        if self.state.mixed_precision == "fp16":
            self.native_amp = is_torch_version(">=", "1.6")
            if not self.native_amp:
                raise ValueError("fp16 mixed precision requires PyTorch >= 1.6")

            kwargs = self.scaler_handler.to_kwargs() if self.scaler_handler is not None else {}
            self.scaler = torch.cuda.amp.GradScaler(**kwargs)
        elif self.state.mixed_precision == "bf16":
            self.native_amp = is_torch_version(">=", "1.10")
            if mixed_precision == "bf16" and not self.native_amp:
                raise ValueError("bf16 mixed precision requires PyTorch >= 1.10")

            kwargs = self.scaler_handler.to_kwargs() if self.scaler_handler is not None else {}
            self.scaler = torch.cuda.amp.GradScaler(**kwargs)

        # Internal references to the training objects
        self._optimizers = []
        self._models = []
        self._schedulers = []
        self._custom_objects = []

        # RNG Types
        self.rng_types = rng_types
        if self.rng_types is None:
            self.rng_types = ["torch"] if is_torch_version("<=", "1.5.1") else ["generator"]

    @property
    def distributed_type(self):
        return self.state.distributed_type

    @property
    def num_processes(self):
        return self.state.num_processes

    @property
    def process_index(self):
        return self.state.process_index

    @property
    def local_process_index(self):
        return self.state.local_process_index

    @property
    def device(self):
        return self.state.device

    @property
    def is_main_process(self):
        """True for one process only."""
        return self.process_index == 0

    @property
    def is_local_main_process(self):
        """True for one process per server."""
        return self.local_process_index == 0

    @property
    def use_fp16(self):
        return self.mixed_precision != "no"

    @property
    def mixed_precision(self):
        if self.distributed_type == DistributedType.DEEPSPEED:
            config = self.state.deepspeed_plugin.deepspeed_config
            if config.get("fp16", {}).get("enabled", False):
                mixed_precision = "fp16"
            elif config.get("bf16", {}).get("enabled", False):
                mixed_precision = "bf16"
            else:
                mixed_precision = "no"
        else:
            mixed_precision = self.state.mixed_precision
        return mixed_precision

    @contextmanager
    def local_main_process_first(self):
        """
        Lets the local main process go inside a with block.

        The other processes will enter the with block after the main process exits.
        """
        yield from self._goes_first(self.is_local_main_process)

    @contextmanager
    def main_process_first(self):
        """
        Lets the main process go first inside a with block.

        The other processes will enter the with block after the main process exits.
        """
        yield from self._goes_first(self.is_main_process)

    def _goes_first(self, is_main):
        if not is_main:
            self.wait_for_everyone()

        yield

        if is_main:
            self.wait_for_everyone()

    @contextmanager
    def no_sync(self, model):
        """
        A context manager to disable gradient synchronizations across DDP processes by calling
        `torch.nn.parallel.DistributedDataParallel.no_sync`.

        If `model` is not in DDP, this context manager does nothing

        Args:
            model (`torch.nn.Module`):
                PyTorch Module that was prepared with `Accelerator.prepare`
        """
        context = contextlib.nullcontext
        if self.num_processes > 1:
            context = getattr(model, "no_sync", context)

        with context():
            yield

    def print(self, *args, **kwargs):
        """
        Use in replacement of `print()` to only print once per server.
        """
        if self.is_local_main_process:
            print(*args, **kwargs)

    def _prepare_one(self, obj, first_pass=False):
        # First pass of preparation: DataLoader, model, optimizer
        if isinstance(obj, torch.utils.data.DataLoader) and first_pass:
            return self.prepare_data_loader(obj)
        elif isinstance(obj, torch.nn.Module) and first_pass:
            self._models.append(obj)
            return self.prepare_model(obj)
        elif isinstance(obj, torch.optim.Optimizer) and first_pass:
            optimizer = self.prepare_optimizer(obj)
            self._optimizers.append(optimizer)
            return optimizer
        # Second pass of preparation: LR scheduler (which need the full list of optimizers)
        elif isinstance(obj, torch.optim.lr_scheduler._LRScheduler) and not first_pass:
            scheduler = self.prepare_scheduler(obj)
            self._schedulers.append(scheduler)
            return scheduler
        else:
            return obj

    def _prepare_fsdp(self, *args):
        result = []
        for obj in args:
            if isinstance(obj, torch.nn.Module):
                model = obj
                break
        optimizers = []

        self._schedulers = []
        self._models = []
        intermediate_result = []
        for obj in args:
            if isinstance(obj, torch.optim.Optimizer):
                if len(obj.param_groups) > 1:
                    logger.warn(
                        "FSDP Warning: When using FSDP, several parameter groups will be conflated into "
                        "a single one due to nested module wrapping and parameter flattening."
                    )
                optimizer = obj.optimizer.__class__(model.parameters(), **obj.optimizer.defaults)
                obj = self.prepare_optimizer(optimizer)
                optimizers.append(obj)
            elif isinstance(obj, torch.nn.Module):
                self._models.append(obj)
            intermediate_result.append(obj)

        for obj in intermediate_result:
            if isinstance(obj, AcceleratedScheduler):
                obj.optimizer = optimizers
                for i, opt in enumerate(self._optimizers):
                    if getattr(obj.scheduler, "optimizer", None) == opt.optimizer:
                        obj.scheduler.optimizer = optimizers[i]
                        obj.optimizers = [optimizers[i]]
                        break
                self._schedulers.append(obj)
            result.append(obj)
        self._optimizers = optimizers
        return tuple(result)

    def prepare(self, *args):
        """
        Prepare all objects passed in `args` for distributed training and mixed precision, then return them in the same
        order.

        Accepts the following type of objects:

            - `torch.utils.data.DataLoader`: PyTorch Dataloader
            - `torch.nn.Module`: PyTorch Module
            - `torch.optim.Optimizer`: PyTorch Optimizer
        """
        if self.distributed_type == DistributedType.FSDP:
            model_count = 0
            optimizer_present = False
            for obj in args:
                if isinstance(obj, torch.nn.Module):
                    model_count += 1
                if isinstance(obj, torch.optim.Optimizer):
                    optimizer_present = True
            if model_count > 1 and optimizer_present:
                raise ValueError(
                    "For FSDP to work with multiple models (>1), "
                    "prepare must be called for all the models before optimizers are created"
                )
            elif model_count == 1 and optimizer_present:
                logger.warn(
                    "FSDP Warning: When using FSDP, "
                    "it is efficient and recommended to call prepare for the model before creating the optimizer"
                )

        # On TPUs, putting the model on the XLA device will create new parameters, so the corresponding optimizer will
        # have parameters disconnected from the model (so no training :-( ).
        # If the model and optimizer have parameters on different devices we raise an error.
        if self.distributed_type == DistributedType.TPU:
            model_device, optimizer_device = self._get_devices()
            if model_device is not None and optimizer_device is not None and model_device != optimizer_device:
                raise ValueError(
                    "The model and the optimizer parameters are not on the same device, which probably means you "
                    "created an optimizer around your model **before** putting on the device. Make sure the line "
                    "model.to(device) is before the optimizer creation in your script or remove it entirely and use "
                    "the flag default value for `devicement_placement` in your `Accelerator` to let it handle that "
                    "part for you."
                )

        # If we're dealing with device placement, this deals with that by...
        tpu_should_fix_optimizer = self.device_placement and self.distributed_type == DistributedType.TPU
        if tpu_should_fix_optimizer:
            # 1. grabbing old model parameters
            old_named_params = self._get_named_parameters(*args)

        if self.distributed_type == DistributedType.DEEPSPEED:
            result = self._prepare_deepspeed(*args)
        else:
            result = tuple(self._prepare_one(obj, first_pass=True) for obj in args)
            result = tuple(self._prepare_one(obj) for obj in result)

        if tpu_should_fix_optimizer:
            # 2. grabbing new model parameters
            new_named_params = self._get_named_parameters(*result)
            # 3. building a map from the first to the second
            mapping = {p: new_named_params[n] for n, p in old_named_params.items()}
            # 4. using that map to update the parameters of the optimizer
            for obj in result:
                if isinstance(obj, torch.optim.Optimizer):
                    obj._switch_parameters(mapping)

        if self.distributed_type == DistributedType.FSDP and model_count == 1 and optimizer_present:
            result = self._prepare_fsdp(*result)

        return result if len(result) > 1 else result[0]

    def prepare_model(self, model):
        if self.device_placement and self.distributed_type != DistributedType.FSDP:
            model = model.to(self.device)
        if self.distributed_type == DistributedType.MULTI_GPU:
            kwargs = self.ddp_handler.to_kwargs() if self.ddp_handler is not None else {}
            model = torch.nn.parallel.DistributedDataParallel(
                model, device_ids=[self.local_process_index], output_device=self.local_process_index, **kwargs
            )
        elif self.distributed_type == DistributedType.FSDP:
            from torch.distributed.fsdp.fully_sharded_data_parallel import FullyShardedDataParallel as FSDP

            # Check if the model is already a FSDP model due to `Manual Wrapping` and if so,
            # don't wrap it again
            if type(model) != FSDP:
                fsdp_plugin = self.state.fsdp_plugin
                model = FSDP(
                    model,
                    sharding_strategy=fsdp_plugin.sharding_strategy,
                    cpu_offload=fsdp_plugin.cpu_offload,
                    auto_wrap_policy=fsdp_plugin.auto_wrap_policy,
                    backward_prefetch=fsdp_plugin.backward_prefetch,
                    ignored_modules=fsdp_plugin.ignored_modules,
                )
                if not fsdp_plugin.cpu_offload.offload_params:
                    model.to(self.device)
        elif self.distributed_type == DistributedType.MULTI_CPU:
            kwargs = self.ddp_handler.to_kwargs() if self.ddp_handler is not None else {}
            model = torch.nn.parallel.DistributedDataParallel(model, **kwargs)
        if self.native_amp:
            if self.mixed_precision == "fp16" and is_torch_version(">=", "1.10"):
                model.forward = torch.cuda.amp.autocast(dtype=torch.float16)(model.forward)
            elif self.mixed_precision == "bf16":
                model.forward = torch.cuda.amp.autocast(dtype=torch.bfloat16)(model.forward)
            else:
                model.forward = torch.cuda.amp.autocast()(model.forward)
            model.forward = convert_outputs_to_fp32(model.forward)
        if self.distributed_type == DistributedType.TPU and self.state.fork_launched:
            model = xmp.MpModelWrapper(model).to(self.device)
        return model

    def _prepare_deepspeed(self, *args):

        deepspeed_plugin = self.state.deepspeed_plugin

        result = [
            self._prepare_one(obj, first_pass=True) if isinstance(obj, torch.utils.data.DataLoader) else obj
            for obj in args
        ]

        batch_sizes = [obj.batch_size for obj in args if hasattr(obj, "batch_size")]
        if self.split_batches:
            batch_sizes = [batch_size // self.num_processes for batch_size in batch_sizes]
        if len(batch_sizes) == 0:
            raise ValueError(
                "You must specify a training or evaluation dataloader in `accelerate.prepare()` when using DeepSpeed."
            )

        batch_size_per_device = min(batch_sizes) if deepspeed_plugin.is_train_batch_min else max(batch_sizes)
        if len(batch_sizes) > 1:
            logger.info(
                "Since you passed both train and evaluation dataloader, `is_train_batch_min` (here "
                f"{deepspeed_plugin.is_train_batch_min} will decide the `train_batch_size` ({batch_size_per_device})."
            )

        config_kwargs = {
            "train_micro_batch_size_per_gpu": batch_size_per_device,
            "train_batch_size": batch_size_per_device
            * deepspeed_plugin.deepspeed_config["gradient_accumulation_steps"]
            * self.num_processes,
            "gradient_clipping": 1.0,
            "zero_optimization.stage3_gather_16bit_weights_on_model_save": False,
        }

        model = None
        optimizer = None
        scheduler = None
        for obj in result:
            if isinstance(obj, torch.nn.Module):
                model = obj
            elif isinstance(obj, (torch.optim.Optimizer, DummyOptim)):
                optimizer = obj
            elif (isinstance(obj, (torch.optim.lr_scheduler._LRScheduler, DummyScheduler))) or (
                type(obj).__name__ in deepspeed.runtime.lr_schedules.VALID_LR_SCHEDULES
            ):
                scheduler = obj

        if optimizer is not None:
            if "optimizer" in deepspeed_plugin.deepspeed_config and not isinstance(optimizer, (DummyOptim)):
                raise ValueError(
                    "You cannot specify an optimizer in the config file and in the code at the same time. "
                    "Please remove the optimizer from the config file or "
                    "create `accelerate.utils.DummyOptim` in the code."
                )
            elif "optimizer" not in deepspeed_plugin.deepspeed_config and isinstance(optimizer, (DummyOptim)):
                raise ValueError(
                    "You cannot create a `DummyOptim` without specifying an optimizer in the config file."
                )

            if isinstance(optimizer, (torch.optim.Optimizer)):
                deepspeed_plugin.deepspeed_config["zero_allow_untested_optimizer"] = True

        if scheduler is not None:
            if "scheduler" in deepspeed_plugin.deepspeed_config and not isinstance(scheduler, (DummyScheduler)):
                raise ValueError(
                    "You cannot specify a scheduler in the config file and in the code at the same time. "
                    "Please remove the scheduler from the config file or "
                    "create `accelerate.utils.DummyScheduler` in the code."
                )
            elif "scheduler" not in deepspeed_plugin.deepspeed_config and isinstance(scheduler, (DummyScheduler)):
                raise ValueError(
                    "You cannot create a `DummyScheduler` without specifying a scheduler in the config file."
                )

        if optimizer is not None and scheduler is not None:
            if isinstance(optimizer, (DummyOptim)) and not isinstance(scheduler, (DummyScheduler)):
                raise ValueError(
                    "You can only specify `accelerate.utils.DummyScheduler` in the code when using "
                    "`accelerate.utils.DummyOptim`."
                )

        if model is not None:
            if hasattr(model, "config") and hasattr(model.config, "hidden_size"):
                hidden_size = model.config.hidden_size
                config_kwargs.update(
                    {
                        "zero_optimization.reduce_bucket_size": hidden_size * hidden_size,
                        "zero_optimization.stage3_prefetch_bucket_size": 0.9 * hidden_size * hidden_size,
                        "zero_optimization.stage3_param_persistence_threshold": 10 * hidden_size,
                    }
                )

            if isinstance(optimizer, (DummyOptim)):
                config_kwargs.update(
                    {"optimizer.params.lr": optimizer.lr, "optimizer.params.weight_decay": optimizer.weight_decay}
                )
            if isinstance(scheduler, (DummyScheduler)):
                config_kwargs.update(
                    {
                        "scheduler.params.warmup_min_lr": 0,
                        "scheduler.params.warmup_max_lr": scheduler.optimizer.lr,
                        "scheduler.params.warmup_num_steps": scheduler.warmup_num_steps,
                    }
                )
                if scheduler.total_num_steps is not None:
                    config_kwargs["scheduler.params.total_num_steps"] = (
                        math.ceil(scheduler.total_num_steps / self.num_processes)
                        if not self.split_batches
                        else scheduler.total_num_steps
                    )
            deepspeed_plugin.deepspeed_config_process(must_match=False, **config_kwargs)
            self.deepspeed_config = deepspeed_plugin.deepspeed_config
            kwargs = dict(model=model, config_params=self.deepspeed_config)
            if optimizer is not None:
                if isinstance(optimizer, (DummyOptim)):
                    kwargs["model_parameters"] = optimizer.params
                else:
                    kwargs["optimizer"] = optimizer
                    if scheduler is not None:
                        if type(scheduler).__name__ in deepspeed.runtime.lr_schedules.VALID_LR_SCHEDULES:
                            kwargs["lr_scheduler"] = scheduler

            engine, optimizer, _, lr_scheduler = deepspeed.initialize(**kwargs)
            if optimizer is not None:
                optimizer = DeepSpeedOptimizerWrapper(optimizer)
            if scheduler is not None:
                if lr_scheduler is None:
                    scheduler = AcceleratedScheduler(
                        scheduler,
                        optimizer,
                        step_with_optimizer=self.step_scheduler_with_optimizer,
                        split_batches=self.split_batches,
                    )
                else:
                    scheduler = DeepSpeedSchedulerWrapper(lr_scheduler, optimizer)

            for i in range(len(result)):
                if isinstance(result[i], torch.nn.Module):
                    result[i] = engine
                elif isinstance(result[i], (torch.optim.Optimizer, DummyOptim)):
                    result[i] = optimizer
                elif (isinstance(result[i], (torch.optim.lr_scheduler._LRScheduler, DummyScheduler))) or (
                    type(result[i]).__name__ in deepspeed.runtime.lr_schedules.VALID_LR_SCHEDULES
                ):
                    result[i] = scheduler
            # pointing for deepspeed_engine_wrapped.backward()
            self.deepspeed_engine_wrapped = DeepSpeedEngineWrapper(engine)
            self._models.append(engine)
            if optimizer is not None:
                self._optimizers.append(optimizer)
            if scheduler is not None:
                self._schedulers.append(scheduler)
            if len(self._models) > 1:
                raise AssertionError(
                    "You can't use same `Accelerator()` instance with multiple models when using DeepSpeed"
                )
        return tuple(result)

    def prepare_data_loader(self, data_loader):
        return prepare_data_loader(
            data_loader,
            self.device,
            num_processes=self.num_processes,
            process_index=self.process_index,
            split_batches=self.split_batches,
            put_on_device=self.device_placement if self.distributed_type != DistributedType.TPU else False,
            rng_types=self.rng_types.copy(),
            dispatch_batches=self.dispatch_batches,
        )

    def prepare_optimizer(self, optimizer):
        return AcceleratedOptimizer(optimizer, device_placement=self.device_placement, scaler=self.scaler)

    def prepare_scheduler(self, scheduler):
        # We try to find the optimizer associated with `scheduler`, the default is the full list.
        optimizer = self._optimizers
        for opt in self._optimizers:
            if getattr(scheduler, "optimizer", None) == opt.optimizer:
                optimizer = opt
                break

        return AcceleratedScheduler(
            scheduler,
            optimizer,
            step_with_optimizer=self.step_scheduler_with_optimizer,
            split_batches=self.split_batches,
        )

    def backward(self, loss, **kwargs):
        """
        Use `accelerator.backward(loss)` in lieu of `loss.backward()`.
        """
        if self.distributed_type == DistributedType.DEEPSPEED:
            self.deepspeed_engine_wrapped.backward(loss, **kwargs)
        elif self.scaler is not None:
            self.scaler.scale(loss).backward(**kwargs)
        else:
            loss.backward(**kwargs)

    def unscale_gradients(self, optimizer=None):
        """
        Unscale the gradients in mixed precision training with AMP. This is a noop in all other settings.

        Args:
            optimizer (`torch.optim.Optimizer` or `List[torch.optim.Optimizer]`, *optional*):
                The optimizer(s) for which to unscale gradients. If not set, will unscale gradients on all optimizers
                that were passed to [`~Accelerator.prepare`].
        """
        if self.use_fp16 and self.native_amp:
            if optimizer is None:
                # TODO: this unscales all optimizers where we should only unscale the one where parameters are.
                optimizer = self._optimizers
            elif not isinstance(optimizer, (tuple, list)):
                optimizer = [optimizer]
            for opt in optimizer:
                while isinstance(opt, AcceleratedOptimizer):
                    opt = opt.optimizer
                self.scaler.unscale_(opt)

    def clip_grad_norm_(self, parameters, max_norm, norm_type=2):
        """
        Should be used in place of `torch.nn.utils.clip_grad_norm_`.
        """
        if self.distributed_type == DistributedType.FSDP:
            parameters = [p for p in parameters]
            for model in self._models:
                if parameters == [p for p in model.parameters()]:
                    model.clip_grad_norm_(max_norm, norm_type)
                    return
        elif self.distributed_type == DistributedType.DEEPSPEED:
            # `accelerator.backward(loss)` is doing that automatically. Therefore, it's implementation is not needed
            return
        self.unscale_gradients()
        torch.nn.utils.clip_grad_norm_(parameters, max_norm, norm_type=norm_type)

    def clip_grad_value_(self, parameters, clip_value):
        """
        Should be used in place of `torch.nn.utils.clip_grad_value_`.
        """
        if self.distributed_type in [DistributedType.DEEPSPEED, DistributedType.FSDP]:
            raise Exception("DeepSpeed and FSDP  do not support `clip_grad_value_`. Use `clip_grad_norm_` instead.")
        self.unscale_gradients()
        torch.nn.utils.clip_grad_value_(parameters, clip_value)

    def gather(self, tensor):
        """
        Gather the values in *tensor* across all processes and concatenate them on the first dimension. Useful to
        regroup the predictions from all processes when doing evaluation.

        Note:
            This gather happens in all processes.

        Args:
            tensor (`torch.Tensor`, or a nested tuple/list/dictionary of `torch.Tensor`):
                The tensors to gather across all processes.

        Returns:
            `torch.Tensor`, or a nested tuple/list/dictionary of `torch.Tensor`: The gathered tensor(s). Note that the
            first dimension of the result is *num_processes* multiplied by the first dimension of the input tensors.
        """
        return gather(tensor)

    def reduce(self, tensor: torch.Tensor, reduction="sum"):
        """
        Reduce the values in *tensor* across all processes based on *reduction*.

        Args:
            tensor (`torch.Tensor`):
                The tensors to reduce across all processes.
            reduction (`str`, *optional*, defaults to "sum"):
                A reduction type, can be one of 'sum', 'mean', or 'none'. If 'none', will not perform any operation.
        """
        reduce(tensor, reduction)

    def pad_across_processes(self, tensor, dim=0, pad_index=0, pad_first=False):
        """
        Recursively pad the tensors in a nested list/tuple/dictionary of tensors from all devices to the same size so
        they can safely be gathered.

        Args:
            tensor (nested list/tuple/dictionary of `torch.Tensor`):
                The data to gather.
            dim (`int`, *optional*, defaults to 0):
                The dimension on which to pad.
            pad_index (`int`, *optional*, defaults to 0):
                The value with which to pad.
            pad_first (`bool`, *optional*, defaults to `False`):
                Whether to pad at the beginning or the end.
        """
        return pad_across_processes(tensor, dim=dim, pad_index=pad_index, pad_first=pad_first)

    def unwrap_model(self, model):
        """
        Unwraps the `model` from the additional layer possible added by [`~Accelerator.prepare`]. Useful before saving
        the model.

        Args:
            model (`torch.nn.Module`):
                The model to unwrap.
        """
        return extract_model_from_parallel(model)

    def wait_for_everyone(self):
        """
        Will stop the execution of the current process until every other process has reached that point (so this does
        nothing when the script is only run in one process). Useful to do before saving a model.
        """
        wait_for_everyone()

    def init_trackers(self, project_name: str, config: Optional[dict] = None):
        """
        Initializes a run for all trackers stored in `self.log_with`, potentially with starting configurations

        Args:
            project_name (`str`):
                The name of the project. All trackers will save their data based on this
            config (`dict`, *optional*):
                Optional starting configuration to be logged.
        """
        self.trackers = []
        for tracker in self.log_with:
            if issubclass(type(tracker), GeneralTracker):
                # Custom trackers are already initialized
                self.trackers.append(tracker)
            else:
                tracker_init = LOGGER_TYPE_TO_CLASS[str(tracker)]
                if getattr(tracker_init, "requires_logging_directory"):
                    # We can skip this check since it was done in `__init__`
                    self.trackers.append(tracker_init(project_name, self.logging_dir))
                else:
                    self.trackers.append(tracker_init(project_name))
        if config is not None:
            for tracker in self.trackers:
                tracker.store_init_configuration(config)

    def log(self, values: dict, step: Optional[int] = None):
        """
        Logs `values` to all stored trackers in `self.trackers`.

        Args:
            values (`dict`):
                Values should be a dictionary-like object containing only types `int`, `float`, or `str`.
            step (`int`, *optional*):
                The run step. If included, the log will be affiliated with this step.
        """
        if self.is_main_process:
            for tracker in self.trackers:
                tracker.log(values, step=step)

    def end_training(self):
        """
        Runs any special end training behaviors, such as stopping trackers
        """
        if self.is_main_process:
            for tracker in self.trackers:
                tracker.finish()

    def save(self, obj, f):
        """
        Save the object passed to disk once per machine. Use in place of `torch.save`.

        Args:
            obj: The object to save.
            f (`str` or `os.PathLike`):
                Where to save the content of `obj`.
        """
        save(obj, f)

    def save_state(self, output_dir: str):
        """
        Saves the current states of the model, optimizer, scaler, RNG generators, and registered objects.

        Args:
            output_dir (`str` or `os.PathLike`):
                The name of the folder to save all relevant weights and states.
        """
        # Check if folder exists
        output_dir = os.path.expanduser(output_dir)
        os.makedirs(output_dir, exist_ok=True)
        logger.info(f"Saving current state to {output_dir}")
        weights = [self.get_state_dict(m) for m in self._models]
        save_location = save_accelerator_state(
            output_dir, weights, self._optimizers, self._schedulers, self.state.process_index, self.scaler
        )
        for i, obj in enumerate(self._custom_objects):
            save_custom_state(obj, output_dir, i)
        return save_location

    def load_state(self, input_dir: str):
        """
        Loads the current states of the model, optimizer, scaler, RNG generators, and registered objects.

        Args:
            input_dir (`str` or `os.PathLike`):
                The name of the folder all relevant weights and states were saved in.
        """
        # Check if folder exists
        input_dir = os.path.expanduser(input_dir)
        if not os.path.isdir(input_dir):
            raise ValueError(f"Tried to find {input_dir} but folder does not exist")
        logger.info(f"Loading states from {input_dir}")
        load_accelerator_state(
            input_dir, self._models, self._optimizers, self._schedulers, self.state.process_index, self.scaler
        )
        custom_checkpoints = [f for f in os.listdir(input_dir) if "custom_checkpoint" in f]
        if len(custom_checkpoints) != len(self._custom_objects):
            err = "Warning! Number of found checkpoints does not match the number of registered objects:"
            err += f"\n\tFound checkpoints: {len(custom_checkpoints)}"
            err += f"\n\tRegistered objects: {len(self._custom_objects)}\nSkipping."
            logger.warn(err)
        else:
            logger.info(f"Loading in {len(custom_checkpoints)} custom states")
            for index, obj in enumerate(self._custom_objects):
                load_custom_state(obj, input_dir, index)

    def free_memory(self):
        """
        Will release all references to the internal objects stored and call the garbage collector. You should call this
        method between two trainings with different models/optimizers.
        """
        self._schedulers = []
        self._optimizers = []
        self._models = []
        self.deepspeed_engine_wrapped = None
        gc.collect()
        torch.cuda.empty_cache()

    def clear(self):
        """
        Alias for [`Accelerate.free_memory`], releases all references to the internal objects stored and call the
        garbage collector. You should call this method between two trainings with different models/optimizers.
        """
        self.free_memory()

    def _get_named_parameters(self, *args):
        named_parameters = {}
        for obj in args:
            if isinstance(obj, torch.nn.Module):
                obj = extract_model_from_parallel(obj)
                named_parameters.update({n: p for n, p in obj.named_parameters()})
        return named_parameters

    def _get_devices(self, *args):
        model_device = None
        optimizer_device = None
        for obj in args:
            # Loop through model parameters and stop at the first once we have its device.
            if isinstance(obj, torch.nn.Module):
                for param in obj.parameters():
                    model_device = param.device
                    break
            # Loop through optimizer parameters groups and stop at the first once we have its device.
            if isinstance(obj, torch.optim.Optimizer):
                for param_group in obj.param_groups:
                    if len(param_group["params"]) > 0:
                        optimizer_device = param_group["params"][0].device
                        break
        return (model_device, optimizer_device)

    def get_state_dict(self, model):
        is_zero_3 = False
        if self.distributed_type == DistributedType.DEEPSPEED:
            is_zero_3 = self.deepspeed_config["zero_optimization"]["stage"] == 3

        if is_zero_3:
            if model.zero_gather_16bit_weights_on_model_save():
                state_dict = model._zero3_consolidated_16bit_state_dict()
            else:
                raise ValueError(
                    "Cannot get 16bit model weights because `stage3_gather_16bit_weights_on_model_save` in DeepSpeed config is False. "
                    "To save the model weights in 16bit, set `stage3_gather_16bit_weights_on_model_save` to True in DeepSpeed config file or "
                    "set `zero3_save_16bit_model` to True when using `accelerate config`. "
                    "To save the full checkpoint, run `model.save_checkpoint(save_dir)` and use `zero_to_fp32.py` to recover weights."
                )
        else:
            model = self.unwrap_model(model)
            state_dict = model.state_dict()

        if state_dict is not None:
            for k in state_dict:
                if state_dict[k].dtype == torch.float16:
                    state_dict[k] = state_dict[k].float()

        return state_dict

    def register_for_checkpointing(self, *objects):
        """
        Makes note of `objects` and will save or load them in during `save_state` or `load_state`.

        These should be utilized when the state is being loaded or saved in the same script. It is not designed to be
        used in different scripts

        <Tip>

        Every `object` must have a `load_state_dict` and `state_dict` function to be stored.

        </Tip>
        """
        invalid_objects = []
        for obj in objects:
            if not hasattr(obj, "state_dict") or not hasattr(obj, "load_state_dict"):
                invalid_objects.append(obj)
        if len(invalid_objects) > 0:
            err = "All `objects` must include a `state_dict` and `load_state_dict` function to be stored. The following inputs are invalid:"
            for index, obj in enumerate(invalid_objects):
                err += f"\n\t- Item at index {index}, `{get_pretty_name(obj)}`"
            raise ValueError(err)
        self._custom_objects.extend(objects)

    @contextmanager
    def autocast(self):
        """
        Will apply automatic mixed-precision inside the block inside this context manager, if it is enabled. Nothing
        different will happen otherwise.
        """
        if self.native_amp:
            if self.mixed_precision == "fp16" and is_torch_version(">=", "1.10"):
                autocast_context = torch.cuda.amp.autocast(dtype=torch.float16)
            elif self.mixed_precision == "bf16":
                autocast_context = torch.cuda.amp.autocast(dtype=torch.bfloat16)
            else:
                autocast_context = torch.cuda.amp.autocast()

            autocast_context.__enter__()
            yield
            autocast_context.__exit__(*sys.exc_info())
        else:
            yield

    @property
    def optimizer_step_was_skipped(self):
        """
        Whether or not the optimizer update was skipped (because of gradient overflow in mixed precision), in which
        case the learning rate should not be changed.
        """
        for optimizer in self._optimizers:
            if optimizer.step_was_skipped:
                return True
        return False<|MERGE_RESOLUTION|>--- conflicted
+++ resolved
@@ -48,11 +48,7 @@
     get_pretty_name,
     is_deepspeed_available,
     is_torch_version,
-<<<<<<< HEAD
-=======
     is_tpu_available,
-    is_transformers_available,
->>>>>>> 29eef234
     pad_across_processes,
     reduce,
     save,
