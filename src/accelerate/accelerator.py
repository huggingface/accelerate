--- conflicted
+++ resolved
@@ -535,11 +535,7 @@
             and self.distributed_type not in (DistributedType.DEEPSPEED, DistributedType.MEGATRON_LM)
         ):
             self.native_amp = True
-<<<<<<< HEAD
-            if self.device.type not in ("xpu", "cuda", "npu", "xla", "mlu", "musa", "hpu") or is_torch_xla_available(
-=======
-            if self.device.type not in ("xpu", "cuda", "npu", "xla", "mlu", "musa", "sdaa") or is_torch_xla_available(
->>>>>>> ac3749dc
+            if self.device.type not in ("xpu", "cuda", "npu", "xla", "mlu", "musa", "hpu", "sdaa") or is_torch_xla_available(
                 check_is_tpu=True
             ):
                 raise ValueError(f"fp16 mixed precision requires a GPU (not {self.device.type!r}).")
