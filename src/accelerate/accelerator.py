# Copyright 2021 The HuggingFace Team. All rights reserved.
#
# Licensed under the Apache License, Version 2.0 (the "License");
# you may not use this file except in compliance with the License.
# You may obtain a copy of the License at
#
#     http://www.apache.org/licenses/LICENSE-2.0
#
# Unless required by applicable law or agreed to in writing, software
# distributed under the License is distributed on an "AS IS" BASIS,
# WITHOUT WARRANTIES OR CONDITIONS OF ANY KIND, either express or implied.
# See the License for the specific language governing permissions and
# limitations under the License.

from __future__ import annotations

import contextlib
import functools
import json
import math
import os
import re
import shutil
import sys
import warnings
from collections import OrderedDict
from contextlib import contextmanager
from functools import partial
from types import MethodType
from typing import Any, Callable, Union

import torch
import torch.utils.hooks as hooks
from huggingface_hub import split_torch_state_dict_into_shards

from .checkpointing import load_accelerator_state, load_custom_state, save_accelerator_state, save_custom_state
from .data_loader import DataLoaderDispatcher, prepare_data_loader, skip_first_batches
from .hooks import AlignDevicesHook
from .logging import get_logger
from .optimizer import AcceleratedOptimizer
from .scheduler import AcceleratedScheduler
from .state import AcceleratorState, GradientState, PartialState
from .tracking import LOGGER_TYPE_TO_CLASS, GeneralTracker, filter_trackers
from .utils import (
    MODEL_NAME,
    SAFE_WEIGHTS_INDEX_NAME,
    SAFE_WEIGHTS_NAME,
    SAFE_WEIGHTS_PATTERN_NAME,
    WEIGHTS_INDEX_NAME,
    WEIGHTS_NAME,
    WEIGHTS_PATTERN_NAME,
    AutocastKwargs,
    DataLoaderConfiguration,
    DeepSpeedPlugin,
    DistributedDataParallelKwargs,
    DistributedType,
    DynamoBackend,
    FP8RecipeKwargs,
    FullyShardedDataParallelPlugin,
    GradientAccumulationPlugin,
    GradScalerKwargs,
    InitProcessGroupKwargs,
    KwargsHandler,
    LoggerType,
    MegatronLMPlugin,
    PrecisionType,
    ProfileKwargs,
    ProjectConfiguration,
    RNGType,
    TorchDynamoPlugin,
    apply_fp8_autowrap,
    check_os_kernel,
    clean_state_dict_for_safetensors,
    compare_versions,
    convert_model,
    convert_outputs_to_fp32,
    extract_model_from_parallel,
    gather,
    gather_object,
    get_mixed_precision_context_manager,
    get_pretty_name,
    is_bf16_available,
    is_deepspeed_available,
    is_ipex_available,
    is_lomo_available,
    is_megatron_lm_available,
    is_mlu_available,
    is_msamp_available,
    is_musa_available,
    is_npu_available,
    is_torch_version,
    is_torch_xla_available,
    is_transformer_engine_available,
    is_xpu_available,
    load_fsdp_model,
    load_fsdp_optimizer,
    pad_across_processes,
    parse_choice_from_env,
    recursively_apply,
    reduce,
    release_memory,
    save,
    save_fsdp_model,
    save_fsdp_optimizer,
    wait_for_everyone,
)
from .utils.constants import FSDP_PYTORCH_VERSION, PROFILE_PATTERN_NAME
from .utils.modeling import get_state_dict_offloaded_model
from .utils.other import is_compiled_module


if is_deepspeed_available():
    from .utils import (
        DeepSpeedEngineWrapper,
        DeepSpeedOptimizerWrapper,
        DeepSpeedSchedulerWrapper,
        DummyOptim,
        DummyScheduler,
        get_active_deepspeed_plugin,
    )

if is_megatron_lm_available():
    from .utils import (
        MegatronEngine,
        MegatronLMDummyDataLoader,
        MegatronLMDummyScheduler,
        MegatronLMOptimizerWrapper,
        MegatronLMSchedulerWrapper,
        megatron_lm_initialize,
        megatron_lm_prepare_data_loader,
        megatron_lm_prepare_model_optimizer_scheduler,
    )

from torch.distributed.algorithms.join import Join


if is_torch_xla_available():
    import torch_xla.amp as xamp
    import torch_xla.core.xla_model as xm
    import torch_xla.distributed.xla_multiprocessing as xmp


if is_npu_available(check_device=False):
    import torch_npu  # noqa: F401


try:
    from torch.optim.lr_scheduler import LRScheduler
except ImportError:
    from torch.optim.lr_scheduler import _LRScheduler as LRScheduler

logger = get_logger(__name__)

# Sentinel values for defaults
_split_batches = object()
_dispatch_batches = object()
_even_batches = object()
_use_seedable_sampler = object()


class Accelerator:
    """
    Creates an instance of an accelerator for distributed training (on multi-GPU, TPU) or mixed precision training.

    Args:
        device_placement (`bool`, *optional*, defaults to `True`):
            Whether or not the accelerator should put objects on device (tensors yielded by the dataloader, model,
            etc...).
        mixed_precision (`str`, *optional*):
            Whether or not to use mixed precision training. Choose from 'no','fp16','bf16' or 'fp8'. Will default to
            the value in the environment variable `ACCELERATE_MIXED_PRECISION`, which will use the default value in the
            accelerate config of the current system or the flag passed with the `accelerate.launch` command. 'fp8'
            requires the installation of transformers-engine.
        gradient_accumulation_steps (`int`, *optional*, default to 1):
            The number of steps that should pass before gradients are accumulated. A number > 1 should be combined with
            `Accelerator.accumulate`. If not passed, will default to the value in the environment variable
            `ACCELERATE_GRADIENT_ACCUMULATION_STEPS`. Can also be configured through a `GradientAccumulationPlugin`.
        cpu (`bool`, *optional*):
            Whether or not to force the script to execute on CPU. Will ignore GPU available if set to `True` and force
            the execution on one process only.
        dataloader_config (`DataLoaderConfiguration`, *optional*):
            A configuration for how the dataloaders should be handled in distributed scenarios.
        deepspeed_plugin ([`~utils.DeepSpeedPlugin`] or list of [`~utils.DeepSpeedPlugin`], *optional*):
            Tweak your DeepSpeed related args using this argument. This argument is optional and can be configured
            directly using *accelerate config*. If using multiple plugins, the first one will be the active one by
            default. Manually call `plugin.enable()` to activate a different plugin.
        fsdp_plugin ([`~utils.FullyShardedDataParallelPlugin`], *optional*):
            Tweak your FSDP related args using this argument. This argument is optional and can be configured directly
            using *accelerate config*
        megatron_lm_plugin ([`~utils.MegatronLMPlugin`], *optional*):
            Tweak your MegatronLM related args using this argument. This argument is optional and can be configured
            directly using *accelerate config*
        rng_types (list of `str` or [`~utils.RNGType`]):
            The list of random number generators to synchronize at the beginning of each iteration in your prepared
            dataloaders. Should be one or several of:

            - `"torch"`: the base torch random number generator
            - `"cuda"`: the CUDA random number generator (GPU only)
            - `"xla"`: the XLA random number generator (TPU only)
            - `"generator"`: the `torch.Generator` of the sampler (or batch sampler if there is no sampler in your
              dataloader) or of the iterable dataset (if it exists) if the underlying dataset is of that type.

            Will default to `["torch"]` for PyTorch versions <=1.5.1 and `["generator"]` for PyTorch versions >= 1.6.
        log_with (list of `str`, [`~utils.LoggerType`] or [`~tracking.GeneralTracker`], *optional*):
            A list of loggers to be setup for experiment tracking. Should be one or several of:

            - `"all"`
            - `"tensorboard"`
            - `"wandb"`
            - `"comet_ml"`
            If `"all"` is selected, will pick up all available trackers in the environment and initialize them. Can
            also accept implementations of `GeneralTracker` for custom trackers, and can be combined with `"all"`.
        project_config ([`~utils.ProjectConfiguration`], *optional*):
            A configuration for how saving the state can be handled.
        project_dir (`str`, `os.PathLike`, *optional*):
            A path to a directory for storing data such as logs of locally-compatible loggers and potentially saved
            checkpoints.
        step_scheduler_with_optimizer (`bool`, *optional*, defaults to `True`):
            Set `True` if the learning rate scheduler is stepped at the same time as the optimizer, `False` if only
            done under certain circumstances (at the end of each epoch, for instance).
        kwargs_handlers (list of [`~utils.KwargsHandler`], *optional*)
            A list of [`~utils.KwargsHandler`] to customize how the objects related to distributed training, profiling
            or mixed precision are created. See [kwargs](kwargs) for more information.
        dynamo_backend (`str` or [`~utils.DynamoBackend`], *optional*, defaults to `"no"`):
            Set to one of the possible dynamo backends to optimize your training with torch dynamo.
        gradient_accumulation_plugin ([`~utils.GradientAccumulationPlugin`], *optional*):
            A configuration for how gradient accumulation should be handled, if more tweaking than just the
            `gradient_accumulation_steps` is needed.

    **Available attributes:**

        - **device** (`torch.device`) -- The device to use.
        - **distributed_type** ([`~utils.DistributedType`]) -- The distributed training configuration.
        - **local_process_index** (`int`) -- The process index on the current machine.
        - **mixed_precision** (`str`) -- The configured mixed precision mode.
        - **num_processes** (`int`) -- The total number of processes used for training.
        - **optimizer_step_was_skipped** (`bool`) -- Whether or not the optimizer update was skipped (because of
          gradient overflow in mixed precision), in which
        case the learning rate should not be changed.
        - **process_index** (`int`) -- The overall index of the current process among all processes.
        - **state** ([`~state.AcceleratorState`]) -- The distributed setup state.
        - **sync_gradients** (`bool`) -- Whether the gradients are currently being synced across all processes.
        - **use_distributed** (`bool`) -- Whether the current configuration is for distributed training.
    """

    def __init__(
        self,
        device_placement: bool = True,
        split_batches: bool = _split_batches,
        mixed_precision: PrecisionType | str | None = None,
        gradient_accumulation_steps: int = 1,
        cpu: bool = False,
        dataloader_config: DataLoaderConfiguration | None = None,
        deepspeed_plugin: DeepSpeedPlugin | None = None,
        fsdp_plugin: FullyShardedDataParallelPlugin | None = None,
        megatron_lm_plugin: MegatronLMPlugin | None = None,
        rng_types: list[str | RNGType] | None = None,
        log_with: str | LoggerType | GeneralTracker | list[str | LoggerType | GeneralTracker] | None = None,
        project_dir: str | os.PathLike | None = None,
        project_config: ProjectConfiguration | None = None,
        gradient_accumulation_plugin: GradientAccumulationPlugin | None = None,
        dispatch_batches: bool | None = _dispatch_batches,
        even_batches: bool = _even_batches,
        use_seedable_sampler: bool = _use_seedable_sampler,
        step_scheduler_with_optimizer: bool = True,
        kwargs_handlers: list[KwargsHandler] | None = None,
        dynamo_backend: DynamoBackend | str | None = None,
    ):
        self.trackers = []
        if project_config is not None:
            self.project_configuration = project_config
        else:
            self.project_configuration = ProjectConfiguration(project_dir=project_dir)
        if project_dir is not None and self.project_dir is None:
            self.project_configuration.set_directories(project_dir)
        if mixed_precision is not None:
            mixed_precision = str(mixed_precision)
            if mixed_precision not in PrecisionType:
                raise ValueError(
                    f"Unknown mixed_precision mode: {mixed_precision}. Choose between {PrecisionType.list()}"
                )

        dynamo_plugin = TorchDynamoPlugin() if dynamo_backend is None else TorchDynamoPlugin(backend=dynamo_backend)

        if deepspeed_plugin is None:  # init from env variables
            deepspeed_plugin = (
                DeepSpeedPlugin() if os.environ.get("ACCELERATE_USE_DEEPSPEED", "false") == "true" else None
            )
        else:
            if isinstance(deepspeed_plugin, (tuple, list)):
                for plugin in deepspeed_plugin:
                    if not isinstance(plugin, DeepSpeedPlugin):
                        raise TypeError("`deepspeed_plugin` must be a DeepSpeedPlugin object.")
            elif isinstance(deepspeed_plugin, DeepSpeedPlugin):
                deepspeed_plugin = [deepspeed_plugin]
            else:
                raise TypeError("`deepspeed_plugin` must be a DeepSpeedPlugin object.")

        if deepspeed_plugin is not None:
            os.environ["ACCELERATE_USE_DEEPSPEED"] = "true"  # use DeepSpeed if plugin is provided
            if not is_deepspeed_available():
                raise ImportError("DeepSpeed is not installed => run `pip install deepspeed` or build it from source.")
            if is_mlu_available():
                if compare_versions("deepspeed-mlu", "<", "0.10.1"):
                    raise ImportError("DeepSpeed MLU version must be >= 0.10.1. Please update DeepSpeed MLU.")
            elif is_musa_available():
                if compare_versions("deepspeed", ">", "0.14.3"):
                    raise ImportError("DeepSpeed MUSA version must be <= 0.14.3. Please downgrade DeepSpeed.")
            elif compare_versions("deepspeed", "<", "0.9.3"):
                raise ImportError("DeepSpeed version must be >= 0.9.3. Please update DeepSpeed.")

            mixed_precision = (
                os.environ.get("ACCELERATE_MIXED_PRECISION", "no") if mixed_precision is None else mixed_precision
            )
            # The first plugin is always the active one
            for plugin in deepspeed_plugin:
                plugin.set_mixed_precision(mixed_precision)
            deepspeed_plugin[0].enable()
            self.deepspeed_engine_wrapped = None

        if os.environ.get("ACCELERATE_USE_FSDP", "false") == "true" or isinstance(
            fsdp_plugin, FullyShardedDataParallelPlugin
        ):
            if not is_torch_version(">=", FSDP_PYTORCH_VERSION):
                raise ValueError(f"FSDP requires PyTorch >= {FSDP_PYTORCH_VERSION}")

        if fsdp_plugin is None:  # init from env variables
            fsdp_plugin = (
                FullyShardedDataParallelPlugin() if os.environ.get("ACCELERATE_USE_FSDP", "false") == "true" else None
            )
        else:
            if not isinstance(fsdp_plugin, FullyShardedDataParallelPlugin):
                raise TypeError("`fsdp_plugin` must be a FullyShardedDataParallelPlugin object.")
            os.environ["ACCELERATE_USE_FSDP"] = "true"  # use FSDP if plugin is provided

        if megatron_lm_plugin is None:  # init from env variables
            megatron_lm_plugin = (
                MegatronLMPlugin() if os.environ.get("ACCELERATE_USE_MEGATRON_LM", "false") == "true" else None
            )
        else:
            if not isinstance(megatron_lm_plugin, MegatronLMPlugin):
                raise TypeError("`megatron_lm_plugin` must be a MegatronLMPlugin object.")
            os.environ["ACCELERATE_USE_MEGATRON_LM"] = "true"  # use MegatronLM if plugin is provided

        if megatron_lm_plugin:
            if not is_megatron_lm_available():
                raise ImportError("Megatron is not installed. please build it from source.")

        # Kwargs handlers
        self.ddp_handler = None
        self.scaler_handler = None
        self.init_handler = None
        self.fp8_recipe_handler = None
        self.autocast_handler = None
        self.profile_handler = None
        self.has_lomo_optimizer = False

        if kwargs_handlers is not None:
            for handler in kwargs_handlers:
                assert isinstance(
                    handler, KwargsHandler
                ), f"Unsupported kwargs handler passed: {handler}, must be one that inherits `accelerate.utils.KwargsHandler`."
                if isinstance(handler, DistributedDataParallelKwargs):
                    if self.ddp_handler is not None:
                        raise ValueError("You can only pass one `DistributedDataParallelKwargs` in `kwargs_handler`.")
                    else:
                        self.ddp_handler = handler
                elif isinstance(handler, GradScalerKwargs):
                    if self.scaler_handler is not None:
                        raise ValueError("You can only pass one `GradScalerKwargs` in `kwargs_handler`.")
                    else:
                        self.scaler_handler = handler
                elif isinstance(handler, InitProcessGroupKwargs):
                    if self.init_handler is not None:
                        raise ValueError("You can only pass one `InitProcessGroupKwargs` in `kwargs_handler`.")
                    else:
                        self.init_handler = handler
                elif isinstance(handler, FP8RecipeKwargs):
                    if self.fp8_recipe_handler is not None:
                        raise ValueError("You can only pass one `FP8RecipeKwargs` in `kwargs_handler`.")
                    else:
                        self.fp8_recipe_handler = handler
                elif isinstance(handler, AutocastKwargs):
                    if self.autocast_handler is not None:
                        raise ValueError("You can only pass one `AutocastKwargs` in `kwargs_handler`.")
                    else:
                        self.autocast_handler = handler
                elif isinstance(handler, ProfileKwargs):
                    if self.profile_handler is not None:
                        raise ValueError("You can only pass one `ProfileKwargs` in `kwargs_handler`.")
                    else:
                        self.profile_handler = handler

        kwargs = self.init_handler.to_kwargs() if self.init_handler is not None else {}
        self.state = AcceleratorState(
            mixed_precision=mixed_precision,
            cpu=cpu,
            dynamo_plugin=dynamo_plugin,
            deepspeed_plugin=deepspeed_plugin,
            fsdp_plugin=fsdp_plugin,
            megatron_lm_plugin=megatron_lm_plugin,
            _from_accelerator=True,
            **kwargs,
        )

        if self.state.mixed_precision == "fp8" and self.fp8_recipe_handler is None:
            self.fp8_recipe_handler = FP8RecipeKwargs()

        self.delayed_fp8_autocast = False
        if self.fp8_recipe_handler is not None:
            # We already check if FP8 is available during `self.state`
            if self.state.mixed_precision != "fp8" and (
                self.distributed_type not in (DistributedType.FSDP, DistributedType.DEEPSPEED)
            ):
                raise ValueError("Passing in a `FP8RecipeKwargs` object requires setting `mixed_precision='fp8'`.")
            self.delayed_fp8_autocast = self.fp8_recipe_handler.backend == "TE" and self.distributed_type in (
                DistributedType.MULTI_GPU,
                DistributedType.FSDP,
            )

        trackers = filter_trackers(log_with, self.logging_dir)
        if len(trackers) < 1 and log_with is not None:
            warnings.warn(f"`log_with={log_with}` was passed but no supported trackers are currently installed.")
        self.log_with = trackers

        if (
            (mixed_precision != "bf16")
            and getattr(self.state, "downcast_bfloat", False)
            and (self.state.distributedType != DistributedType.XLA)
        ):
            raise ValueError("Can only use `downcast_bf16` when using `mixed_precision='bf16'` and on a TPU")

        if gradient_accumulation_plugin is not None:
            if gradient_accumulation_steps != 1:
                raise ValueError(
                    "You can only pass one of `gradient_accumulation_steps` and `gradient_accumulation_plugin`. Please only pass in the created `GradientAccumulationPlugin` object."
                )
        else:
            gradient_accumulation_steps = int(
                parse_choice_from_env("ACCELERATE_GRADIENT_ACCUMULATION_STEPS", gradient_accumulation_steps)
            )
            gradient_accumulation_plugin = GradientAccumulationPlugin(num_steps=gradient_accumulation_steps)
        self.gradient_state = GradientState(
            gradient_accumulation_plugin=gradient_accumulation_plugin,
        )

        self.device_placement = device_placement
        if dataloader_config is None:
            dataloader_config = DataLoaderConfiguration()
        self.dataloader_config = dataloader_config
        # Deal with deprecated args
        # TODO: Remove in v1.0.0
        deprecated_dl_args = {}
        if dispatch_batches is not _dispatch_batches:
            deprecated_dl_args["dispatch_batches"] = dispatch_batches
            self.dataloader_config.dispatch_batches = dispatch_batches
        if split_batches is not _split_batches:
            deprecated_dl_args["split_batches"] = split_batches
            self.dataloader_config.split_batches = split_batches
        if even_batches is not _even_batches:
            deprecated_dl_args["even_batches"] = even_batches
            self.dataloader_config.even_batches = even_batches
        if use_seedable_sampler is not _use_seedable_sampler:
            deprecated_dl_args["use_seedable_sampler"] = use_seedable_sampler
            self.dataloader_config.use_seedable_sampler = use_seedable_sampler
        if len(deprecated_dl_args) > 0:
            values = ", ".join([f"{k}={v}" for k, v in deprecated_dl_args.items()])
            warnings.warn(
                f"Passing the following arguments to `Accelerator` is deprecated and will be removed in version 1.0 of Accelerate: {deprecated_dl_args.keys()}. "
                "Please pass an `accelerate.DataLoaderConfiguration` instead: \n"
                f"dataloader_config = DataLoaderConfiguration({values})",
                FutureWarning,
            )
        self.step_scheduler_with_optimizer = step_scheduler_with_optimizer

        # Mixed precision attributes
        self.scaler = None
        self.native_amp = False
        if (
            self.state.mixed_precision == "fp16"
            and self.device.type != "cpu"
            and self.distributed_type not in (DistributedType.DEEPSPEED, DistributedType.MEGATRON_LM)
        ):
            self.native_amp = True
            if self.device.type not in ("xpu", "cuda", "npu", "xla", "mlu", "musa") or is_torch_xla_available(
                check_is_tpu=True
            ):
                raise ValueError(f"fp16 mixed precision requires a GPU (not {self.device.type!r}).")
            kwargs = self.scaler_handler.to_kwargs() if self.scaler_handler is not None else {}
            if self.distributed_type == DistributedType.FSDP:
                from torch.distributed.fsdp.sharded_grad_scaler import ShardedGradScaler

                self.scaler = ShardedGradScaler(**kwargs)
            elif is_torch_xla_available(check_is_gpu=True):
                self.scaler = xamp.GradScaler(**kwargs)
            elif is_mlu_available():
                self.scaler = torch.mlu.amp.GradScaler(**kwargs)
            elif is_musa_available():
                self.scalar = torch.musa.amp.GradScaler(**kwargs)
            elif is_npu_available():
                self.scaler = torch.npu.amp.GradScaler(**kwargs)
            elif is_xpu_available():
                self.scaler = torch.amp.GradScaler("xpu", **kwargs)
            else:
                self.scaler = torch.cuda.amp.GradScaler(**kwargs)

        elif self.state.mixed_precision == "bf16" and self.distributed_type not in (
            DistributedType.DEEPSPEED,
            DistributedType.MEGATRON_LM,
        ):
            if self.device.type in ["cpu", "xpu"]:
                self.native_amp = True
            else:
                self.native_amp = is_bf16_available(True)
            if mixed_precision == "bf16" and not self.native_amp and not is_torch_xla_available():
                raise ValueError("bf16 mixed precision requires PyTorch >= 1.10 and a supported device.")

        elif self.state.mixed_precision == "fp8":
            # We always enable `native_amp` for FP8
            self.native_amp = True
            if self.fp8_backend == "MSAMP":
                if self.distributed_type == DistributedType.FSDP:
                    raise NotImplementedError(
                        "`accelerate` + `MS-AMP` + `FSDP` is not supported at this time. "
                        "Please consider using deepspeed, which is supported."
                    )
                elif self.distributed_type != DistributedType.DEEPSPEED:
                    # MS-AMP requires `GradScaler` even with bf16 autocast w/ single GPU or DDP:
                    self.scaler = torch.cuda.amp.GradScaler()

        # Start of internal step tracking
        self.step = 0

        # Internal references to the training objects
        self._optimizers = []
        self._models = []
        self._schedulers = []
        self._dataloaders = []
        self._custom_objects = []

        # Hooks
        self._load_model_state_pre_hook = OrderedDict()
        self._save_model_state_pre_hook = OrderedDict()

        # RNG Types
        self.rng_types = rng_types
        if self.rng_types is None:
            self.rng_types = ["generator"]

        # Set a flag tensor for early stopping and other breakpoints
        self.flag_tensor = None

        check_os_kernel()

    @property
    def deepspeed_plugin(self):
        """
        Returns the currently active DeepSpeedPlugin.

        If using multiple plugins, the first one will be the active one by default. Manually call `plugin.enable()` to
        activate a different plugin.
        """
        return self.state.deepspeed_plugin

    @property
    def deepspeed_plugins(self):
        """
        Returns all of the DeepSpeedPlugins
        """
        return self.state.deepspeed_plugins

    @property
    def use_distributed(self):
        """
        Whether the Accelerator is configured for distributed training
        """
        return self.state.use_distributed

    @property
    def distributed_type(self):
        return self.state.distributed_type

    @property
    def num_processes(self):
        return self.state.num_processes

    @property
    def process_index(self):
        return self.state.process_index

    @property
    def local_process_index(self):
        return self.state.local_process_index

    @property
    def device(self):
        return self.state.device

    @property
    def split_batches(self):
        return self.dataloader_config.split_batches

    @property
    def dispatch_batches(self):
        return self.dataloader_config.dispatch_batches

    @property
    def even_batches(self):
        return self.dataloader_config.even_batches

    @even_batches.setter
    def even_batches(self, value: bool):
        self.dataloader_config.even_batches = value

    @property
    def use_seedable_sampler(self):
        return self.dataloader_config.use_seedable_sampler

    @property
    def non_blocking(self):
        return self.dataloader_config.non_blocking

    @property
    def use_stateful_dataloader(self):
        if hasattr(self.dataloader_config, "use_stateful_dataloader"):
            return self.dataloader_config.use_stateful_dataloader
        return False

    @property
    def project_dir(self):
        return self.project_configuration.project_dir

    @property
    def logging_dir(self):
        return self.project_configuration.logging_dir

    @property
    def save_iteration(self):
        return self.project_configuration.iteration

    @property
    def is_main_process(self):
        """True for one process only."""
        return self.state.is_main_process

    @property
    def is_local_main_process(self):
        """True for one process per server."""
        return self.state.is_local_main_process

    @property
    def use_fp16(self):
        warnings.warn(
            "The `use_fp16` property is deprecated and will be removed in version 1.0 of Accelerate use "
            "`Accelerator.mixed_precision == 'fp16'` instead.",
            FutureWarning,
        )
        return self.mixed_precision != "no"

    @property
    def is_last_process(self):
        return self.process_index == self.num_processes - 1

    @property
    def mixed_precision(self):
        return self.state.mixed_precision

    @contextmanager
    def split_between_processes(self, inputs: list | tuple | dict | torch.Tensor, apply_padding: bool = False):
        """
        Splits `input` between `self.num_processes` quickly and can be then used on that process. Useful when doing
        distributed inference, such as with different prompts.

        Note that when using a `dict`, all keys need to have the same number of elements.

        Args:
            inputs (`list`, `tuple`, `torch.Tensor`, or `dict` of `list`/`tuple`/`torch.Tensor`):
                The input to split between processes.
            apply_padding (`bool`, `optional`, defaults to `False`):
                Whether to apply padding by repeating the last element of the input so that all processes have the same
                number of elements. Useful when trying to perform actions such as `Accelerator.gather()` on the outputs
                or passing in less inputs than there are processes. If so, just remember to drop the padded elements
                afterwards.

        Example:

        ```python
        # Assume there are two processes
        from accelerate import Accelerator

        accelerator = Accelerator()
        with accelerator.split_between_processes(["A", "B", "C"]) as inputs:
            print(inputs)
        # Process 0
        ["A", "B"]
        # Process 1
        ["C"]

        with accelerator.split_between_processes(["A", "B", "C"], apply_padding=True) as inputs:
            print(inputs)
        # Process 0
        ["A", "B"]
        # Process 1
        ["C", "C"]
        ```
        """
        with PartialState().split_between_processes(inputs, apply_padding=apply_padding) as inputs:
            yield inputs

    def on_main_process(self, function: Callable[..., Any] = None):
        """
        A decorator that will run the decorated function on the main process only. Can also be called using the
        `PartialState` class.

        Args:
            function (`Callable`): The function to decorate.

        Example:

        ```python
        >>> from accelerate import Accelerator

        >>> accelerator = Accelerator()


        >>> @accelerator.on_main_process
        ... def print_something():
        ...     print("This will be printed by process 0 only.")


        >>> print_something()
        "This will be printed by process 0 only"
        ```
        """
        # For times when the `Accelerator` object itself utilizes this decorator.
        if function is None:
            if "Accelerator." in self.__qualname__:
                function = self
            else:
                raise ValueError(
                    "The `on_main_process` decorator must be called with a function on an instantiated `Accelerator` object."
                )

        def _inner(*args, **kwargs):
            return PartialState().on_main_process(function)(*args, **kwargs)

        return _inner

    def on_local_main_process(self, function: Callable[..., Any] = None):
        """
        A decorator that will run the decorated function on the local main process only. Can also be called using the
        `PartialState` class.

        Args:
            function (`Callable`): The function to decorate.

        Example:
        ```python
        # Assume we have 2 servers with 4 processes each.
        from accelerate import Accelerator

        accelerator = Accelerator()


        @accelerator.on_local_main_process
        def print_something():
            print("This will be printed by process 0 only on each server.")


        print_something()
        # On server 1:
        "This will be printed by process 0 only"
        # On server 2:
        "This will be printed by process 0 only"
        ```
        """
        # For times when the `Accelerator` object itself utilizes this decorator.
        if function is None:
            if "Accelerator." in self.__qualname__:
                function = self
            else:
                raise ValueError(
                    "The `on_local_main_process` decorator must be called with a function on an instantiated `Accelerator` object."
                )

        def _inner(*args, **kwargs):
            return PartialState().on_local_main_process(function)(*args, **kwargs)

        return _inner

    def on_last_process(self, function: Callable[..., Any]):
        """
        A decorator that will run the decorated function on the last process only. Can also be called using the
        `PartialState` class.

        Args:
            function (`Callable`): The function to decorate.

        Example:
        ```python
        # Assume we have 4 processes.
        from accelerate import Accelerator

        accelerator = Accelerator()


        @accelerator.on_last_process
        def print_something():
            print(f"Printed on process {accelerator.process_index}")


        print_something()
        "Printed on process 3"
        ```
        """
        # For times when the `Accelerator` object itself utilizes this decorator.
        if function is None:
            if "Accelerator." in self.__qualname__:
                function = self
            else:
                raise ValueError(
                    "The `on_last_process` decorator must be called with a function on an instantiated `Accelerator` object."
                )

        def _inner(*args, **kwargs):
            return PartialState().on_last_process(function)(*args, **kwargs)

        return _inner

    def on_process(self, function: Callable[..., Any] = None, process_index: int = None):
        """
        A decorator that will run the decorated function on a given process index only. Can also be called using the
        `PartialState` class.

        Args:
            function (`Callable`, `optional`):
                The function to decorate.
            process_index (`int`, `optional`):
                The index of the process on which to run the function.

        Example:
        ```python
        # Assume we have 4 processes.
        from accelerate import Accelerator

        accelerator = Accelerator()


        @accelerator.on_process(process_index=2)
        def print_something():
            print(f"Printed on process {accelerator.process_index}")


        print_something()
        "Printed on process 2"
        ```
        """
        # Initial construction of the decorator.
        if (self is not None) and (process_index is not None) and (function is None):
            return partial(self.on_process, process_index=process_index)
        # For times when the `Accelerator` object itself utilizes this decorator.
        if function is None:
            if "Accelerator." in self.__qualname__:
                function = self
            else:
                raise ValueError(
                    "The `on_main_process` decorator must be called with a function on an instantiated `Accelerator` object."
                )

        def _inner(*args, **kwargs):
            return PartialState().on_process(function, process_index)(*args, **kwargs)

        return _inner

    def on_local_process(self, function: Callable[..., Any] = None, local_process_index: int = None):
        """
        A decorator that will run the decorated function on a given local process index only. Can also be called using
        the `PartialState` class.

        Args:
            function (`Callable`, *optional*):
                The function to decorate.
            local_process_index (`int`, *optional*):
                The index of the local process on which to run the function.

        Example:
        ```python
        # Assume we have 2 servers with 4 processes each.
        from accelerate import Accelerator

        accelerator = Accelerator()


        @accelerator.on_local_process(local_process_index=2)
        def print_something():
            print(f"Printed on process {accelerator.local_process_index}")


        print_something()
        # On server 1:
        "Printed on process 2"
        # On server 2:
        "Printed on process 2"
        ```
        """
        # Initial construction of the decorator.
        if (self is not None) and (local_process_index is not None) and (function is None):
            return partial(self.on_local_process, local_process_index=local_process_index)
        # For times when the `Accelerator` object itself utilizes this decorator.
        if function is None:
            if "Accelerator." in self.__qualname__:
                function = self
            else:
                raise ValueError(
                    "The `on_main_process` decorator must be called with a function on an instantiated `Accelerator` object."
                )

        def _inner(*args, **kwargs):
            return PartialState().on_local_process(function, local_process_index)(*args, **kwargs)

        return _inner

    @contextmanager
    def main_process_first(self):
        """
        Lets the main process go first inside a with block.

        The other processes will enter the with block after the main process exits.

        Example:

        ```python
        >>> from accelerate import Accelerator

        >>> accelerator = Accelerator()
        >>> with accelerator.main_process_first():
        ...     # This will be printed first by process 0 then in a seemingly
        ...     # random order by the other processes.
        ...     print(f"This will be printed by process {accelerator.process_index}")
        ```
        """
        with self.state.main_process_first():
            yield

    @contextmanager
    def local_main_process_first(self):
        """
        Lets the local main process go inside a with block.

        The other processes will enter the with block after the main process exits.

        Example:

        ```python
        >>> from accelerate import Accelerator

        >>> accelerator = Accelerator()
        >>> with accelerator.local_main_process_first():
        ...     # This will be printed first by local process 0 then in a seemingly
        ...     # random order by the other processes.
        ...     print(f"This will be printed by process {accelerator.local_process_index}")
        ```
        """
        with self.state.local_main_process_first():
            yield

    @contextmanager
    def no_sync(self, model):
        """
        A context manager to disable gradient synchronizations across DDP processes by calling
        `torch.nn.parallel.DistributedDataParallel.no_sync`.

        If `model` is not in DDP, this context manager does nothing

        Args:
            model (`torch.nn.Module`):
                PyTorch Module that was prepared with `Accelerator.prepare`

        Example:

        ```python
        >>> from accelerate import Accelerator

        >>> accelerator = Accelerator()
        >>> dataloader, model, optimizer = accelerator.prepare(dataloader, model, optimizer)
        >>> input_a = next(iter(dataloader))
        >>> input_b = next(iter(dataloader))

        >>> with accelerator.no_sync():
        ...     outputs = model(input_a)
        ...     loss = loss_func(outputs)
        ...     accelerator.backward(loss)
        ...     # No synchronization across processes, only accumulate gradients
        >>> outputs = model(input_b)
        >>> accelerator.backward(loss)
        >>> # Synchronization across all processes
        >>> optimizer.step()
        >>> optimizer.zero_grad()
        ```
        """
        context = contextlib.nullcontext
        if self.use_distributed:
            context = getattr(model, "no_sync", context)

        with context():
            yield

    @staticmethod
    @contextmanager
    def trigger_sync_in_backward(model):
        """Trigger the sync of the gradients in the next backward pass of the model after multiple forward passes under
        `Accelerator.no_sync` (only applicable in multi-GPU scenarios).

                If the script is not launched in distributed mode, this context manager does nothing.

                Args:
                    model (`torch.nn.Module`):
                        The model for which to trigger the gradient synchronization.

                Example:

                ```python
                >>> from accelerate import Accelerator

                >>> accelerator = Accelerator()
                >>> dataloader, model, optimizer = accelerator.prepare(dataloader, model, optimizer)

                >>> with accelerator.no_sync():
                ...     loss_a = loss_func(model(input_a))  # first forward pass
                ...     loss_b = loss_func(model(input_b))  # second forward pass
                >>> accelerator.backward(loss_a)  # No synchronization across processes, only accumulate gradients
                >>> with accelerator.trigger_sync_in_backward(model):
                ...     accelerator.backward(loss_b)  # Synchronization across all processes
                >>> optimizer.step()
                >>> optimizer.zero_grad()
                ```
        """
        if not isinstance(model, torch.nn.parallel.DistributedDataParallel):
            yield
            return

        old_require_backward_grad_sync = model.require_backward_grad_sync
        old_require_forward_param_sync = model.require_forward_param_sync

        # EXPERIMENTAL: This will force grad sync during `backward()`, but it is unknown if it breaks other DDP features.
        # https://github.com/pytorch/pytorch/blob/e1502c0cdbfd17548c612f25d5a65b1e4b86224d/torch/nn/parallel/distributed.py#L1453-L1466
        model.require_backward_grad_sync = True
        model.require_forward_param_sync = True
        # https://github.com/pytorch/pytorch/blob/e1502c0cdbfd17548c612f25d5a65b1e4b86224d/torch/csrc/distributed/c10d/reducer.cpp#L1371-L1402
        model.reducer.prepare_for_backward([])
        try:
            yield
        finally:
            model.require_backward_grad_sync = old_require_backward_grad_sync
            model.require_forward_param_sync = old_require_forward_param_sync

    def _do_sync(self):
        "Sets the right `sync_gradients` context and either resets or increases `self.step`"
        if self.gradient_state.sync_with_dataloader and self.gradient_state.end_of_dataloader:
            self.step = 0
            self.gradient_state._set_sync_gradients(True)
        else:
            self.step += 1
            self.gradient_state._set_sync_gradients((self.step % self.gradient_state.num_steps) == 0)

    @property
    def sync_gradients(self):
        return self.gradient_state.sync_gradients

    @sync_gradients.setter
    def sync_gradients(self, sync_gradients):
        self.gradient_state.sync_gradients = sync_gradients

    @property
    def gradient_accumulation_steps(self):
        return self.gradient_state.num_steps

    @gradient_accumulation_steps.setter
    def gradient_accumulation_steps(self, gradient_accumulation_steps):
        self.gradient_state.plugin_kwargs.update({"num_steps": gradient_accumulation_steps})

    @contextmanager
    def accumulate(self, *models):
        """
        A context manager that will lightly wrap around and perform gradient accumulation automatically

        Args:
            *models (list of `torch.nn.Module`):
                PyTorch Modules that were prepared with `Accelerator.prepare`. Models passed to `accumulate()` will
                skip gradient syncing during backward pass in distributed training

        Example:

        ```python
        >>> from accelerate import Accelerator

        >>> accelerator = Accelerator(gradient_accumulation_steps=1)
        >>> dataloader, model, optimizer, scheduler = accelerator.prepare(dataloader, model, optimizer, scheduler)

        >>> for input, output in dataloader:
        ...     with accelerator.accumulate(model):
        ...         outputs = model(input)
        ...         loss = loss_func(outputs)
        ...         loss.backward()
        ...         optimizer.step()
        ...         scheduler.step()
        ...         optimizer.zero_grad()
        ```
        """
        self._do_sync()

        allow_gradient_sync = (
            self.sync_gradients  # must sync if sync gradients need to complete an optimizer step
            or (
                # the no_sync context stops the gradients from reducing during distributed training
                # bringing speedup (potentially at some costs). Here, no_sync can be prevented
                # by setting sync_each_batch = True.
                self.use_distributed  # only relevant in distributed settings
                and self.gradient_state.plugin_kwargs.get("sync_each_batch", False)
            )
        )
        with contextlib.ExitStack() as cm_stack:
            for m in models:
                cm_stack.enter_context(contextlib.nullcontext() if allow_gradient_sync else self.no_sync(m))
            yield

    @contextmanager
    def join_uneven_inputs(self, joinables, even_batches=None):
        """
        A context manager that facilitates distributed training or evaluation on uneven inputs, which acts as a wrapper
        around `torch.distributed.algorithms.join`. This is useful when the total batch size does not evenly divide the
        length of the dataset.

        Args:
            joinables (`list[torch.distributed.algorithms.Joinable]`):
                A list of models or optimizers that subclass `torch.distributed.algorithms.Joinable`. Most commonly, a
                PyTorch Module that was prepared with `Accelerator.prepare` for DistributedDataParallel training.
            even_batches (`bool`, *optional*)
                If set, this will override the value of `even_batches` set in the `Accelerator`. If it is not provided,
                the default `Accelerator` value wil be used.

        <Tip warning={true}>

        `join_uneven_inputs` is only supported for Distributed Data Parallel training on multiple GPUs. For any other
        configuration, this method will have no effect.

        </Tip>

        <Tip warning={true}>

        Overidding `even_batches` will not affect iterable-style data loaders.

        </Tip>

        Example:

        ```python
        >>> from accelerate import Accelerator

        >>> accelerator = Accelerator(even_batches=True)
        >>> ddp_model, optimizer, dataloader = accelerator.prepare(model, optimizer, dataloader)

        >>> with accelerator.join_uneven_inputs([ddp_model], even_batches=False):
        ...     for input, output in dataloader:
        ...         outputs = model(input)
        ...         loss = loss_func(outputs)
        ...         loss.backward()
        ...         optimizer.step()
        ...         optimizer.zero_grad()
        ```
        """
        if self.distributed_type in (
            DistributedType.MULTI_GPU,
            DistributedType.MULTI_NPU,
            DistributedType.MULTI_MLU,
            DistributedType.MULTI_MUSA,
            DistributedType.MULTI_XPU,
        ):
            dl_even_batches_values = []

            if even_batches is not None:
                iterable_dl_seen = False
                # override value in batch sampler for map-style datasets
                for dl_idx, dl in enumerate(self._dataloaders):
                    if isinstance(dl, DataLoaderDispatcher):
                        iterable_dl_seen = True
                        continue
                    dl_even_batches_values.append((dl_idx, dl.batch_sampler.even_batches))
                    dl.batch_sampler.even_batches = even_batches

                if iterable_dl_seen:
                    warnings.warn(
                        "Overridding even_batches is only supported for map-style datasets, yet some dataloaders given were iterable"
                    )
            else:
                even_batches = self.even_batches

            enable_join = False if even_batches else True
            try:
                with Join(joinables, enable=enable_join, throw_on_early_termination=False):
                    yield
            finally:
                # reset any batch samplers that have been modified
                for dl_idx, even_batches_value in dl_even_batches_values:
                    self._dataloaders[dl_idx].batch_sampler.even_batches = even_batches_value
        else:
            # Even when disabled, Join expects models to subclass Joinable, so skip entirely for single process runs
            if self.distributed_type != DistributedType.NO:
                warnings.warn(
                    "Joining uneven inputs is only supported for multi-GPU training, as a result `join_uneven_inputs` will have no effect."
                )

            with contextlib.nullcontext(joinables):
                yield

    def print(self, *args, **kwargs):
        """
        Drop in replacement of `print()` to only print once per server.

        Example:

        ```python
        >>> from accelerate import Accelerator

        >>> accelerator = Accelerator()
        >>> accelerator.print("Hello world!")
        ```
        """
        self.state.print(*args, **kwargs)

    def _prepare_one(self, obj, first_pass=False, device_placement=None):
        # First pass of preparation: DataLoader, model, optimizer
        if first_pass:
            if isinstance(obj, torch.utils.data.DataLoader):
                return self.prepare_data_loader(obj, device_placement=device_placement)
            elif isinstance(obj, torch.nn.Module):
                return self.prepare_model(obj, device_placement=device_placement)
            elif isinstance(obj, torch.optim.Optimizer):
                optimizer = self.prepare_optimizer(obj, device_placement=device_placement)
                return optimizer
        # Second pass of preparation: LR scheduler (which need the full list of optimizers)
        elif isinstance(obj, LRScheduler):
            scheduler = self.prepare_scheduler(obj)
            return scheduler
        # Return the unprocessed object if previous criteria was not met
        return obj

    def prepare(self, *args, device_placement=None):
        """
        Prepare all objects passed in `args` for distributed training and mixed precision, then return them in the same
        order.

        Args:
            *args (list of objects):
                Any of the following type of objects:

                - `torch.utils.data.DataLoader`: PyTorch Dataloader
                - `torch.nn.Module`: PyTorch Module
                - `torch.optim.Optimizer`: PyTorch Optimizer
                - `torch.optim.lr_scheduler.LRScheduler`: PyTorch LR Scheduler

            device_placement (`list[bool]`, *optional*):
                Used to customize whether automatic device placement should be performed for each object passed. Needs
                to be a list of the same length as `args`. Not compatible with DeepSpeed or FSDP.

        <Tip>

          You don't need to prepare a model if you only use it for inference without any kind of mixed precision

        </Tip>

        Examples:

        ```python
        >>> from accelerate import Accelerator

        >>> accelerator = Accelerator()
        >>> # Assume a model, optimizer, data_loader and scheduler are defined
        >>> model, optimizer, data_loader, scheduler = accelerator.prepare(model, optimizer, data_loader, scheduler)
        ```

        ```python
        >>> from accelerate import Accelerator

        >>> accelerator = Accelerator()
        >>> # Assume a model, optimizer, data_loader and scheduler are defined
        >>> device_placement = [True, True, False, False]
        >>> # Will place the first to items passed in automatically to the right device but not the last two.
        >>> model, optimizer, data_loader, scheduler = accelerator.prepare(
        ...     model, optimizer, data_loader, scheduler, device_placement=device_placement
        ... )
        ```
        """
        if device_placement is None:
            device_placement = [None for _ in args]
        elif self.distributed_type in (DistributedType.DEEPSPEED, DistributedType.MEGATRON_LM):
            raise ValueError("You can't customize device placements with DeepSpeed or Megatron-LM.")
        elif len(device_placement) != len(args):
            raise ValueError(
                f"`device_placement` should be a list with {len(args)} elements (the number of objects passed)."
            )

        for obj in args:
            # TODO: Look at enabling native TP training directly with a proper config
            if (
                isinstance(obj, torch.nn.Module)
                and self.verify_device_map(obj)
                and self.distributed_type != DistributedType.NO
                and os.environ.get("ACCELERATE_BYPASS_DEVICE_MAP", "false") != "true"
            ):
                raise ValueError(
                    "You can't train a model that has been loaded with `device_map='auto'` in any distributed mode."
                    " Please rerun your script specifying `--num_processes=1` or by launching with `python {{myscript.py}}`."
                )

        if self.distributed_type == DistributedType.DEEPSPEED:
            model_count = 0
            for obj in args:
                if isinstance(obj, torch.nn.Module):
                    model_count += 1
            if model_count > 1:
                raise AssertionError(
                    "You can't use same `Accelerator()` instance with multiple models when using DeepSpeed"
                )

        # On TPUs, putting the model on the XLA device will create new parameters, so the corresponding optimizer will
        # have parameters disconnected from the model (so no training :-( ).
        # If the model and optimizer have parameters on different devices we raise an error.
        if self.distributed_type == DistributedType.XLA:
            model_device, optimizer_device = self._get_devices()
            if model_device is not None and optimizer_device is not None and model_device != optimizer_device:
                raise ValueError(
                    "The model and the optimizer parameters are not on the same device, which probably means you "
                    "created an optimizer around your model **before** putting on the device. Make sure the line "
                    "model.to(device) is before the optimizer creation in your script or remove it entirely and use "
                    "the flag default value for `device_placement` in your `Accelerator` to let it handle that "
                    "part for you."
                )

        # If we're dealing with device placement, this deals with that by...
        tpu_should_fix_optimizer = self.device_placement and self.distributed_type == DistributedType.XLA

        if tpu_should_fix_optimizer:
            # 1. grabbing old model parameters
            old_named_params = self._get_named_parameters(*args)

        if self.distributed_type in [DistributedType.MULTI_CPU, DistributedType.MULTI_XPU, DistributedType.NO]:
            if self.device.type == "cpu" and self.state.use_ipex:
                args = self._prepare_ipex_or_xpu(*args)
            elif self.device.type == "xpu" and is_xpu_available():
                args = self._prepare_ipex_or_xpu(*args)
        if self.fp8_backend == "TE":
            args = self._prepare_te(*args)
        if self.distributed_type == DistributedType.DEEPSPEED:
            result = self._prepare_deepspeed(*args)
        elif self.distributed_type == DistributedType.MEGATRON_LM:
            result = self._prepare_megatron_lm(*args)
        else:
            if self.fp8_backend == "MSAMP":
                args, device_placement = self._prepare_msamp(*args, device_placement=device_placement)
            result = tuple(
                self._prepare_one(obj, first_pass=True, device_placement=d) for obj, d in zip(args, device_placement)
            )
            result = tuple(self._prepare_one(obj, device_placement=d) for obj, d in zip(result, device_placement))
        if tpu_should_fix_optimizer:
            # 2. grabbing new model parameters
            new_named_params = self._get_named_parameters(*result)
            # 3. building a map from the first to the second
            mapping = {p: new_named_params[n] for n, p in old_named_params.items()}
            # 4. using that map to update the parameters of the optimizer
            for obj in result:
                if isinstance(obj, torch.optim.Optimizer):
                    obj._switch_parameters(mapping)

        for item in result:
            if any(
                item in container
                for container in (self._dataloaders, self._models, self._optimizers, self._schedulers)
            ):
                item._is_accelerate_prepared = True

        return result if len(result) > 1 else result[0]

    def prepare_model(self, model: torch.nn.Module, device_placement: bool = None, evaluation_mode: bool = False):
        """
        Prepares a PyTorch model for training in any distributed setup. It is recommended to use
        [`Accelerator.prepare`] instead.

        Args:
            model (`torch.nn.Module`):
                A PyTorch model to prepare. You don't need to prepare a model if it is used only for inference without
                any kind of mixed precision
            device_placement (`bool`, *optional*):
                Whether or not to place the model on the proper device. Will default to `self.device_placement`.
            evaluation_mode (`bool`, *optional*, defaults to `False`):
                Whether or not to set the model for evaluation only, by just applying mixed precision and
                `torch.compile` (if configured in the `Accelerator` object).

        Example:

        ```python
        >>> from accelerate import Accelerator

        >>> accelerator = Accelerator()
        >>> # Assume a model is defined
        >>> model = accelerator.prepare_model(model)
        ```
        """
        if device_placement is None:
            device_placement = self.device_placement and self.distributed_type != DistributedType.FSDP
        self._models.append(model)

        # TODO: Look at enabling native TP training directly with a proper config
        if (
            self.verify_device_map(model)
            and self.distributed_type != DistributedType.NO
            and os.environ.get("ACCELERATE_BYPASS_DEVICE_MAP", "false") != "true"
        ):
            raise ValueError(
                "You can't train a model that has been loaded with `device_map='auto'` in any distributed mode."
                " Please rerun your script specifying `--num_processes=1` or by launching with `python {{myscript.py}}`."
            )

        if self.native_amp:
            model._original_forward = model.forward
            autocast_context = get_mixed_precision_context_manager(self.native_amp, self.autocast_handler)
            # NOTE: MS-AMP adds `__func__` already to `model.forward`, so we should always use `model.forward`
            if self.fp8_backend == "MSAMP" or not hasattr(model.forward, "__func__"):
                model_forward_func = model.forward
                model.forward = convert_outputs_to_fp32(autocast_context(model_forward_func))
            else:
                model_forward_func = model.forward.__func__
                new_forward = autocast_context(model_forward_func)
                model.forward = MethodType(new_forward, model)
                model.forward = MethodType(convert_outputs_to_fp32(model.forward.__func__), model)

        # We prepare TE after, allowing for bf16 autocast to happen first
        if self.fp8_backend == "TE" and not self.delayed_fp8_autocast:
            model = apply_fp8_autowrap(model, self.fp8_recipe_handler)

        if (getattr(model, "is_loaded_in_8bit", False) or getattr(model, "is_loaded_in_4bit", False)) and getattr(
            model, "hf_device_map", False
        ):
            model_devices = set(model.hf_device_map.values())
            if len(model_devices) > 1 and self.distributed_type != DistributedType.NO:
                raise ValueError(
                    "You can't train a model that has been loaded in 8-bit precision on multiple devices in any distributed mode."
                    " In order to use 8-bit models that have been loaded across multiple GPUs the solution is to use Naive Pipeline Parallelism."
                    " Therefore you should not specify that you are under any distributed regime in your accelerate config."
                )
            elif len(model_devices) == 1:
                current_device = list(model_devices)[0]
                current_device_index = (
                    current_device.index if isinstance(current_device, torch.device) else current_device
                )

                if torch.device(current_device_index) != self.device:
                    # if on the first device (GPU 0) we don't care
                    if (self.device.index is not None) or (current_device_index != 0):
                        raise ValueError(
                            "You can't train a model that has been loaded in 8-bit precision on a different device than the one "
                            "you're training on. Make sure you loaded the model on the correct device using for example `device_map={'':torch.cuda.current_device()}` or `device_map={'':torch.xpu.current_device()}`"
                        )

            if "cpu" in model_devices or "disk" in model_devices:
                raise ValueError(
                    "You can't train a model that has been loaded in 8-bit precision with CPU or disk offload."
                )
        elif device_placement and not self.verify_device_map(model):
            model = model.to(self.device)
        if not evaluation_mode:
            if self.distributed_type in (
                DistributedType.MULTI_GPU,
                DistributedType.MULTI_MLU,
                DistributedType.MULTI_MUSA,
                DistributedType.MULTI_NPU,
                DistributedType.MULTI_XPU,
            ):
                if any(p.requires_grad for p in model.parameters()):
                    kwargs = self.ddp_handler.to_kwargs() if self.ddp_handler is not None else {}
                    # TODO: Look at enabling native TP training directly with a proper config
                    if os.environ.get("ACCELERATE_BYPASS_DEVICE_MAP", "false") != "true":
                        device_ids, output_device = [self.local_process_index], self.local_process_index
                    else:
                        device_ids, output_device = None, None

                    model = torch.nn.parallel.DistributedDataParallel(
                        model, device_ids=device_ids, output_device=output_device, **kwargs
                    )
                    if self.ddp_handler is not None:
                        self.ddp_handler.register_comm_hook(model)
            elif self.distributed_type == DistributedType.FSDP:
                # We need to fix the optimizer *before* sharding the model
                from torch.distributed.fsdp.fully_sharded_data_parallel import FullyShardedDataParallel as FSDP

                # Check if the model is already a FSDP model due to `Manual Wrapping` and if so,
                # don't wrap it again
                # In case the model is already compiled using PyTorch 2.0 and the wrapped model in it
                # is a FSDP model, don't wrap it again
                is_type_fsdp = isinstance(model, FSDP) or (
                    is_compiled_module(model) and isinstance(model._orig_mod, FSDP)
                )

                if not is_type_fsdp:
                    self.state.fsdp_plugin.set_auto_wrap_policy(model)
                    fsdp_plugin = self.state.fsdp_plugin
                    kwargs = {
                        "sharding_strategy": fsdp_plugin.sharding_strategy,
                        "cpu_offload": fsdp_plugin.cpu_offload,
                        "auto_wrap_policy": fsdp_plugin.auto_wrap_policy,
                        "mixed_precision": fsdp_plugin.mixed_precision_policy,
                        "sync_module_states": fsdp_plugin.sync_module_states,
                        "backward_prefetch": fsdp_plugin.backward_prefetch,
                        "forward_prefetch": fsdp_plugin.forward_prefetch,
                        "use_orig_params": fsdp_plugin.use_orig_params,
                        "param_init_fn": fsdp_plugin.param_init_fn,
                        "ignored_modules": fsdp_plugin.ignored_modules,
                        "limit_all_gathers": fsdp_plugin.limit_all_gathers,
                        "device_id": self.device,
                    }
                    model = FSDP(model, **kwargs)
                    if fsdp_plugin.activation_checkpointing:
                        from torch.distributed.algorithms._checkpoint.checkpoint_wrapper import (
                            CheckpointImpl,
                            apply_activation_checkpointing,
                            checkpoint_wrapper,
                        )

                        apply_activation_checkpointing(
                            model,
                            checkpoint_wrapper_fn=functools.partial(
                                checkpoint_wrapper,
                                checkpoint_impl=CheckpointImpl.NO_REENTRANT,
                            ),
                            auto_wrap_policy=fsdp_plugin.auto_wrap_policy,
                        )

                # In the event the model had been loaded in low precision, but
                # mixed precision had also been activated, then we follow DeepSpeed's
                # strategy to hold the parameters in full precision.
                # - assume that trainer.args.bf16 and trainer.args.fp16 are already checked against
                #   fsdp_plugin.mixed_precision_policy.
                # - NOTE: we do not check the mixed_precision attribute on the FSDP root wrapper.
                #   * this attribute will always set by init_utils.init_core_state so its always not None.
                #   * mixed_precision.param_dtype only regards _fwd_bwd_param_dtype
                #   * if model is loaded in 16bit, and even if mixed_precision.param_dtype is None,
                #     we sill want to upcast the flat_param.
                if self.mixed_precision != "no":  # if mixed precision is set
                    upcasted_log = []
                    for module in FSDP.fsdp_modules(model):
                        # Referencing DeepSpeed Zero3
                        # - in Init, params are converted to 16bit while partitioning.
                        # - in accelerator.prepare, deepspeed.initalize is called to:
                        #   * creates the DeepSpeeedEngine.
                        #   * since zero_optimization() is True , calls engine._configure_zero_optimizer.
                        #
                        # Inside the DeepSpeed Zero3 optimizer configuration, which initalizes
                        # DeepSpeedZeroOptimizer_Stage3, during which:
                        #   * trainable_param_groups are obtained from the attached optimizer
                        #     (already partitioned in 16bit).
                        #   * then _setup_for_real_optimizer -> _create_fp32_partitions
                        #     which performs the fp32 upcasting.

                        # To mimick DeepSeepds's casting in FSDP, we look at the (single) FlatParameter held
                        # within an FSDP wrapper. This FlatParameter will be seen by the optimizer.
                        #  - even though there is a torch.device('meta') guard below, we
                        #    expect _init_utils._init_param_handle_from_module to already
                        #    sync the parameter.

                        if not module._has_params:
                            continue  # skip if FSDP module not managing parameters
                        param = module._flat_param
                        if (
                            param.dtype != torch.float32
                            and param.device != torch.device("meta")
                            and param.requires_grad
                        ):
                            # keep log of names_params that was upcasted
                            # NOTE: resorted to this because warnings.simplefilter("once") is somehow not working
                            name_param_log = (module.module.__class__.__name__, ", ".join(module._flat_param._fqns))
                            if name_param_log not in upcasted_log:
                                upcasted_log.append(name_param_log)

                            # this works because of FSDP's _runtime_utils.lazy_init.
                            # Have to be careful not to call anything before this that
                            # triggers lazy_init (e.g., _is_fsdp_root).
                            param.data = param.data.to(torch.float32)  # upcasting
                            module._handle._orig_param_dtype = torch.float32  # update

                    # report the warnings
                    # some messages can be quite repetitive, especially when reporting about layers that have identical architecture.
                    if self.is_main_process:
                        for name_log, param_log in upcasted_log:
                            warnings.warn(
                                f"Upcasted low precision parameters in {name_log} because mixed precision turned on in FSDP. "
                                f"Affects: {param_log}."
                            )

                        if len(upcasted_log) > 0:
                            warnings.warn(
                                "FSDP upcast of low precision parameters may affect the precision of model checkpoints."
                            )

                # if the previous and current models are same, delete the previous one
                if len(self._models) > 1 and (self._models[-2] is self._models[-1]):
                    del self._models[-2]
                self._models[-1] = model
            elif self.distributed_type == DistributedType.MULTI_CPU:
                kwargs = self.ddp_handler.to_kwargs() if self.ddp_handler is not None else {}
                model = torch.nn.parallel.DistributedDataParallel(model, **kwargs)
                if self.ddp_handler is not None:
                    self.ddp_handler.register_comm_hook(model)
            elif self.distributed_type == DistributedType.XLA and self.state.fork_launched:
                model = xmp.MpModelWrapper(model).to(self.device)
        # Now we can apply the FP8 autocast
        if self.delayed_fp8_autocast:
            model = apply_fp8_autowrap(model, self.fp8_recipe_handler)
        # torch.compile should be called last and only if the model isn't already compiled.
        if self.state.dynamo_plugin.backend != DynamoBackend.NO and not is_compiled_module(model):
            if not is_torch_version(">=", "2.0"):
                raise ValueError("Using `torch.compile` requires PyTorch 2.0 or higher.")
            model = torch.compile(model, **self.state.dynamo_plugin.to_kwargs())
        return model

    def _prepare_te(self, *args):
        if not is_transformer_engine_available():
            raise ImportError(
                "`transformer_engine` was not found on your system. Please ensure that `transformer_engine` is installed"
            )
        model, optimizer = None, None
        num_models, num_optimizers = 0, 0
        result = [obj for obj in args]
        for obj in result:
            if isinstance(obj, torch.nn.Module):
                model = obj
                num_models += 1
            elif isinstance(obj, (torch.optim.Optimizer)):
                optimizer = obj
                num_optimizers += 1
        if optimizer is None and model is None:
            return result
        elif optimizer is None or model is None:
            raise ValueError(
                "You must pass a model and an optimizer together to `accelerate.prepare()` when using TransformerEngine."
            )
        elif num_models > 1 or num_optimizers > 1:
            raise ValueError(
                f"You can't use multiple models ({num_models}) or optimizers {num_optimizers} with TransformerEngine."
            )
        old_named_params = self._get_named_parameters(model)
        with torch.no_grad():
            convert_model(model)
        new_named_params = self._get_named_parameters(model)
        mapping = {p: new_named_params[n] for n, p in old_named_params.items()}
        # We need to switch the optimizer params to the new params *after* the model is wrapped in FSDP
        for param_group in optimizer.param_groups:
            param_group["params"] = [mapping[p] for p in param_group["params"]]

        return result

    def _prepare_deepspeed(self, *args):
        import deepspeed

<<<<<<< HEAD
        deepspeed_plugin = get_active_deepspeed_plugin(self.state)
=======
        ds_initialize = deepspeed.initialize
        if self.fp8_backend == "MSAMP":
            # MS-AMP requires DeepSpeed patches
            from msamp import deepspeed as msamp_deepspeed

            ds_initialize = msamp_deepspeed.initialize

        deepspeed_plugin = self.state.deepspeed_plugin
>>>>>>> d5b7b70e

        is_dataloader_present = any(isinstance(obj, torch.utils.data.DataLoader) for obj in args)
        result = [
            self._prepare_one(obj, first_pass=True) if isinstance(obj, torch.utils.data.DataLoader) else obj
            for obj in args
        ]

        if deepspeed_plugin.is_auto("train_micro_batch_size_per_gpu"):
            if is_dataloader_present:
                batch_sizes = [obj.batch_size for obj in args if hasattr(obj, "batch_size")]
                if any(bs is None for bs in batch_sizes):
                    raise ValueError(
                        "At least one of the dataloaders passed to `accelerate.prepare()` has `None` as batch size. "
                        "Please set an integer value in `train_micro_batch_size_per_gpu` in the deepspeed config file "
                        "or assign integer value to `AcceleratorState().deepspeed_plugin.deepspeed_config['train_micro_batch_size_per_gpu']`."
                    )
                if self.split_batches:
                    batch_sizes = [batch_size // self.num_processes for batch_size in batch_sizes]

                batch_size_per_device = min(batch_sizes) if deepspeed_plugin.is_train_batch_min else max(batch_sizes)
                if len(batch_sizes) > 1:
                    logger.info(
                        "Since you passed both train and evaluation dataloader, `is_train_batch_min` (here "
                        f"{deepspeed_plugin.is_train_batch_min} will decide the `train_batch_size` ({batch_size_per_device})."
                    )
            else:
                raise ValueError(
                    "When using DeepSpeed, `accelerate.prepare()` requires you to pass at least one of training or evaluation dataloaders "
                    "with `batch_size` attribute returning an integer value "
                    "or alternatively set an integer value in `train_micro_batch_size_per_gpu` in the deepspeed config file "
                    "or assign integer value to `AcceleratorState().deepspeed_plugin.deepspeed_config['train_micro_batch_size_per_gpu']`."
                )
        else:
            batch_size_per_device = deepspeed_plugin.get_value("train_micro_batch_size_per_gpu")

        # handle `gradient_accumulation_steps` when the value is `auto`
        deepspeed_plugin.fill_match(
            "gradient_accumulation_steps",
            must_match=False,
            gradient_accumulation_steps=self.gradient_accumulation_steps,
        )

        config_kwargs = {
            "train_micro_batch_size_per_gpu": batch_size_per_device,
            "train_batch_size": batch_size_per_device
            * deepspeed_plugin.get_value("gradient_accumulation_steps")
            * self.num_processes,
            "gradient_clipping": 1.0,
            "zero_optimization.stage3_gather_16bit_weights_on_model_save": False,
        }

        model = None
        optimizer = None
        scheduler = None
        for obj in result:
            if isinstance(obj, torch.nn.Module):
                model = obj
            elif isinstance(obj, (torch.optim.Optimizer, DummyOptim)):
                optimizer = obj
            elif (isinstance(obj, (LRScheduler, DummyScheduler))) or (
                type(obj).__name__ in deepspeed.runtime.lr_schedules.VALID_LR_SCHEDULES
            ):
                scheduler = obj

        if optimizer is not None:
            if "optimizer" in deepspeed_plugin.deepspeed_config and not isinstance(optimizer, (DummyOptim)):
                raise ValueError(
                    "You cannot specify an optimizer in the config file and in the code at the same time. "
                    "Please remove the optimizer from the config file or "
                    "create `accelerate.utils.DummyOptim` in the code."
                )
            elif "optimizer" not in deepspeed_plugin.deepspeed_config and isinstance(optimizer, (DummyOptim)):
                raise ValueError(
                    "You cannot create a `DummyOptim` without specifying an optimizer in the config file."
                )

            if isinstance(optimizer, (torch.optim.Optimizer)):
                deepspeed_plugin.deepspeed_config["zero_allow_untested_optimizer"] = True

        if scheduler is not None:
            if "scheduler" in deepspeed_plugin.deepspeed_config and not isinstance(scheduler, (DummyScheduler)):
                raise ValueError(
                    "You cannot specify a scheduler in the config file and in the code at the same time. "
                    "Please remove the scheduler from the config file or "
                    "create `accelerate.utils.DummyScheduler` in the code."
                )
            elif (
                "scheduler" not in deepspeed_plugin.deepspeed_config
                and isinstance(scheduler, (DummyScheduler))
                and scheduler.lr_scheduler_callable is None
            ):
                raise ValueError(
                    "Either specify a scheduler in the config file or "
                    "pass in the `lr_scheduler_callable` parameter when using `accelerate.utils.DummyScheduler`."
                )

        if optimizer is not None and scheduler is not None:
            if isinstance(optimizer, (DummyOptim)) and not isinstance(scheduler, (DummyScheduler)):
                raise ValueError(
                    "You can only specify `accelerate.utils.DummyScheduler` in the code when using "
                    "`accelerate.utils.DummyOptim`."
                )

        if model is not None:
            # If we are using FP8, we need to apply the autowrap now
            if getattr(self.fp8_recipe_handler, "backend", None) == "TE":
                model = apply_fp8_autowrap(model, self.fp8_recipe_handler)
            # if the model is an MOE, set the appropriate MOE layers as leaf Z3 modules
            deepspeed_plugin.set_moe_leaf_modules(model)
            # deal with config keys that use `auto` value and rely on model's hidden_size
            hidden_size_based_keys = [
                "zero_optimization.reduce_bucket_size",
                "zero_optimization.stage3_prefetch_bucket_size",
                "zero_optimization.stage3_param_persistence_threshold",
            ]
            hidden_size_auto_keys = [x for x in hidden_size_based_keys if deepspeed_plugin.is_auto(x)]
            if len(hidden_size_auto_keys) > 0:
                reasoning = (
                    "therefore it's not possible to automatically fill out the following `auto` entries "
                    + f"in the DeepSpeed config file: {hidden_size_auto_keys}. You can fix that by replacing "
                    + "`auto` values for these keys with an integer value of your choice."
                )
                if not hasattr(model, "config"):
                    raise ValueError("Can't find `model.config` entry, " + reasoning)

                if hasattr(model.config, "hidden_size"):
                    hidden_size = model.config.hidden_size
                elif hasattr(model.config, "hidden_sizes"):
                    # if there are many hidden sizes pick the largest one
                    hidden_size = max(model.config.hidden_sizes)
                else:
                    raise ValueError(
                        "Can find neither `model.config.hidden_size` nor `model.config.hidden_sizes`, " + reasoning
                    )

                config_kwargs.update(
                    {
                        "zero_optimization.reduce_bucket_size": hidden_size * hidden_size,
                        "zero_optimization.stage3_prefetch_bucket_size": int(0.9 * hidden_size * hidden_size),
                        "zero_optimization.stage3_param_persistence_threshold": 10 * hidden_size,
                    }
                )

            if isinstance(optimizer, (DummyOptim)):
                config_kwargs.update(
                    {"optimizer.params.lr": optimizer.lr, "optimizer.params.weight_decay": optimizer.weight_decay}
                )
            if isinstance(scheduler, (DummyScheduler)) and scheduler.lr_scheduler_callable is None:
                max_lr = (
                    getattr(scheduler.optimizer, "lr", None)
                    if getattr(scheduler.optimizer, "defaults", None) is None
                    else scheduler.optimizer.defaults["lr"]
                )
                config_kwargs.update(
                    {
                        "scheduler.params.warmup_min_lr": 0,
                        "scheduler.params.warmup_max_lr": max_lr,
                        "scheduler.params.warmup_num_steps": scheduler.warmup_num_steps,
                    }
                )
                if scheduler.total_num_steps is not None:
                    config_kwargs["scheduler.params.total_num_steps"] = (
                        math.ceil(scheduler.total_num_steps / self.num_processes)
                        if not self.split_batches
                        else scheduler.total_num_steps
                    )
            deepspeed_plugin.deepspeed_config_process(must_match=False, **config_kwargs)
            self.deepspeed_config = deepspeed_plugin.deepspeed_config
            kwargs = dict(model=model, config_params=self.deepspeed_config)
            if optimizer is not None:
                if isinstance(optimizer, (DummyOptim)):
                    kwargs["model_parameters"] = optimizer.params
                    if isinstance(scheduler, (DummyScheduler)) and scheduler.lr_scheduler_callable is not None:
                        kwargs["lr_scheduler"] = scheduler.lr_scheduler_callable
                else:
                    if self.deepspeed_config["zero_optimization"].get("offload_optimizer", {}).get(
                        "device", "none"
                    ) != "none" and self.deepspeed_config.get("zero_force_ds_cpu_optimizer", True):
                        from deepspeed.ops.adam import DeepSpeedCPUAdam

                        defaults = {k: v for k, v in optimizer.defaults.items() if k in ["lr", "weight_decay"]}
                        optimizer = DeepSpeedCPUAdam(optimizer.param_groups, **defaults)
                    kwargs["optimizer"] = optimizer
                    if scheduler is not None:
                        if type(scheduler).__name__ in deepspeed.runtime.lr_schedules.VALID_LR_SCHEDULES:
                            kwargs["lr_scheduler"] = scheduler

            engine, optimizer, _, lr_scheduler = ds_initialize(**kwargs)
            if optimizer is not None:
                optimizer = DeepSpeedOptimizerWrapper(optimizer)
            if scheduler is not None:
                if lr_scheduler is None:
                    scheduler = AcceleratedScheduler(
                        scheduler,
                        optimizer,
                        step_with_optimizer=self.step_scheduler_with_optimizer,
                        split_batches=self.split_batches,
                    )
                else:
                    scheduler = DeepSpeedSchedulerWrapper(lr_scheduler, optimizer)

            for i in range(len(result)):
                if isinstance(result[i], torch.nn.Module):
                    result[i] = engine
                elif isinstance(result[i], (torch.optim.Optimizer, DummyOptim)):
                    result[i] = optimizer
                elif (isinstance(result[i], (LRScheduler, DummyScheduler))) or (
                    type(result[i]).__name__ in deepspeed.runtime.lr_schedules.VALID_LR_SCHEDULES
                ):
                    result[i] = scheduler
            # pointing for deepspeed_engine_wrapped.backward()
            if self.deepspeed_engine_wrapped is None:
                self.deepspeed_engine_wrapped = DeepSpeedEngineWrapper(engine)
            else:
                logger.warning(
                    "A wrapped DeepSpeed engine reference is currently tied for this `Accelerator()` instance. "
                    "If you want to call `accelerator.backward()` referencing a new model/engine, "
                    "please create a separate `Accelerator()` instance and call `accelerator.prepare()` on it."
                )
            self._models.append(engine)
            if optimizer is not None:
                self._optimizers.append(optimizer)
            if scheduler is not None:
                self._schedulers.append(scheduler)
            if len(self._models) > 1:
                raise AssertionError(
                    "You can't use same `Accelerator()` instance with multiple models when using DeepSpeed"
                )
        return tuple(result)

    def _prepare_megatron_lm(self, *args):
        megatron_lm_plugin = self.state.megatron_lm_plugin
        micro_batch_size = None
        if not megatron_lm_plugin.megatron_dataset_flag:
            batch_sizes = [obj.batch_size for obj in args if hasattr(obj, "batch_size")]
            if len(batch_sizes) == 0:
                raise ValueError(
                    "You must specify a training or evaluation dataloader in `accelerate.prepare()` when using Megatron-LM."
                )

            micro_batch_size = min(batch_sizes) if megatron_lm_plugin.is_train_batch_min else max(batch_sizes)
            if len(batch_sizes) > 1:
                logger.info(
                    "Since you passed both train and evaluation dataloader, `is_train_batch_min` (here "
                    f"{megatron_lm_plugin.is_train_batch_min} will decide the `train_batch_size` ({micro_batch_size})."
                )
        else:
            for obj in args:
                if isinstance(obj, MegatronLMDummyDataLoader):
                    micro_batch_size = obj.dataset_args["micro_batch_size"]
                    break
        if micro_batch_size is not None:
            dp_degree = self.num_processes // (megatron_lm_plugin.tp_degree * megatron_lm_plugin.pp_degree)
            megatron_lm_plugin.set_training_args(micro_batch_size, dp_degree)
        else:
            raise ValueError(
                "When you do not pass the dataloader parameter, the `data_parallel_size`, "
                "`micro_batch_size`, and `global_batch_size` megatron parameters will not be updated."
            )
        model = None
        optimizer = None
        scheduler = None
        batch_data = None
        for obj in args:
            if isinstance(obj, torch.utils.data.DataLoader) and batch_data is None:
                batch_data = next(iter(obj))
            elif isinstance(obj, torch.nn.Module):
                model = obj
            elif isinstance(obj, (torch.optim.Optimizer)):
                optimizer = obj
            elif isinstance(obj, (LRScheduler, MegatronLMDummyScheduler)):
                scheduler = obj

        if model is not None:
            megatron_lm_plugin.set_network_size_args(model, batch_data)
        if optimizer is not None:
            megatron_lm_plugin.set_optimizer_type(optimizer)
        if scheduler is not None:
            if not isinstance(scheduler, MegatronLMDummyScheduler):
                raise ValueError(
                    "You can't use a custom scheduler with Megatron-LM. Please use the `accelerate.utils.MegatronLMDummyScheduler` instead."
                )
            megatron_lm_plugin.set_scheduler_args(scheduler)

        # initialize megatron-lm
        megatron_lm_initialize(self, args_defaults=megatron_lm_plugin.megatron_lm_default_args)

        (model, optimizer, scheduler) = megatron_lm_prepare_model_optimizer_scheduler(self)
        self.wait_for_everyone()

        counter = 0
        result = []
        for obj in args:
            if isinstance(obj, torch.utils.data.DataLoader):
                result.append(megatron_lm_prepare_data_loader(self, obj))
                counter += 1
            elif isinstance(obj, MegatronLMDummyDataLoader):
                if counter == 0:
                    obj.set_megatron_data_args()
                    dataloaders = megatron_lm_prepare_data_loader(self, obj)
                result.append(dataloaders[counter])
                counter += 1
            else:
                result.append(obj)

        if model is not None:
            model = MegatronEngine(self, model, optimizer, scheduler)
        if optimizer is not None:
            optimizer = MegatronLMOptimizerWrapper(optimizer)
        if scheduler is not None:
            scheduler = MegatronLMSchedulerWrapper(scheduler, optimizer)

        for i in range(len(result)):
            if isinstance(result[i], torch.nn.Module):
                result[i] = model
            elif isinstance(result[i], torch.optim.Optimizer):
                result[i] = optimizer
            elif isinstance(result[i], MegatronLMDummyScheduler):
                result[i] = scheduler

        if model is not None:
            self._models.append(model)
            if len(self._models) > 1:
                raise AssertionError(
                    "You can't use same `Accelerator()` instance with multiple models when using Megatron-LM"
                )
        if optimizer is not None:
            self._optimizers.append(optimizer)
        if scheduler is not None:
            self._schedulers.append(scheduler)

        return tuple(result)

    def _prepare_ipex_or_xpu(self, *args):
        """
        Prepares model and optimizer for training with IPEX or XPU acceleration. This covers 3 cases, IPEX compiled
        with CPU only support, IPEX compiled with XPU support and training with XPU pytorch backend available in stock
        pytorch starting from version 2.4.
        """
        if self.state.use_ipex:
            if not is_ipex_available():
                raise ImportError(
                    "IPEX is not installed or IPEX's version does not match current PyTorch version. Please refer"
                    " to https://github.com/intel/intel-extension-for-pytorch."
                )

        model = None
        optimizer = None
        result = [obj for obj in args]
        for obj in result:
            if isinstance(obj, torch.nn.Module):
                model = obj
                model.train()
            elif isinstance(obj, (torch.optim.Optimizer)):
                optimizer = obj
        if optimizer is not None and model is not None:
            dtype = torch.bfloat16 if self.state.mixed_precision == "bf16" else None
            if self.device.type == "xpu":
                model = model.to(self.device)
            # ipex.optimize() is available only for IPEX, both IPEX-CPU and IPEX-XPU
            if is_ipex_available():
                import intel_extension_for_pytorch as ipex

                model, optimizer = ipex.optimize(model, optimizer=optimizer, dtype=dtype, inplace=True, level="O1")
        for i in range(len(result)):
            if isinstance(result[i], torch.nn.Module):
                result[i] = model
            elif isinstance(result[i], (torch.optim.Optimizer)):
                result[i] = optimizer
        return tuple(result)

    def _prepare_msamp(self, *args, device_placement):
        if not is_msamp_available():
            raise ImportError(
                "MS-AMP was not found on your system. Please ensure that MS-AMP is available "
                " or choose `'te'` as the backend for FP8 mixed precision training."
            )
        # We've already checked for FSDP + MS-AMP during `__init__`
        import msamp

        model, optimizer = None, None
        optimizer_index = None
        num_models, num_optimizers = 0, 0
        result = [obj for obj in args]
        for i, obj in enumerate(result):
            if isinstance(obj, torch.nn.Module):
                model = obj
                num_models += 1
            elif isinstance(obj, (torch.optim.Optimizer)):
                optimizer = obj
                optimizer_index = i
                num_optimizers += 1
        # DataLoader/Scheduler case
        if optimizer is None and model is None:
            return result, device_placement
        elif optimizer is None or model is None:
            raise ValueError(
                "You must pass a model and an optimizer together to `accelerate.prepare()` when using MS-AMP."
            )
        elif num_models > 1 or num_optimizers > 1:
            raise ValueError(
                f"You can't use multiple models ({num_models}) or optimizers {num_optimizers} with MS-AMP."
            )
        else:
            model, optimizer = msamp.initialize(model, optimizer, opt_level=self.fp8_recipe_handler.opt_level)
        for i in range(len(result)):
            if isinstance(result[i], torch.nn.Module):
                result[i] = model
            elif isinstance(result[i], (torch.optim.Optimizer)):
                result[i] = optimizer
        if optimizer_index is not None:
            # NOTE: MS-AMP moves the optimizer, but *not* the model to the right device
            device_placement[optimizer_index] = False
        return tuple(result), device_placement

    def prepare_data_loader(
        self, data_loader: torch.utils.data.DataLoader, device_placement=None, slice_fn_for_dispatch=None
    ):
        """
        Prepares a PyTorch DataLoader for training in any distributed setup. It is recommended to use
        [`Accelerator.prepare`] instead.

        Args:
            data_loader (`torch.utils.data.DataLoader`):
                A vanilla PyTorch DataLoader to prepare
            device_placement (`bool`, *optional*):
                Whether or not to place the batches on the proper device in the prepared dataloader. Will default to
                `self.device_placement`.
            slice_fn_for_dispatch (`Callable`, *optional*`):
                If passed, this function will be used to slice tensors across `num_processes`. Will default to
                [`~utils.slice_tensors`]. This argument is used only when `dispatch_batches` is set to `True` and will
                be ignored otherwise.

        Example:

        ```python
        >>> import torch
        >>> from accelerate import Accelerator

        >>> accelerator = Accelerator()
        >>> data_loader = torch.utils.data.DataLoader(...)
        >>> data_loader = accelerator.prepare_data_loader(data_loader, device_placement=True)
        ```
        """
        # Ensure we can't double wrap a DataLoader due to `find_batch_size`
        if getattr(data_loader, "_is_accelerate_prepared", False):
            if data_loader not in self._dataloaders:
                self._dataloaders.append(data_loader)
            return data_loader
        if device_placement is None:
            device_placement = self.device_placement if self.distributed_type != DistributedType.XLA else False
        prepared_data_loader = prepare_data_loader(
            data_loader,
            self.device,
            num_processes=self.num_processes,
            process_index=self.process_index,
            split_batches=self.split_batches,
            put_on_device=device_placement,
            rng_types=self.rng_types.copy(),
            dispatch_batches=self.dispatch_batches,
            even_batches=self.even_batches,
            slice_fn_for_dispatch=slice_fn_for_dispatch,
            use_seedable_sampler=self.use_seedable_sampler,
            non_blocking=self.non_blocking,
            use_stateful_dataloader=self.use_stateful_dataloader,
        )
        self._dataloaders.append(prepared_data_loader)
        return prepared_data_loader

    def prepare_optimizer(self, optimizer: torch.optim.Optimizer, device_placement=None):
        """
        Prepares a PyTorch Optimizer for training in any distributed setup. It is recommended to use
        [`Accelerator.prepare`] instead.

        Args:
            optimizer (`torch.optim.Optimizer`):
                A vanilla PyTorch optimizer to prepare
            device_placement (`bool`, *optional*):
                Whether or not to place the optimizer on the proper device. Will default to `self.device_placement`.

        Example:

        ```python
        >>> import torch
        >>> from accelerate import Accelerator

        >>> accelerator = Accelerator()
        >>> optimizer = torch.optim.Adam(...)
        >>> optimizer = accelerator.prepare_optimizer(optimizer, device_placement=True)
        ```
        """
        if is_lomo_available():
            # We need to import locally to avoid circular imports since lomo imports stuff from
            # transformers & accelerate
            from lomo_optim import AdaLomo, Lomo

            # Support multiple optimizers: https://github.com/huggingface/accelerate/pull/2695#discussion_r1589164607
            self.has_lomo_optimizer |= isinstance(optimizer, (Lomo, AdaLomo))

        # Ensure we can't double wrap an optimizer due to `find_batch_size`
        if getattr(optimizer, "_is_accelerate_prepared", False):
            if optimizer not in self._optimizers:
                self._optimizers.append(optimizer)
            return optimizer
        if device_placement is None:
            device_placement = self.device_placement
        # NOTE: Special case with MS-AMP we do *not* pass in the scaler explicitly to the `AcceleratedOptimizer`,
        # Their optimizer handles it for us.
        scaler = None if self.fp8_backend == "MSAMP" else self.scaler
        optimizer = AcceleratedOptimizer(optimizer, device_placement=device_placement, scaler=scaler)
        self._optimizers.append(optimizer)
        return optimizer

    def prepare_scheduler(self, scheduler: LRScheduler):
        """
        Prepares a PyTorch Scheduler for training in any distributed setup. It is recommended to use
        [`Accelerator.prepare`] instead.

        Args:
            scheduler (`torch.optim.lr_scheduler.LRScheduler`):
                A vanilla PyTorch scheduler to prepare

        Example:

        ```python
        >>> import torch
        >>> from accelerate import Accelerator

        >>> accelerator = Accelerator()
        >>> optimizer = torch.optim.Adam(...)
        >>> scheduler = torch.optim.lr_scheduler.LambdaLR(optimizer, ...)
        >>> scheduler = accelerator.prepare_scheduler(scheduler)
        ```
        """
        # Ensure we can't double wrap a scheduler due to `find_batch_size`
        if getattr(scheduler, "_is_accelerate_prepared", False):
            if scheduler not in self._schedulers:
                self._schedulers.append(scheduler)
            return scheduler
        # We try to find the optimizer associated with `scheduler`, the default is the full list.
        optimizer = self._optimizers
        for opt in self._optimizers:
            if getattr(scheduler, "optimizer", None) == opt.optimizer:
                optimizer = opt
                break
        scheduler = AcceleratedScheduler(
            scheduler,
            optimizer,
            step_with_optimizer=self.step_scheduler_with_optimizer,
            split_batches=self.split_batches,
        )
        self._schedulers.append(scheduler)
        return scheduler

    def backward(self, loss, **kwargs):
        """
        Scales the gradients in accordance to the `GradientAccumulationPlugin` and calls the correct `backward()` based
        on the configuration.

        Should be used in lieu of `loss.backward()`.

        Example:

        ```python
        >>> from accelerate import Accelerator

        >>> accelerator = Accelerator(gradient_accumulation_steps=2)
        >>> outputs = model(inputs)
        >>> loss = loss_fn(outputs, labels)
        >>> accelerator.backward(loss)
        ```
        """
        learning_rate = kwargs.get("learning_rate")

        if self.distributed_type != DistributedType.DEEPSPEED:
            # deepspeed handles loss scaling by gradient_accumulation_steps in its `backward`
            loss = loss / self.gradient_accumulation_steps
        if self.distributed_type == DistributedType.DEEPSPEED:
            self.deepspeed_engine_wrapped.backward(loss, **kwargs)
        elif self.distributed_type == DistributedType.MEGATRON_LM:
            return
        elif self.scaler is not None:
            self.scaler.scale(loss).backward(**kwargs)
        elif learning_rate is not None and self.has_lomo_optimizer:
            self.lomo_backward(loss, learning_rate)
        else:
            loss.backward(**kwargs)

    def set_trigger(self):
        """
        Sets the internal trigger tensor to 1 on the current process. A latter check should follow using this which
        will check across all processes.

        Note:
            Does not require `wait_for_everyone()`

        Example:

        ```python
        >>> from accelerate import Accelerator

        >>> accelerator = Accelerator()
        >>> # Assume later in the training script
        >>> # `should_do_breakpoint` is a custom function to monitor when to break,
        >>> # e.g. when the loss is NaN
        >>> if should_do_breakpoint(loss):
        ...     accelerator.set_trigger()
        >>> # Assume later in the training script
        >>> if accelerator.check_breakpoint():
        ...     break
        ```
        """
        self.flag_tensor = torch.tensor(1, device=self.device)

    def check_trigger(self):
        """
        Checks if the internal trigger tensor has been set to 1 in any of the processes. If so, will return `True` and
        reset the trigger tensor to 0.

        Note:
            Does not require `wait_for_everyone()`

        Example:

        ```python
        >>> from accelerate import Accelerator

        >>> accelerator = Accelerator()
        >>> # Assume later in the training script
        >>> # `should_do_breakpoint` is a custom function to monitor when to break,
        >>> # e.g. when the loss is NaN
        >>> if should_do_breakpoint(loss):
        ...     accelerator.set_trigger()
        >>> # Assume later in the training script
        >>> if accelerator.check_trigger():
        ...     break
        ```
        """
        # Now that we are outside `__init__`, we can initialize it if it is `None` on device
        if self.flag_tensor is None:
            self.flag_tensor = torch.tensor(0, device=self.device)
        flag_tensor = self.reduce(self.flag_tensor)
        if flag_tensor.item() >= 1:
            self.flag_tensor = torch.tensor(0, device=self.device)
            return True
        return False

    def unscale_gradients(self, optimizer=None):
        """
        Unscale the gradients in mixed precision training with AMP. This is a noop in all other settings.

        Likely should be called through [`Accelerator.clip_grad_norm_`] or [`Accelerator.clip_grad_value_`]

        Args:
            optimizer (`torch.optim.Optimizer` or `list[torch.optim.Optimizer]`, *optional*):
                The optimizer(s) for which to unscale gradients. If not set, will unscale gradients on all optimizers
                that were passed to [`~Accelerator.prepare`].

        Example:

        ```python
        >>> from accelerate import Accelerator

        >>> accelerator = Accelerator()
        >>> model, optimizer = accelerator.prepare(model, optimizer)
        >>> outputs = model(inputs)
        >>> loss = loss_fn(outputs, labels)
        >>> accelerator.backward(loss)
        >>> accelerator.unscale_gradients(optimizer=optimizer)
        ```
        """
        if self.native_amp and self.mixed_precision == "fp16":
            if optimizer is None:
                # TODO: this unscales all optimizers where we should only unscale the one where parameters are.
                optimizer = self._optimizers
            elif not isinstance(optimizer, (tuple, list)):
                optimizer = [optimizer]
            for opt in optimizer:
                while isinstance(opt, AcceleratedOptimizer):
                    opt = opt.optimizer
                self.scaler.unscale_(opt)

    def clip_grad_norm_(self, parameters, max_norm, norm_type=2):
        """
        Should be used in place of `torch.nn.utils.clip_grad_norm_`.

        Returns:
            `torch.Tensor`: Total norm of the parameter gradients (viewed as a single vector).

        Example:

        ```python
        >>> from accelerate import Accelerator

        >>> accelerator = Accelerator(gradient_accumulation_steps=2)
        >>> dataloader, model, optimizer, scheduler = accelerator.prepare(dataloader, model, optimizer, scheduler)

        >>> for input, target in dataloader:
        ...     optimizer.zero_grad()
        ...     output = model(input)
        ...     loss = loss_func(output, target)
        ...     accelerator.backward(loss)
        ...     if accelerator.sync_gradients:
        ...         accelerator.clip_grad_norm_(model.parameters(), max_grad_norm)
        ...     optimizer.step()
        ```
        """
        if self.distributed_type == DistributedType.FSDP:
            self.unscale_gradients()
            parameters = [p for p in parameters]
            for model in self._models:
                if parameters == [p for p in model.parameters()]:
                    return model.clip_grad_norm_(max_norm, norm_type)
        elif self.distributed_type == DistributedType.DEEPSPEED:
            # `accelerator.backward(loss)` is doing that automatically. Therefore, its implementation is not needed
            # We cannot return the gradient norm because DeepSpeed does it.
            return None
        elif self.distributed_type == DistributedType.XLA:
            # Reduce gradients first for XLA
            for acc_opt in self._optimizers:
                if not acc_opt.gradient_state.is_xla_gradients_synced:
                    opt = acc_opt
                    while isinstance(opt, AcceleratedOptimizer):
                        opt = opt.optimizer
                    gradients = xm._fetch_gradients(opt)
                    # Use xm.all_reduce to perform an in-place all-reduce. Recusrsive all-reduce each tensor
                    # one by one in self.reduce is non-inplace.
                    xm.all_reduce("sum", gradients, scale=1.0 / self.num_processes)
                    # Set is_xla_gradients_synced to True to avoid all-reduce twice in the AcceleratedOptimizer step.
                    acc_opt.gradient_state.is_xla_gradients_synced = True
            if os.environ.get("ACCELERATE_USE_FSDP", "false") == "true":
                self.unscale_gradients()
                parameters = [p for p in parameters]
                for model in self._models:
                    if parameters == [p for p in model.parameters()]:
                        return model.clip_grad_norm_(max_norm, norm_type)
        self.unscale_gradients()
        return torch.nn.utils.clip_grad_norm_(parameters, max_norm, norm_type=norm_type)

    def clip_grad_value_(self, parameters, clip_value):
        """
        Should be used in place of `torch.nn.utils.clip_grad_value_`.

        Example:

        ```python
        >>> from accelerate import Accelerator

        >>> accelerator = Accelerator(gradient_accumulation_steps=2)
        >>> dataloader, model, optimizer, scheduler = accelerator.prepare(dataloader, model, optimizer, scheduler)

        >>> for input, target in dataloader:
        ...     optimizer.zero_grad()
        ...     output = model(input)
        ...     loss = loss_func(output, target)
        ...     accelerator.backward(loss)
        ...     if accelerator.sync_gradients:
        ...         accelerator.clip_grad_value_(model.parameters(), clip_value)
        ...     optimizer.step()
        ```
        """
        if self.distributed_type in [DistributedType.DEEPSPEED, DistributedType.FSDP]:
            raise Exception("DeepSpeed and FSDP  do not support `clip_grad_value_`. Use `clip_grad_norm_` instead.")
        self.unscale_gradients()
        torch.nn.utils.clip_grad_value_(parameters, clip_value)

    def gather(self, tensor):
        """
        Gather the values in *tensor* across all processes and concatenate them on the first dimension. Useful to
        regroup the predictions from all processes when doing evaluation.

        Note:
            This gather happens in all processes.

        Args:
            tensor (`torch.Tensor`, or a nested tuple/list/dictionary of `torch.Tensor`):
                The tensors to gather across all processes.

        Returns:
            `torch.Tensor`, or a nested tuple/list/dictionary of `torch.Tensor`: The gathered tensor(s). Note that the
            first dimension of the result is *num_processes* multiplied by the first dimension of the input tensors.

        Example:

        ```python
        >>> # Assuming four processes
        >>> import torch
        >>> from accelerate import Accelerator

        >>> accelerator = Accelerator()
        >>> process_tensor = torch.tensor([accelerator.process_index])
        >>> gathered_tensor = accelerator.gather(process_tensor)
        >>> gathered_tensor
        tensor([0, 1, 2, 3])
        ```
        """
        return gather(tensor)

    def gather_for_metrics(self, input_data, use_gather_object=False):
        """
        Gathers `input_data` and potentially drops duplicates in the last batch if on a distributed system. Should be
        used for gathering the inputs and targets for metric calculation.

        Args:
            input (`torch.Tensor`, `object`, a nested tuple/list/dictionary of `torch.Tensor`, or a nested tuple/list/dictionary of `object`):
                The tensors or objects for calculating metrics across all processes
            use_gather_object(`bool`):
                Whether to forcibly use gather_object instead of gather (which is already done if all objects passed do
                not contain tensors). This flag can be useful for gathering tensors with different sizes that we don't
                want to pad and concatenate along the first dimension. Using it with GPU tensors is not well supported
                and inefficient as it incurs GPU -> CPU transfer since tensors would be pickled.

        Example:

        ```python
        >>> # Assuming two processes, with a batch size of 5 on a dataset with 9 samples
        >>> import torch
        >>> from accelerate import Accelerator

        >>> accelerator = Accelerator()
        >>> dataloader = torch.utils.data.DataLoader(range(9), batch_size=5)
        >>> dataloader = accelerator.prepare(dataloader)
        >>> batch = next(iter(dataloader))
        >>> gathered_items = accelerator.gather_for_metrics(batch)
        >>> len(gathered_items)
        9
        ```
        """

        try:
            recursively_apply(lambda x: x, input_data, error_on_other_type=True)
            all_tensors = True
        except TypeError:
            all_tensors = False

        use_gather_object = use_gather_object or not all_tensors

        if use_gather_object:
            data = gather_object(input_data)
        else:
            data = self.gather(input_data)

        try:
            if self.gradient_state.end_of_dataloader:
                # at the end of a dataloader, `gather_for_metrics` regresses to
                # `gather` unless the dataset has a remainder so log.
                if self.gradient_state.remainder == -1:
                    logger.info(
                        "The used dataset had no length, returning gathered tensors. You should drop the remainder yourself."
                    )
                    return data
                elif self.gradient_state.remainder > 0:
                    # Last batch needs to be truncated on distributed systems as it contains additional samples
                    def _adjust_samples(tensor):
                        return tensor[: self.gradient_state.remainder]

                    if use_gather_object:
                        # gather_object put the objects in a list
                        return _adjust_samples(data)
                    else:
                        return recursively_apply(_adjust_samples, data)
                else:  # remainder is 0
                    # no remainder even though at end of dataloader, so nothing to do.
                    return data
            else:
                # Not at the end of the dataloader, no need to adjust the tensors
                return data
        except Exception:
            # Dataset had no length or raised an error
            return data

    def reduce(self, tensor, reduction="sum", scale=1.0):
        """
        Reduce the values in *tensor* across all processes based on *reduction*.

        Note:
            All processes get the reduced value.

        Args:
            tensor (`torch.Tensor`, or a nested tuple/list/dictionary of `torch.Tensor`):
                The tensors to reduce across all processes.
            reduction (`str`, *optional*, defaults to "sum"):
                A reduction type, can be one of 'sum', 'mean', or 'none'. If 'none', will not perform any operation.
            scale (`float`, *optional*, defaults to 1.0):
                A default scaling value to be applied after the reduce, only valied on XLA.

        Returns:
            `torch.Tensor`, or a nested tuple/list/dictionary of `torch.Tensor`:
                The reduced tensor(s).

        Example:

        ```python
        >>> # Assuming two processes
        >>> import torch
        >>> from accelerate import Accelerator

        >>> accelerator = Accelerator()
        >>> process_tensor = torch.arange(accelerator.num_processes) + 1 + (2 * accelerator.process_index)
        >>> process_tensor = process_tensor.to(accelerator.device)
        >>> reduced_tensor = accelerator.reduce(process_tensor, reduction="sum")
        >>> reduced_tensor
        tensor([4, 6])
        ```
        """
        return reduce(tensor, reduction, scale)

    def pad_across_processes(self, tensor, dim=0, pad_index=0, pad_first=False):
        """
        Recursively pad the tensors in a nested list/tuple/dictionary of tensors from all devices to the same size so
        they can safely be gathered.

        Args:
            tensor (nested list/tuple/dictionary of `torch.Tensor`):
                The data to gather.
            dim (`int`, *optional*, defaults to 0):
                The dimension on which to pad.
            pad_index (`int`, *optional*, defaults to 0):
                The value with which to pad.
            pad_first (`bool`, *optional*, defaults to `False`):
                Whether to pad at the beginning or the end.

        Returns:
            `torch.Tensor`, or a nested tuple/list/dictionary of `torch.Tensor`:
                The padded tensor(s).

        Example:

        ```python
        >>> # Assuming two processes, with the first processes having a tensor of size 1 and the second of size 2
        >>> import torch
        >>> from accelerate import Accelerator

        >>> accelerator = Accelerator()
        >>> process_tensor = torch.arange(accelerator.process_index + 1).to(accelerator.device)
        >>> padded_tensor = accelerator.pad_across_processes(process_tensor)
        >>> padded_tensor.shape
        torch.Size([2])
        ```
        """
        return pad_across_processes(tensor, dim=dim, pad_index=pad_index, pad_first=pad_first)

    def unwrap_model(self, model, keep_fp32_wrapper: bool = True):
        """
        Unwraps the `model` from the additional layer possible added by [`~Accelerator.prepare`]. Useful before saving
        the model.

        Args:
            model (`torch.nn.Module`):
                The model to unwrap.
            keep_fp32_wrapper (`bool`, *optional*, defaults to `True`):
                Whether to not remove the mixed precision hook if it was added.

        Returns:
            `torch.nn.Module`: The unwrapped model.

        Example:

        ```python
        >>> # Assuming two GPU processes
        >>> from torch.nn.parallel import DistributedDataParallel
        >>> from accelerate import Accelerator

        >>> accelerator = Accelerator()
        >>> model = accelerator.prepare(MyModel())
        >>> print(model.__class__.__name__)
        DistributedDataParallel

        >>> model = accelerator.unwrap_model(model)
        >>> print(model.__class__.__name__)
        MyModel
        ```
        """
        return extract_model_from_parallel(model, keep_fp32_wrapper)

    def wait_for_everyone(self):
        """
        Will stop the execution of the current process until every other process has reached that point (so this does
        nothing when the script is only run in one process). Useful to do before saving a model.

        Example:

        ```python
        >>> # Assuming two GPU processes
        >>> import time
        >>> from accelerate import Accelerator

        >>> accelerator = Accelerator()
        >>> if accelerator.is_main_process:
        ...     time.sleep(2)
        >>> else:
        ...     print("I'm waiting for the main process to finish its sleep...")
        >>> accelerator.wait_for_everyone()
        >>> # Should print on every process at the same time
        >>> print("Everyone is here")
        ```
        """
        wait_for_everyone()

    @on_main_process
    def init_trackers(self, project_name: str, config: dict | None = None, init_kwargs: dict | None = {}):
        """
        Initializes a run for all trackers stored in `self.log_with`, potentially with starting configurations

        Args:
            project_name (`str`):
                The name of the project. All trackers will save their data based on this
            config (`dict`, *optional*):
                Optional starting configuration to be logged.
            init_kwargs (`dict`, *optional*):
                A nested dictionary of kwargs to be passed to a specific tracker's `__init__` function. Should be
                formatted like so:
                ```python
                {"wandb": {"tags": ["tag_a", "tag_b"]}}
                ```

        Example:

        ```python
        >>> from accelerate import Accelerator

        >>> accelerator = Accelerator(log_with="tensorboard")
        >>> accelerator.init_trackers(
        ...     project_name="my_project",
        ...     config={"learning_rate": 0.001, "batch_size": 32},
        ...     init_kwargs={"tensorboard": {"flush_secs": 60}},
        ... )
        ```
        """
        for tracker in self.log_with:
            if issubclass(type(tracker), GeneralTracker):
                # Custom trackers are already initialized
                self.trackers.append(tracker)
            else:
                tracker_init = LOGGER_TYPE_TO_CLASS[str(tracker)]
                if tracker_init.requires_logging_directory:
                    # We can skip this check since it was done in `__init__`
                    self.trackers.append(
                        tracker_init(project_name, self.logging_dir, **init_kwargs.get(str(tracker), {}))
                    )
                else:
                    self.trackers.append(tracker_init(project_name, **init_kwargs.get(str(tracker), {})))
        if config is not None:
            for tracker in self.trackers:
                tracker.store_init_configuration(config)

    def get_tracker(self, name: str, unwrap: bool = False):
        """
        Returns a `tracker` from `self.trackers` based on `name` on the main process only.

        Args:
            name (`str`):
                The name of a tracker, corresponding to the `.name` property.
            unwrap (`bool`):
                Whether to return the internal tracking mechanism or to return the wrapped tracker instead
                (recommended).

        Returns:
            `GeneralTracker`: The tracker corresponding to `name` if it exists.

        Example:

        ```python
        >>> from accelerate import Accelerator

        >>> accelerator = Accelerator(log_with="tensorboard")
        >>> accelerator.init_trackers("my_project")
        >>> tensorboard_tracker = accelerator.get_tracker("tensorboard")
        ```
        """
        if len(self.trackers) > 0:
            for tracker in self.trackers:
                if tracker.name == name:
                    return tracker.tracker if unwrap else tracker
            raise ValueError(f"{name} is not an available tracker stored inside the `Accelerator`.")
        # Handle tracker only made on main process
        return GeneralTracker(_blank=True)

    @on_main_process
    def log(self, values: dict, step: int | None = None, log_kwargs: dict | None = {}):
        """
        Logs `values` to all stored trackers in `self.trackers` on the main process only.

        Args:
            values (`dict`):
                Values should be a dictionary-like object containing only types `int`, `float`, or `str`.
            step (`int`, *optional*):
                The run step. If included, the log will be affiliated with this step.
            log_kwargs (`dict`, *optional*):
                A nested dictionary of kwargs to be passed to a specific tracker's `log` function. Should be formatted
                like so:
                ```python
                {"wandb": {"tags": ["tag_a", "tag_b"]}}
                ```

        Example:

        ```python
        >>> from accelerate import Accelerator

        >>> accelerator = Accelerator(log_with="tensorboard")
        >>> accelerator.init_trackers("my_project")
        >>> accelerator.log({"loss": 0.5, "accuracy": 0.9})
        ```
        """
        for tracker in self.trackers:
            tracker.log(values, step=step, **log_kwargs.get(tracker.name, {}))

    def end_training(self):
        """
        Runs any special end training behaviors, such as stopping trackers on the main process only or destoying
        process group. Should always be called at the end of your script if using experiment tracking.

        Example:

        ```python
        >>> from accelerate import Accelerator

        >>> accelerator = Accelerator(log_with="tensorboard")
        >>> accelerator.init_trackers("my_project")
        >>> # Do training
        >>> accelerator.end_training()
        ```
        """
        for tracker in self.trackers:
            tracker.finish()

        self.state.destroy_process_group()

    def save(self, obj, f, safe_serialization=False):
        """
        Save the object passed to disk once per machine. Use in place of `torch.save`.

        Args:
            obj (`object`): The object to save.
            f (`str` or `os.PathLike`): Where to save the content of `obj`.
            safe_serialization (`bool`, *optional*, defaults to `False`): Whether to save `obj` using `safetensors`

        Note:
            If `save_on_each_node` was passed in as a `ProjectConfiguration`, will save the object once per node,
            rather than only once on the main node.

        Example:

        ```python
        >>> from accelerate import Accelerator

        >>> accelerator = Accelerator()
        >>> arr = [0, 1, 2, 3]
        >>> accelerator.save(arr, "array.pkl")
        ```
        """
        save(
            obj,
            f,
            save_on_each_node=self.project_configuration.save_on_each_node,
            safe_serialization=safe_serialization,
        )

    def save_model(
        self,
        model: torch.nn.Module,
        save_directory: Union[str, os.PathLike],
        max_shard_size: Union[int, str] = "10GB",
        safe_serialization: bool = True,
    ):
        """
        Save a model so that it can be re-loaded using load_checkpoint_in_model

        Arguments:
            model: (`torch.nn.Module`):
                Model to be saved. The model can be wrapped or unwraped.
            save_directory (`str` or `os.PathLike`):
                Directory to which to save. Will be created if it doesn't exist.
            max_shard_size (`int` or `str`, *optional*, defaults to `"10GB"`):
                The maximum size for a checkpoint before being sharded. Checkpoints shard will then be each of size
                lower than this size. If expressed as a string, needs to be digits followed by a unit (like `"5MB"`).

                <Tip warning={true}>

                If a single weight of the model is bigger than `max_shard_size`, it will be in its own checkpoint shard
                which will be bigger than `max_shard_size`.

                </Tip>

            safe_serialization (`bool`, *optional*, defaults to `True`):
                Whether to save the model using `safetensors` or the traditional PyTorch way (that uses `pickle`).

        Example:

        ```python
        >>> from accelerate import Accelerator

        >>> accelerator = Accelerator()
        >>> model = ...
        >>> accelerator.save_model(model, save_directory)
        ```
        """

        if os.path.isfile(save_directory):
            logger.error(f"Provided path ({save_directory}) should be a directory, not a file")
            return

        os.makedirs(save_directory, exist_ok=True)

        # get the state_dict of the model
        if any(
            [
                module._hf_hook.offload
                for module in model.modules()
                if hasattr(module, "_hf_hook") and isinstance(module._hf_hook, AlignDevicesHook)
            ]
        ):
            state_dict = get_state_dict_offloaded_model(model)
        else:
            if any(param.device == torch.device("meta") for param in model.parameters()):
                raise RuntimeError("You can't save the model since some parameters are on the meta device.")
            state_dict = self.get_state_dict(model)

        if safe_serialization:
            state_dict = clean_state_dict_for_safetensors(state_dict)
        weights_name = SAFE_WEIGHTS_NAME if safe_serialization else WEIGHTS_NAME
        filename_pattern = SAFE_WEIGHTS_PATTERN_NAME if safe_serialization else WEIGHTS_PATTERN_NAME

        state_dict_split = split_torch_state_dict_into_shards(
            state_dict, filename_pattern=filename_pattern, max_shard_size=max_shard_size
        )

        # Clean the folder from a previous save
        for filename in os.listdir(save_directory):
            full_filename = os.path.join(save_directory, filename)
            # If we have a shard file that is not going to be replaced, we delete it, but only from the main process
            # in distributed settings to avoid race conditions.
            weights_no_suffix = weights_name.replace(".bin", "")

            # make sure that file to be deleted matches format of sharded file, e.g. pytorch_model-00001-of-00005
            filename_no_suffix = filename.replace(".bin", "")
            reg = re.compile(r"(.*?)-\d{5}-of-\d{5}")

            if (
                filename.startswith(weights_no_suffix)
                and os.path.isfile(full_filename)
                and filename not in state_dict_split.filename_to_tensors.keys()
                and reg.fullmatch(filename_no_suffix) is not None
                and PartialState().is_main_process
            ):
                os.remove(full_filename)

        # Save the model
        for filename, tensors in state_dict_split.filename_to_tensors.items():
            shard = {tensor: state_dict[tensor] for tensor in tensors}
            self.save(shard, os.path.join(save_directory, filename), safe_serialization=safe_serialization)

        # Save index if sharded
        if state_dict_split.is_sharded:
            index = {
                "metadata": state_dict_split.metadata,
                "weight_map": state_dict_split.tensor_to_filename,
            }
            save_index_file = SAFE_WEIGHTS_INDEX_NAME if safe_serialization else WEIGHTS_INDEX_NAME
            save_index_file = os.path.join(save_directory, save_index_file)
            with open(save_index_file, "w", encoding="utf-8") as f:
                content = json.dumps(index, indent=2, sort_keys=True) + "\n"
                f.write(content)
            logger.info(
                f"The model is bigger than the maximum size per checkpoint ({max_shard_size}) and is going to be "
                f"split in {len(state_dict_split.filename_to_tensors)} checkpoint shards. You can find where each parameters has been saved in the "
                f"index located at {save_index_file}."
            )
        else:
            path_to_weights = os.path.join(save_directory, WEIGHTS_NAME)
            logger.info(f"Model weights saved in {path_to_weights}")

    def register_save_state_pre_hook(self, hook: Callable[..., None]) -> hooks.RemovableHandle:
        """
        Registers a pre hook to be run before `save_checkpoint` is called in [`Accelerator.save_state`].

        Args:
            hook (`Callable`):
                A function to be called in [`Accelerator.save_state`] before `save_checkpoint`.

        The hook should have the following signature:

        `hook(models: list[torch.nn.Module], weights: list[dict[str, torch.Tensor]], input_dir: str) -> None`

        The `models` argument are the models as saved in the accelerator state under `accelerator._models`, `weigths`
        argument are the state dicts of the `models`, and the `input_dir` argument is the `input_dir` argument passed
        to [`Accelerator.load_state`].

        <Tip>

        Should only be used in conjunction with [`Accelerator.register_load_state_pre_hook`]. Can be useful to save
        configurations in addition to model weights. Can also be used to overwrite model saving with a customized
        method. In this case, make sure to remove already loaded weights from the weights list.

        </Tip>

        Returns:
            `torch.utils.hooks.RemovableHandle`: a handle that can be used to remove the added hook by calling
            `handle.remove()`
        """
        handle = hooks.RemovableHandle(self._save_model_state_pre_hook)
        self._save_model_state_pre_hook[handle.id] = hook
        return handle

    def save_state(self, output_dir: str = None, safe_serialization: bool = True, **save_model_func_kwargs):
        """
        Saves the current states of the model, optimizer, scaler, RNG generators, and registered objects to a folder.

        If a `ProjectConfiguration` was passed to the `Accelerator` object with `automatic_checkpoint_naming` enabled
        then checkpoints will be saved to `self.project_dir/checkpoints`. If the number of current saves is greater
        than `total_limit` then the oldest save is deleted. Each checkpoint is saved in seperate folders named
        `checkpoint_<iteration>`.

        Otherwise they are just saved to `output_dir`.

        <Tip>

        Should only be used when wanting to save a checkpoint during training and restoring the state in the same
        environment.

        </Tip>

        Args:
            output_dir (`str` or `os.PathLike`):
                The name of the folder to save all relevant weights and states.
            safe_serialization (`bool`, *optional*, defaults to `True`):
                Whether to save the model using `safetensors` or the traditional PyTorch way (that uses `pickle`).
            save_model_func_kwargs (`dict`, *optional*):
                Additional keyword arguments for saving model which can be passed to the underlying save function, such
                as optional arguments for DeepSpeed's `save_checkpoint` function.

        Example:

        ```python
        >>> from accelerate import Accelerator

        >>> accelerator = Accelerator()
        >>> model, optimizer, lr_scheduler = ...
        >>> model, optimizer, lr_scheduler = accelerator.prepare(model, optimizer, lr_scheduler)
        >>> accelerator.save_state(output_dir="my_checkpoint")
        ```
        """
        if self.project_configuration.automatic_checkpoint_naming:
            output_dir = os.path.join(self.project_dir, "checkpoints")
        os.makedirs(output_dir, exist_ok=True)
        if self.project_configuration.automatic_checkpoint_naming:
            folders = [os.path.join(output_dir, folder) for folder in os.listdir(output_dir)]
            if (
                self.project_configuration.total_limit is not None
                and (len(folders) + 1 > self.project_configuration.total_limit)
                and self.is_main_process
            ):

                def _inner(folder):
                    return list(map(int, re.findall(r"[\/]?([0-9]+)(?=[^\/]*$)", folder)))[0]

                folders.sort(key=_inner)
                logger.warning(
                    f"Deleting {len(folders) + 1 - self.project_configuration.total_limit} checkpoints to make room for new checkpoint."
                )
                for folder in folders[: len(folders) + 1 - self.project_configuration.total_limit]:
                    shutil.rmtree(folder)
            output_dir = os.path.join(output_dir, f"checkpoint_{self.save_iteration}")
            if os.path.exists(output_dir):
                raise ValueError(
                    f"Checkpoint directory {output_dir} ({self.save_iteration}) already exists. Please manually override `self.save_iteration` with what iteration to start with."
                )
            self.wait_for_everyone()
        os.makedirs(output_dir, exist_ok=True)
        logger.info(f"Saving current state to {output_dir}")

        if self.distributed_type == DistributedType.XLA:
            # Finish running the previous step before checkpointing
            xm.mark_step()

        # Save the models taking care of FSDP and DeepSpeed nuances
        weights = []
        for i, model in enumerate(self._models):
            if self.distributed_type == DistributedType.FSDP:
                logger.info("Saving FSDP model")
                save_fsdp_model(self.state.fsdp_plugin, self, model, output_dir, i)
                logger.info(f"FSDP Model saved to output dir {output_dir}")
            elif self.distributed_type == DistributedType.DEEPSPEED:
                logger.info("Saving DeepSpeed Model and Optimizer")
                ckpt_id = f"{MODEL_NAME}" if i == 0 else f"{MODEL_NAME}_{i}"
                model.save_checkpoint(output_dir, ckpt_id, **save_model_func_kwargs)
                logger.info(f"DeepSpeed Model and Optimizer saved to output dir {os.path.join(output_dir, ckpt_id)}")
            elif self.distributed_type == DistributedType.MEGATRON_LM:
                logger.info("Saving Megatron-LM Model, Optimizer and Scheduler")
                model.save_checkpoint(output_dir)
                logger.info(f"Megatron-LM Model , Optimizer and Scheduler saved to output dir {output_dir}")
            else:
                weights.append(self.get_state_dict(model, unwrap=False))

        # Save the optimizers taking care of FSDP and DeepSpeed nuances
        optimizers = []
        if self.distributed_type == DistributedType.FSDP:
            for i, opt in enumerate(self._optimizers):
                logger.info("Saving FSDP Optimizer")
                save_fsdp_optimizer(self.state.fsdp_plugin, self, opt, self._models[i], output_dir, i)
                logger.info(f"FSDP Optimizer saved to output dir {output_dir}")
        elif self.distributed_type not in [DistributedType.DEEPSPEED, DistributedType.MEGATRON_LM]:
            optimizers = self._optimizers

        # Save the lr schedulers taking care of DeepSpeed nuances
        schedulers = []
        if self.distributed_type == DistributedType.DEEPSPEED:
            for i, scheduler in enumerate(self._schedulers):
                if isinstance(scheduler, DeepSpeedSchedulerWrapper):
                    continue
                schedulers.append(scheduler)
        elif self.distributed_type not in [DistributedType.MEGATRON_LM]:
            schedulers = self._schedulers

        # Save the samplers of the dataloaders
        dataloaders = self._dataloaders

        # Call model loading hooks that might have been registered with
        # accelerator.register_model_state_hook
        for hook in self._save_model_state_pre_hook.values():
            hook(self._models, weights, output_dir)

        save_location = save_accelerator_state(
            output_dir,
            weights,
            optimizers,
            schedulers,
            dataloaders,
            self.state.process_index,
            self.step,
            self.scaler,
            save_on_each_node=self.project_configuration.save_on_each_node,
            safe_serialization=safe_serialization,
        )
        for i, obj in enumerate(self._custom_objects):
            save_custom_state(obj, output_dir, i, save_on_each_node=self.project_configuration.save_on_each_node)
        self.project_configuration.iteration += 1
        return save_location

    def register_load_state_pre_hook(self, hook: Callable[..., None]) -> hooks.RemovableHandle:
        """
        Registers a pre hook to be run before [`load_checkpoint`] is called in [`Accelerator.load_state`].

        Args:
            hook (`Callable`):
                A function to be called in [`Accelerator.load_state`] before `load_checkpoint`.

        The hook should have the following signature:

        `hook(models: list[torch.nn.Module], input_dir: str) -> None`

        The `models` argument are the models as saved in the accelerator state under `accelerator._models`, and the
        `input_dir` argument is the `input_dir` argument passed to [`Accelerator.load_state`].

        <Tip>

        Should only be used in conjunction with [`Accelerator.register_save_state_pre_hook`]. Can be useful to load
        configurations in addition to model weights. Can also be used to overwrite model loading with a customized
        method. In this case, make sure to remove already loaded models from the models list.

        </Tip>

        Returns:
            `torch.utils.hooks.RemovableHandle`: a handle that can be used to remove the added hook by calling
            `handle.remove()`
        """
        handle = hooks.RemovableHandle(self._load_model_state_pre_hook)
        self._load_model_state_pre_hook[handle.id] = hook
        return handle

    def load_state(self, input_dir: str = None, **load_model_func_kwargs):
        """
        Loads the current states of the model, optimizer, scaler, RNG generators, and registered objects.

        <Tip>

        Should only be used in conjunction with [`Accelerator.save_state`]. If a file is not registered for
        checkpointing, it will not be loaded if stored in the directory.

        </Tip>

        Args:
            input_dir (`str` or `os.PathLike`):
                The name of the folder all relevant weights and states were saved in. Can be `None` if
                `automatic_checkpoint_naming` is used, and will pick up from the latest checkpoint.
            load_model_func_kwargs (`dict`, *optional*):
                Additional keyword arguments for loading model which can be passed to the underlying load function,
                such as optional arguments for DeepSpeed's `load_checkpoint` function or a `map_location` to load the
                model and optimizer on.

        Example:

        ```python
        >>> from accelerate import Accelerator

        >>> accelerator = Accelerator()
        >>> model, optimizer, lr_scheduler = ...
        >>> model, optimizer, lr_scheduler = accelerator.prepare(model, optimizer, lr_scheduler)
        >>> accelerator.load_state("my_checkpoint")
        ```
        """
        if input_dir is not None:
            # Check if folder exists
            input_dir = os.path.expanduser(input_dir)
            if not os.path.isdir(input_dir):
                raise ValueError(f"Tried to find {input_dir} but folder does not exist")
        elif self.project_configuration.automatic_checkpoint_naming:
            # Pick up from automatic checkpoint naming
            input_dir = os.path.join(self.project_dir, "checkpoints")
            folders = [os.path.join(input_dir, folder) for folder in os.listdir(input_dir)]

            def _inner(folder):
                return list(map(int, re.findall(r"[\/]?([0-9]+)(?=[^\/]*$)", folder)))[0]

            folders.sort(key=_inner)
            input_dir = folders[-1]
        else:
            raise ValueError("No input_dir provided and automatic checkpoint naming is disabled.")
        logger.info(f"Loading states from {input_dir}")

        # Load the models taking care of FSDP and DeepSpeed nuances
        models = []
        for i, model in enumerate(self._models):
            if self.distributed_type == DistributedType.FSDP:
                logger.info("Loading FSDP model")
                load_fsdp_model(self.state.fsdp_plugin, self, model, input_dir, i)
                logger.info(f"FSDP Model loaded from input dir {input_dir}")
            elif self.distributed_type == DistributedType.DEEPSPEED:
                logger.info("Loading DeepSpeed Model and Optimizer")
                ckpt_id = f"{MODEL_NAME}" if i == 0 else f"{MODEL_NAME}_{i}"
                model.load_checkpoint(input_dir, ckpt_id, **load_model_func_kwargs)
                logger.info(f"DeepSpeed Model and Optimizer loaded from input dir {os.path.join(input_dir, ckpt_id)}")
            elif self.distributed_type == DistributedType.MEGATRON_LM:
                logger.info("Loading Megatron-LM Model, Optimizer and Scheduler")
                model.load_checkpoint(input_dir)
                logger.info(f"Megatron-LM Model , Optimizer and Scheduler loaded from input dir {input_dir}")
            else:
                models.append(model)

        # Load the optimizers taking care of FSDP and DeepSpeed nuances
        optimizers = []
        if self.distributed_type == DistributedType.FSDP:
            for i, opt in enumerate(self._optimizers):
                logger.info("Loading FSDP Optimizer")
                load_fsdp_optimizer(self.state.fsdp_plugin, self, opt, self._models[i], input_dir, i)
                logger.info(f"FSDP Optimizer loaded from input dir {input_dir}")
        elif self.distributed_type not in [DistributedType.DEEPSPEED, DistributedType.MEGATRON_LM]:
            optimizers = self._optimizers

        # Load the lr schedulers taking care of DeepSpeed nuances
        schedulers = []
        if self.distributed_type == DistributedType.DEEPSPEED:
            for i, scheduler in enumerate(self._schedulers):
                if isinstance(scheduler, DeepSpeedSchedulerWrapper):
                    continue
                schedulers.append(scheduler)
        elif self.distributed_type not in [DistributedType.MEGATRON_LM]:
            schedulers = self._schedulers

        dataloaders = self._dataloaders

        # Call model loading hooks that might have been registered with
        # accelerator.register_model_state_hook
        for hook in self._load_model_state_pre_hook.values():
            hook(models, input_dir)

        map_location = load_model_func_kwargs.pop("map_location", None)
        if map_location is None:
            if self.num_processes > 1 and self.distributed_type in (
                DistributedType.MULTI_GPU,
                DistributedType.MULTI_MLU,
                DistributedType.MULTI_MUSA,
                DistributedType.MULTI_NPU,
            ):
                map_location = "on_device"
            else:
                map_location = "cpu"

        override_attributes = load_accelerator_state(
            input_dir,
            models,
            optimizers,
            schedulers,
            dataloaders,
            self.state.process_index,
            self.scaler,
            map_location,
            **load_model_func_kwargs,
        )
        if "step" in override_attributes:
            self.step = override_attributes["step"]
        custom_checkpoints = [
            f for f in os.listdir(input_dir) if re.search(r"^custom_checkpoint_\d+\.pkl$", f) is not None
        ]
        if len(custom_checkpoints) != len(self._custom_objects):
            err = (
                f"Number of custom checkpoints in folder {input_dir} does not match the number of registered objects:"
            )
            err += f"\n\tFound checkpoints: {len(custom_checkpoints)}"
            err += f"\n\tRegistered objects: {len(self._custom_objects)}\n"
            err += "Please make sure to only load checkpoints from folders that were created with the same set of registered objects,"
            err += "or avoid using `custom_checkpoint` in the filename for files in that same directory and load them in manually."
            raise RuntimeError(err)
        else:
            logger.info(f"Loading in {len(custom_checkpoints)} custom states")
            for index, obj in enumerate(self._custom_objects):
                load_custom_state(obj, input_dir, index)

    def free_memory(self, *objects):
        """
        Will release all references to the internal objects stored and call the garbage collector. You should call this
        method between two trainings with different models/optimizers. Also will reset `Accelerator.step` to 0.

        Example:

        ```python
        >>> from accelerate import Accelerator

        >>> accelerator = Accelerator()
        >>> model, optimizer, scheduler = ...
        >>> model, optimizer, scheduler = accelerator.prepare(model, optimizer, scheduler)
        >>> model, optimizer, scheduler = accelerator.free_memory(model, optimizer, scheduler)
        ```
        """
        # Deepspeed needs a bit more prep that should be done first
        if hasattr(self, "deepspeed_engine_wrapped"):
            if self.deepspeed_engine_wrapped is not None:
                self.deepspeed_engine_wrapped.engine.destroy()
            self.deepspeed_engine_wrapped = None
        objects = release_memory(*objects)
        self._schedulers = []
        self._optimizers = []
        self._models = []
        self._dataloaders = []
        self.step = 0
        return objects

    def clear(self, *objects):
        """
        Alias for [`Accelerate.free_memory`], releases all references to the internal objects stored and call the
        garbage collector. You should call this method between two trainings with different models/optimizers.

        Example:

        ```python
        >>> from accelerate import Accelerator

        >>> accelerator = Accelerator()
        >>> model, optimizer, scheduler = ...
        >>> model, optimizer, scheduler = accelerator.prepare(model, optimizer, scheduler)
        >>> model, optimizer, scheduler = accelerator.clear(model, optimizer, scheduler)
        ```
        """
        return self.free_memory(*objects)

    def _get_named_parameters(self, *args):
        named_parameters = {}
        for obj in args:
            if isinstance(obj, torch.nn.Module):
                obj = extract_model_from_parallel(obj)
                named_parameters.update({n: p for n, p in obj.named_parameters()})
        return named_parameters

    def _get_devices(self, *args):
        model_device = None
        optimizer_device = None
        for obj in args:
            # Loop through model parameters and stop at the first once we have its device.
            if isinstance(obj, torch.nn.Module):
                for param in obj.parameters():
                    model_device = param.device
                    break
            # Loop through optimizer parameters groups and stop at the first once we have its device.
            if isinstance(obj, torch.optim.Optimizer):
                for param_group in obj.param_groups:
                    if len(param_group["params"]) > 0:
                        optimizer_device = param_group["params"][0].device
                        break
        return (model_device, optimizer_device)

    def get_state_dict(self, model, unwrap=True):
        """
        Returns the state dictionary of a model sent through [`Accelerator.prepare`] potentially without full
        precision.

        Args:
            model (`torch.nn.Module`):
                A PyTorch model sent through [`Accelerator.prepare`]
            unwrap (`bool`, *optional*, defaults to `True`):
                Whether to return the original underlying state_dict of `model` or to return the wrapped state_dict

        Returns:
            `dict`: The state dictionary of the model potentially without full precision.

        Example:

        ```python
        >>> import torch
        >>> from accelerate import Accelerator

        >>> accelerator = Accelerator()
        >>> net = torch.nn.Linear(2, 2)
        >>> net = accelerator.prepare(net)
        >>> state_dict = accelerator.get_state_dict(net)
        ```
        """

        if self.distributed_type == DistributedType.DEEPSPEED:
            if self.deepspeed_config["zero_optimization"]["stage"] == 3:
                if model.zero_gather_16bit_weights_on_model_save():
                    state_dict = model._zero3_consolidated_16bit_state_dict()
                else:
                    raise ValueError(
                        "Cannot get 16bit model weights because `stage3_gather_16bit_weights_on_model_save` in DeepSpeed config is False. "
                        "To save the model weights in 16bit, set `stage3_gather_16bit_weights_on_model_save` to True in DeepSpeed config file or "
                        "set `zero3_save_16bit_model` to True when using `accelerate config`. "
                        "To save the full checkpoint, run `model.save_checkpoint(save_dir)` and use `zero_to_fp32.py` to recover weights."
                    )
            else:
                from deepspeed.checkpoint.utils import clone_tensors_for_torch_save

                state_dict = clone_tensors_for_torch_save(self.unwrap_model(model).state_dict())
        elif self.distributed_type == DistributedType.FSDP:
            from torch.distributed.fsdp import FullStateDictConfig, StateDictType
            from torch.distributed.fsdp import FullyShardedDataParallel as FSDP

            full_state_dict_config = FullStateDictConfig(offload_to_cpu=True, rank0_only=True)
            with FSDP.state_dict_type(model, StateDictType.FULL_STATE_DICT, full_state_dict_config):
                state_dict = model.state_dict()
        else:
            if unwrap:
                model = self.unwrap_model(model)
            state_dict = model.state_dict()

        return state_dict

    def register_for_checkpointing(self, *objects):
        """
        Makes note of `objects` and will save or load them in during `save_state` or `load_state`.

        These should be utilized when the state is being loaded or saved in the same script. It is not designed to be
        used in different scripts.

        <Tip>

        Every `object` must have a `load_state_dict` and `state_dict` function to be stored.

        </Tip>

        Example:

        ```python
        >>> from accelerate import Accelerator

        >>> accelerator = Accelerator()
        >>> # Assume `CustomObject` has a `state_dict` and `load_state_dict` function.
        >>> obj = CustomObject()
        >>> accelerator.register_for_checkpointing(obj)
        >>> accelerator.save_state("checkpoint.pt")
        ```
        """
        invalid_objects = []
        for obj in objects:
            if not hasattr(obj, "state_dict") or not hasattr(obj, "load_state_dict"):
                invalid_objects.append(obj)
        if len(invalid_objects) > 0:
            err = "All `objects` must include a `state_dict` and `load_state_dict` function to be stored. The following inputs are invalid:"
            for index, obj in enumerate(invalid_objects):
                err += f"\n\t- Item at index {index}, `{get_pretty_name(obj)}`"
            raise ValueError(err)
        self._custom_objects.extend(objects)

    @contextmanager
    def autocast(self, cache_enabled: bool = False, autocast_handler: AutocastKwargs = None):
        """
        Will apply automatic mixed-precision inside the block inside this context manager, if it is enabled. Nothing
        different will happen otherwise.

        A different `autocast_handler` can be passed in to override the one set in the `Accelerator` object. This is
        useful in blocks under `autocast` where you want to revert to fp32.

        Example:

        ```python
        >>> from accelerate import Accelerator

        >>> accelerator = Accelerator(mixed_precision="fp16")
        >>> with accelerator.autocast():
        ...     train()
        ```
        """
        if cache_enabled:
            warnings.warn(
                "Passing `cache_enabled=True` to `accelerator.autocast` is deprecated and will be removed in v0.23.0. "
                "Please use the `AutocastKwargs` class instead and pass it to the `Accelerator` as a `kwarg_handler`.",
                FutureWarning,
            )
            if self.autocast_handler is not None:
                self.autocast_handler.cache_enabled = True
            else:
                self.autocast_handler = AutocastKwargs(cache_enabled=True)
        if autocast_handler is None:
            autocast_handler = self.autocast_handler
        autocast_context = get_mixed_precision_context_manager(self.native_amp, autocast_handler)
        autocast_context.__enter__()
        # TODO: should the `yield` be in a try/finally block?
        yield
        autocast_context.__exit__(*sys.exc_info())

    @contextmanager
    def profile(self, profile_handler: ProfileKwargs | None = None):
        """
        Will profile the code inside the context manager. The profile will be saved to a Chrome Trace file if
        `profile_handler.output_trace_dir` is set.

        A different `profile_handler` can be passed in to override the one set in the `Accelerator` object.

        Args:
            profile_handler (`ProfileKwargs`, *optional*):
                The profile handler to use for this context manager. If not passed, will use the one set in the
                `Accelerator` object.

        Example:

        ```python
        # Profile with default settings
        from accelerate import Accelerator
        from accelerate.utils import ProfileKwargs

        accelerator = Accelerator()
        with accelerator.profile() as prof:
            train()
        accelerator.print(prof.key_averages().table())


        # Profile with the custom handler
        def custom_handler(prof):
            print(prof.key_averages().table(sort_by="self_cpu_time_total", row_limit=10))


        kwargs = ProfileKwargs(schedule_option=dict(wait=1, warmup=1, active=1), on_trace_ready=custom_handler)
        accelerator = Accelerator(kwarg_handler=[kwargs])
        with accelerator.profile() as prof:
            for _ in range(10):
                train_iteration()
                prof.step()


        # Profile and export to Chrome Trace
        kwargs = ProfileKwargs(output_trace_dir="output_trace")
        accelerator = Accelerator(kwarg_handler=[kwargs])
        with accelerator.profile():
            train()
        ```
        """
        profile_handler = profile_handler or self.profile_handler or ProfileKwargs()

        with profile_handler.build() as profiler:
            yield profiler

        if profile_handler.output_trace_dir is None:
            return

        os.makedirs(profile_handler.output_trace_dir, exist_ok=True)
        profiler.export_chrome_trace(
            os.path.join(profile_handler.output_trace_dir, PROFILE_PATTERN_NAME.format(suffix=self.process_index))
        )
        self.wait_for_everyone()

    @property
    def optimizer_step_was_skipped(self):
        """
        Whether or not the optimizer update was skipped (because of gradient overflow in mixed precision), in which
        case the learning rate should not be changed.
        """
        for optimizer in self._optimizers:
            if optimizer.step_was_skipped:
                return True
        return False

    def skip_first_batches(self, dataloader, num_batches: int = 0):
        """
        Creates a new `torch.utils.data.DataLoader` that will efficiently skip the first `num_batches`.

        Args:
            dataloader (`torch.utils.data.DataLoader`): The data loader in which to skip batches.
            num_batches (`int`, *optional*, defaults to 0): The number of batches to skip

        Example:

        ```python
        >>> from accelerate import Accelerator

        >>> accelerator = Accelerator()
        >>> dataloader, model, optimizer, scheduler = accelerator.prepare(dataloader, model, optimizer, scheduler)
        >>> skipped_dataloader = accelerator.skip_first_batches(dataloader, num_batches=2)
        >>> # for the first epoch only
        >>> for input, target in skipped_dataloader:
        ...     optimizer.zero_grad()
        ...     output = model(input)
        ...     loss = loss_func(output, target)
        ...     accelerator.backward(loss)
        ...     optimizer.step()

        >>> # subsequent epochs
        >>> for input, target in dataloader:
        ...     optimizer.zero_grad()
        ...     ...
        ```
        """
        return skip_first_batches(dataloader, num_batches=num_batches)

    def __deepcopy__(self, memo):
        logger.info("Deep copying the `Accelerator` object, note that this will point to the same original object.")
        return self

    def verify_device_map(self, model: torch.nn.Module) -> bool:
        """
        Verifies that `model` has not been prepared with big model inference with a device-map resembling `auto`.
        """
        # Checks if any of the child modules has the attribute `hf_device_map` and this map has more than one entry.
        for m in model.modules():
            if hasattr(m, "hf_device_map") and len(m.hf_device_map) > 1:
                return True

        return False

    def lomo_backward(self, loss: torch.Tensor, learning_rate: float) -> None:
        """
        Runs backward pass on LOMO optimizers.
        """
        if is_lomo_available():
            # We need to import locally to avoid circular imports since lomo imports stuff from
            # transformers & accelerate
            from lomo_optim import AdaLomo, Lomo

        if learning_rate is None:
            raise ValueError("A learning rate must be passed in order to call backward pass with LOMO optimizers.")

        _backward_called = False

        for optimizer in self._optimizers:
            if isinstance(optimizer.optimizer, (Lomo, AdaLomo)):
                optimizer.optimizer.fused_backward(loss, learning_rate)
                _backward_called = True

        if not _backward_called:
            raise ValueError(
                "Backward pass not properly called on LOMO optimizers. Are you sure you passed a LOMO optimizer in accelerator.prepare()?"
            )

    @property
    def fp8_backend(self):
        "Returns the configured backend for training in FP8"
        if self.mixed_precision == "fp8" and self.fp8_recipe_handler is not None:
            return self.fp8_recipe_handler.backend
        elif self.state.deepspeed_plugin is not None and self.state.deepspeed_plugin.enable_msamp:
            return "MSAMP"
        return None<|MERGE_RESOLUTION|>--- conflicted
+++ resolved
@@ -1661,9 +1661,6 @@
     def _prepare_deepspeed(self, *args):
         import deepspeed
 
-<<<<<<< HEAD
-        deepspeed_plugin = get_active_deepspeed_plugin(self.state)
-=======
         ds_initialize = deepspeed.initialize
         if self.fp8_backend == "MSAMP":
             # MS-AMP requires DeepSpeed patches
@@ -1671,8 +1668,7 @@
 
             ds_initialize = msamp_deepspeed.initialize
 
-        deepspeed_plugin = self.state.deepspeed_plugin
->>>>>>> d5b7b70e
+        deepspeed_plugin = get_active_deepspeed_plugin(self.state)
 
         is_dataloader_present = any(isinstance(obj, torch.utils.data.DataLoader) for obj in args)
         result = [
