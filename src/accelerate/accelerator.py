--- conflicted
+++ resolved
@@ -568,14 +568,6 @@
             and self.distributed_type not in (DistributedType.DEEPSPEED, DistributedType.MEGATRON_LM)
         ):
             self.native_amp = True
-<<<<<<< HEAD
-            if self.device.type not in ("xpu", "cuda", "npu", "xla", "mlu", "musa", "mps") or is_torch_xla_available(
-                check_is_tpu=True
-            ):
-                raise ValueError(f"fp16 mixed precision requires a GPU or MPS device (not {self.device.type!r}).")
-            if self.device.type == "mps" and not is_torch_version(">=", "2.5.0"):
-                raise ValueError("fp16 mixed precision with MPS device requires a Pytorch >= 2.5.0")
-=======
             if self.device.type not in (
                 "xpu",
                 "cuda",
@@ -585,15 +577,19 @@
                 "musa",
                 "hpu",
                 "sdaa",
+                "mps"
             ) or is_torch_xla_available(check_is_tpu=True):
-                raise ValueError(f"fp16 mixed precision requires a GPU (not {self.device.type!r}).")
->>>>>>> 3b67c216
+                raise ValueError(f"fp16 mixed precision requires a GPU or MPS device (not {self.device.type!r}).")
+            if self.device.type == "mps" and not is_torch_version(">=", "2.5.0"):
+                raise ValueError("fp16 mixed precision with MPS device requires a Pytorch >= 2.5.0")
             kwargs = self.scaler_handler.to_kwargs() if self.scaler_handler is not None else {}
 
             # FSDP2 doesn't use ShardedGradScaler, don't want to modify `get_grad_scaler`, rather create a simple utility
             if self.is_fsdp2:
                 self.scaler = get_fsdp2_grad_scaler(**kwargs)
             else:
+                if self.device.type == "mps" and not is_torch_version(">=", "2.8.0"):
+                    raise ValueError("Grad Scaler with MPS device requires a Pytorch >= 2.8.0")
                 self.scaler = get_grad_scaler(self.distributed_type, **kwargs)
 
         elif self.state.mixed_precision == "bf16" and self.distributed_type not in (
