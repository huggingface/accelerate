# Copyright 2021 The HuggingFace Team. All rights reserved.
#
# Licensed under the Apache License, Version 2.0 (the "License");
# you may not use this file except in compliance with the License.
# You may obtain a copy of the License at
#
#     http://www.apache.org/licenses/LICENSE-2.0
#
# Unless required by applicable law or agreed to in writing, software
# distributed under the License is distributed on an "AS IS" BASIS,
# WITHOUT WARRANTIES OR CONDITIONS OF ANY KIND, either express or implied.
# See the License for the specific language governing permissions and
# limitations under the License.

from __future__ import annotations

import contextlib
import functools
import json
import math
import os
import re
import shutil
import sys
import warnings
from collections import OrderedDict
from contextlib import contextmanager
from functools import partial
from types import MethodType
from typing import Any, Callable, Union

import torch
import torch.utils.hooks as hooks

from .checkpointing import load_accelerator_state, load_custom_state, save_accelerator_state, save_custom_state
from .data_loader import DataLoaderDispatcher, prepare_data_loader, skip_first_batches
from .hooks import AlignDevicesHook
from .logging import get_logger
from .optimizer import AcceleratedOptimizer
from .scheduler import AcceleratedScheduler
from .state import AcceleratorState, GradientState, PartialState
from .tracking import LOGGER_TYPE_TO_CLASS, GeneralTracker, filter_trackers
from .utils import (
    MODEL_NAME,
    SAFE_WEIGHTS_INDEX_NAME,
    SAFE_WEIGHTS_NAME,
    WEIGHTS_INDEX_NAME,
    WEIGHTS_NAME,
    AutocastKwargs,
    DataLoaderConfiguration,
    DeepSpeedPlugin,
    DistributedDataParallelKwargs,
    DistributedType,
    DynamoBackend,
    FP8RecipeKwargs,
    FullyShardedDataParallelPlugin,
    GradientAccumulationPlugin,
    GradScalerKwargs,
    InitProcessGroupKwargs,
    KwargsHandler,
    LoggerType,
    MegatronLMPlugin,
    PrecisionType,
    ProjectConfiguration,
    RNGType,
    TorchDynamoPlugin,
    check_os_kernel,
    clean_state_dict_for_safetensors,
    compare_versions,
    convert_model,
    convert_outputs_to_fp32,
    extract_model_from_parallel,
    gather,
    gather_object,
    get_mixed_precision_context_manager,
    get_pretty_name,
    has_transformer_engine_layers,
    is_bf16_available,
    is_deepspeed_available,
    is_fp8_available,
    is_ipex_available,
    is_megatron_lm_available,
    is_msamp_available,
    is_npu_available,
    is_torch_version,
    is_torch_xla_available,
    is_xpu_available,
    load_fsdp_model,
    load_fsdp_optimizer,
    pad_across_processes,
    parse_choice_from_env,
    recursively_apply,
    reduce,
    release_memory,
    save,
    save_fsdp_model,
    save_fsdp_optimizer,
    shard_checkpoint,
    wait_for_everyone,
)
from .utils.constants import FSDP_PYTORCH_VERSION
from .utils.modeling import get_state_dict_offloaded_model
from .utils.other import is_compiled_module


if is_deepspeed_available():
    from .utils import (
        DeepSpeedEngineWrapper,
        DeepSpeedOptimizerWrapper,
        DeepSpeedSchedulerWrapper,
        DummyOptim,
        DummyScheduler,
    )

if is_fp8_available():
    import transformer_engine.common.recipe as te_recipe
    from transformer_engine.pytorch import fp8_autocast


if is_megatron_lm_available():
    from .utils import (
        MegatronEngine,
        MegatronLMDummyDataLoader,
        MegatronLMDummyScheduler,
        MegatronLMOptimizerWrapper,
        MegatronLMSchedulerWrapper,
        megatron_lm_initialize,
        megatron_lm_prepare_data_loader,
        megatron_lm_prepare_model,
        megatron_lm_prepare_optimizer,
        megatron_lm_prepare_scheduler,
    )

from torch.distributed.algorithms.join import Join


if is_torch_xla_available():
    import torch_xla.amp as xamp
    import torch_xla.core.xla_model as xm
    import torch_xla.distributed.xla_multiprocessing as xmp


if is_npu_available(check_device=False):
    import torch_npu  # noqa: F401


try:
    from torch.optim.lr_scheduler import LRScheduler
except ImportError:
    from torch.optim.lr_scheduler import _LRScheduler as LRScheduler

logger = get_logger(__name__)

# Sentinel values for defaults
_split_batches = object()
_dispatch_batches = object()
_even_batches = object()
_use_seedable_sampler = object()


class Accelerator:
    """
    Creates an instance of an accelerator for distributed training (on multi-GPU, TPU) or mixed precision training.

    Args:
        device_placement (`bool`, *optional*, defaults to `True`):
            Whether or not the accelerator should put objects on device (tensors yielded by the dataloader, model,
            etc...).
        mixed_precision (`str`, *optional*):
            Whether or not to use mixed precision training. Choose from 'no','fp16','bf16 or 'fp8'. Will default to the
            value in the environment variable `ACCELERATE_MIXED_PRECISION`, which will use the default value in the
            accelerate config of the current system or the flag passed with the `accelerate.launch` command. 'fp8'
            requires the installation of transformers-engine.
        gradient_accumulation_steps (`int`, *optional*, default to 1):
            The number of steps that should pass before gradients are accumulated. A number > 1 should be combined with
            `Accelerator.accumulate`. If not passed, will default to the value in the environment variable
            `ACCELERATE_GRADIENT_ACCUMULATION_STEPS`. Can also be configured through a `GradientAccumulationPlugin`.
        cpu (`bool`, *optional*):
            Whether or not to force the script to execute on CPU. Will ignore GPU available if set to `True` and force
            the execution on one process only.
<<<<<<< HEAD
        deepspeed_plugin ([`~utils.DeepSpeedPlugin`], *optional*):
=======
        dataloader_config (`DataLoaderConfiguration`, *optional*):
            A configuration for how the dataloaders should be handled in distributed scenarios.
        deepspeed_plugin (`DeepSpeedPlugin`, *optional*):
>>>>>>> 79016eb1
            Tweak your DeepSpeed related args using this argument. This argument is optional and can be configured
            directly using *accelerate config*
        fsdp_plugin ([`~utils.FullyShardedDataParallelPlugin`], *optional*):
            Tweak your FSDP related args using this argument. This argument is optional and can be configured directly
            using *accelerate config*
        megatron_lm_plugin ([`~utils.MegatronLMPlugin`], *optional*):
            Tweak your MegatronLM related args using this argument. This argument is optional and can be configured
            directly using *accelerate config*
        rng_types (list of `str` or [`~utils.RNGType`]):
            The list of random number generators to synchronize at the beginning of each iteration in your prepared
            dataloaders. Should be one or several of:

            - `"torch"`: the base torch random number generator
            - `"cuda"`: the CUDA random number generator (GPU only)
            - `"xla"`: the XLA random number generator (TPU only)
            - `"generator"`: the `torch.Generator` of the sampler (or batch sampler if there is no sampler in your
              dataloader) or of the iterable dataset (if it exists) if the underlying dataset is of that type.

            Will default to `["torch"]` for PyTorch versions <=1.5.1 and `["generator"]` for PyTorch versions >= 1.6.
        log_with (list of `str`, [`~utils.LoggerType`] or [`~tracking.GeneralTracker`], *optional*):
            A list of loggers to be setup for experiment tracking. Should be one or several of:

            - `"all"`
            - `"tensorboard"`
            - `"wandb"`
            - `"comet_ml"`
            If `"all"` is selected, will pick up all available trackers in the environment and initialize them. Can
            also accept implementations of `GeneralTracker` for custom trackers, and can be combined with `"all"`.
        project_config ([`~utils.ProjectConfiguration`], *optional*):
            A configuration for how saving the state can be handled.
        project_dir (`str`, `os.PathLike`, *optional*):
            A path to a directory for storing data such as logs of locally-compatible loggers and potentially saved
            checkpoints.
        step_scheduler_with_optimizer (`bool`, *optional`, defaults to `True`):
            Set `True` if the learning rate scheduler is stepped at the same time as the optimizer, `False` if only
            done under certain circumstances (at the end of each epoch, for instance).
        kwargs_handlers (list of [`~utils.KwargsHandler`], *optional*)
            A list of [`~utils.KwargsHandler`] to customize how the objects related to distributed training or mixed
            precision are created. See [kwargs](kwargs) for more information.
        dynamo_backend (`str` or [`~utils.DynamoBackend`], *optional*, defaults to `"no"`):
            Set to one of the possible dynamo backends to optimize your training with torch dynamo.
        gradient_accumulation_plugin ([`~utils.GradientAccumulationPlugin`], *optional*):
            A configuration for how gradient accumulation should be handled, if more tweaking than just the
            `gradient_accumulation_steps` is needed.

    **Available attributes:**

        - **device** (`torch.device`) -- The device to use.
        - **distributed_type** ([`~utils.DistributedType`]) -- The distributed training configuration.
        - **local_process_index** (`int`) -- The process index on the current machine.
        - **mixed_precision** (`str`) -- The configured mixed precision mode.
        - **num_processes** (`int`) -- The total number of processes used for training.
        - **optimizer_step_was_skipped** (`bool`) -- Whether or not the optimizer update was skipped (because of
          gradient overflow in mixed precision), in which
        case the learning rate should not be changed.
        - **process_index** (`int`) -- The overall index of the current process among all processes.
        - **state** ([`~state.AcceleratorState`]) -- The distributed setup state.
        - **sync_gradients** (`bool`) -- Whether the gradients are currently being synced across all processes.
        - **use_distributed** (`bool`) -- Whether the current configuration is for distributed training.
    """

    def __init__(
        self,
        device_placement: bool = True,
        split_batches: bool = _split_batches,
        mixed_precision: PrecisionType | str | None = None,
        gradient_accumulation_steps: int = 1,
        cpu: bool = False,
        dataloader_config: DataLoaderConfiguration | None = None,
        deepspeed_plugin: DeepSpeedPlugin | None = None,
        fsdp_plugin: FullyShardedDataParallelPlugin | None = None,
        megatron_lm_plugin: MegatronLMPlugin | None = None,
        rng_types: list[str | RNGType] | None = None,
        log_with: str | LoggerType | GeneralTracker | list[str | LoggerType | GeneralTracker] | None = None,
        project_dir: str | os.PathLike | None = None,
        project_config: ProjectConfiguration | None = None,
        gradient_accumulation_plugin: GradientAccumulationPlugin | None = None,
        dispatch_batches: bool | None = _dispatch_batches,
        even_batches: bool = _even_batches,
        use_seedable_sampler: bool = _use_seedable_sampler,
        step_scheduler_with_optimizer: bool = True,
        kwargs_handlers: list[KwargsHandler] | None = None,
        dynamo_backend: DynamoBackend | str | None = None,
    ):
        self.trackers = []
        if project_config is not None:
            self.project_configuration = project_config
        else:
            self.project_configuration = ProjectConfiguration(project_dir=project_dir)
        if project_dir is not None and self.project_dir is None:
            self.project_configuration.set_directories(project_dir)
        if mixed_precision is not None:
            mixed_precision = str(mixed_precision)
            if mixed_precision not in PrecisionType:
                raise ValueError(
                    f"Unknown mixed_precision mode: {mixed_precision}. Choose between {PrecisionType.list()}"
                )

        dynamo_plugin = TorchDynamoPlugin() if dynamo_backend is None else TorchDynamoPlugin(backend=dynamo_backend)

        if deepspeed_plugin is None:  # init from env variables
            deepspeed_plugin = (
                DeepSpeedPlugin() if os.environ.get("ACCELERATE_USE_DEEPSPEED", "false") == "true" else None
            )
        else:
            assert isinstance(
                deepspeed_plugin, DeepSpeedPlugin
            ), "`deepspeed_plugin` must be an `accelerate.utils.DeepSpeedPlugin` object."
            os.environ["ACCELERATE_USE_DEEPSPEED"] = "true"  # use DeepSpeed if plugin is provided
        if deepspeed_plugin:
            if not is_deepspeed_available():
                raise ImportError("DeepSpeed is not installed => run `pip install deepspeed` or build it from source.")
            if compare_versions("deepspeed", "<", "0.9.3"):
                raise ImportError("DeepSpeed version must be >= 0.9.3. Please update DeepSpeed.")

            mixed_precision = (
                os.environ.get("ACCELERATE_MIXED_PRECISION", "no") if mixed_precision is None else mixed_precision
            )
            deepspeed_plugin.set_mixed_precision(mixed_precision)
            deepspeed_plugin.set_deepspeed_weakref()

        if os.environ.get("ACCELERATE_USE_FSDP", "false") == "true" or isinstance(
            fsdp_plugin, FullyShardedDataParallelPlugin
        ):
            if is_torch_version("<", FSDP_PYTORCH_VERSION):
                raise ValueError(f"FSDP requires PyTorch >= {FSDP_PYTORCH_VERSION}")

        if fsdp_plugin is None:  # init from env variables
            fsdp_plugin = (
                FullyShardedDataParallelPlugin() if os.environ.get("ACCELERATE_USE_FSDP", "false") == "true" else None
            )
        else:
            if not isinstance(fsdp_plugin, FullyShardedDataParallelPlugin):
                raise TypeError("`fsdp_plugin` must be a FullyShardedDataParallelPlugin object.")
            os.environ["ACCELERATE_USE_FSDP"] = "true"  # use FSDP if plugin is provided

        if megatron_lm_plugin is None:  # init from env variables
            megatron_lm_plugin = (
                MegatronLMPlugin() if os.environ.get("ACCELERATE_USE_MEGATRON_LM", "false") == "true" else None
            )
        else:
            if not isinstance(megatron_lm_plugin, MegatronLMPlugin):
                raise TypeError("`megatron_lm_plugin` must be a MegatronLMPlugin object.")
            os.environ["ACCELERATE_USE_MEGATRON_LM"] = "true"  # use MegatronLM if plugin is provided

        if megatron_lm_plugin:
            if not is_megatron_lm_available():
                raise ImportError("Megatron is not installed. please build it from source.")

        # Kwargs handlers
        self.ddp_handler = None
        self.scaler_handler = None
        self.init_handler = None
        self.fp8_recipe_handler = None
        self.autocast_handler = None
        if kwargs_handlers is not None:
            for handler in kwargs_handlers:
                assert isinstance(
                    handler, KwargsHandler
                ), f"Unsupported kwargs handler passed: {handler}, must be one that inherits `accelerate.utils.KwargsHandler`."
                if isinstance(handler, DistributedDataParallelKwargs):
                    if self.ddp_handler is not None:
                        raise ValueError("You can only pass one `DistributedDataParallelKwargs` in `kwargs_handler`.")
                    else:
                        self.ddp_handler = handler
                elif isinstance(handler, GradScalerKwargs):
                    if self.scaler_handler is not None:
                        raise ValueError("You can only pass one `GradScalerKwargs` in `kwargs_handler`.")
                    else:
                        self.scaler_handler = handler
                elif isinstance(handler, InitProcessGroupKwargs):
                    if self.init_handler is not None:
                        raise ValueError("You can only pass one `InitProcessGroupKwargs` in `kwargs_handler`.")
                    else:
                        self.init_handler = handler
                elif isinstance(handler, FP8RecipeKwargs):
                    if self.fp8_recipe_handler is not None:
                        raise ValueError("You can only pass one `FP8RecipeKwargs` in `kwargs_handler`.")
                    else:
                        self.fp8_recipe_handler = handler
                elif isinstance(handler, AutocastKwargs):
                    if self.autocast_handler is not None:
                        raise ValueError("You can only pass one `AutocastKwargs` in `kwargs_handler`.")
                    else:
                        self.autocast_handler = handler

        kwargs = self.init_handler.to_kwargs() if self.init_handler is not None else {}
        self.state = AcceleratorState(
            mixed_precision=mixed_precision,
            cpu=cpu,
            dynamo_plugin=dynamo_plugin,
            deepspeed_plugin=deepspeed_plugin,
            fsdp_plugin=fsdp_plugin,
            megatron_lm_plugin=megatron_lm_plugin,
            _from_accelerator=True,
            **kwargs,
        )

        if self.fp8_recipe_handler is None and self.state.mixed_precision == "fp8":
            self.fp8_recipe_handler = FP8RecipeKwargs(backend="MSAMP" if is_msamp_available() else "TE")

        trackers = filter_trackers(log_with, self.logging_dir)
        if len(trackers) < 1 and log_with is not None:
            warnings.warn(f"`log_with={log_with}` was passed but no supported trackers are currently installed.")
        self.log_with = trackers

        if (
            (mixed_precision != "bf16")
            and getattr(self.state, "downcast_bfloat", False)
            and (self.state.distributedType != DistributedType.XLA)
        ):
            raise ValueError("Can only use `downcast_bf16` when using `mixed_precision='bf16'` and on a TPU")

        if gradient_accumulation_plugin is not None:
            if gradient_accumulation_steps != 1:
                raise ValueError(
                    "You can only pass one of `gradient_accumulation_steps` and `gradient_accumulation_plugin`. Please only pass in the created `GradientAccumulationPlugin` object."
                )
        else:
            gradient_accumulation_steps = int(
                parse_choice_from_env("ACCELERATE_GRADIENT_ACCUMULATION_STEPS", gradient_accumulation_steps)
            )
            gradient_accumulation_plugin = GradientAccumulationPlugin(num_steps=gradient_accumulation_steps)
        self.gradient_state = GradientState(
            gradient_accumulation_plugin=gradient_accumulation_plugin,
        )
        if self.state.distributed_type == DistributedType.XLA:
            if self.gradient_state.num_steps != 1:
                raise ValueError(
                    "Gradient accumulation is not supported on TPU. Please set `gradient_accumulation_steps` to 1 and don't pass in a `GradientAccumulationPlugin` object."
                )

        self.device_placement = device_placement
        if dataloader_config is None:
            dataloader_config = DataLoaderConfiguration()
        self.dataloader_config = dataloader_config
        # Deal with deprecated args
        # TODO: Remove in v1.0.0
        deprecated_dl_args = {}
        if dispatch_batches is not _dispatch_batches:
            deprecated_dl_args["dispatch_batches"] = dispatch_batches
            self.dataloader_config.dispatch_batches = dispatch_batches
        if split_batches is not _split_batches:
            deprecated_dl_args["split_batches"] = split_batches
            self.dataloader_config.split_batches = split_batches
        if even_batches is not _even_batches:
            deprecated_dl_args["even_batches"] = even_batches
            self.dataloader_config.even_batches = even_batches
        if use_seedable_sampler is not _use_seedable_sampler:
            deprecated_dl_args["use_seedable_sampler"] = use_seedable_sampler
            self.dataloader_config.use_seedable_sampler = use_seedable_sampler
        if len(deprecated_dl_args) > 0:
            values = ", ".join([f"{k}={v}" for k, v in deprecated_dl_args.items()])
            warnings.warn(
                f"Passing the following arguments to `Accelerator` is deprecated and will be removed in version 1.0 of Accelerate: {deprecated_dl_args.keys()}. "
                "Please pass an `accelerate.DataLoaderConfiguration` instead: \n"
                f"dataloader_config = DataLoaderConfiguration({values})",
                FutureWarning,
            )
        self.step_scheduler_with_optimizer = step_scheduler_with_optimizer

        # Mixed precision attributes
        self.scaler = None
        self.native_amp = False
        if (
            self.state.mixed_precision == "fp16"
            and self.device.type != "cpu"
            and self.distributed_type not in (DistributedType.DEEPSPEED, DistributedType.MEGATRON_LM)
        ):
            self.native_amp = True
            if self.device.type not in ("xpu", "cuda", "mps", "npu", "xla") or is_torch_xla_available(
                check_is_tpu=True
            ):
                raise ValueError(f"fp16 mixed precision requires a GPU (not {self.device.type!r}).")
            kwargs = self.scaler_handler.to_kwargs() if self.scaler_handler is not None else {}
            if self.distributed_type == DistributedType.FSDP:
                from torch.distributed.fsdp.sharded_grad_scaler import ShardedGradScaler

                self.scaler = ShardedGradScaler(**kwargs)
            elif is_torch_xla_available(check_is_gpu=True):
                self.scaler = xamp.GradScaler(**kwargs)
            elif is_npu_available():
                self.scaler = torch.npu.amp.GradScaler(**kwargs)
            else:
                self.scaler = torch.cuda.amp.GradScaler(**kwargs)

        elif self.state.mixed_precision == "bf16" and self.distributed_type not in (
            DistributedType.DEEPSPEED,
            DistributedType.MEGATRON_LM,
        ):
            if self.device.type in ["cpu", "xpu"]:
                self.native_amp = True
            else:
                self.native_amp = is_bf16_available(True)
            if mixed_precision == "bf16" and not self.native_amp and not is_torch_xla_available(check_is_gpu=True):
                raise ValueError("bf16 mixed precision requires PyTorch >= 1.10 and a supported device.")

        # Start of internal step tracking
        self.step = 0

        # Internal references to the training objects
        self._optimizers = []
        self._models = []
        self._schedulers = []
        self._dataloaders = []
        self._custom_objects = []

        # Hooks
        self._load_model_state_pre_hook = OrderedDict()
        self._save_model_state_pre_hook = OrderedDict()

        # RNG Types
        self.rng_types = rng_types
        if self.rng_types is None:
            self.rng_types = ["generator"]

        # Set a flag tensor for early stopping and other breakpoints
        self.flag_tensor = None

        check_os_kernel()

    @property
    def use_distributed(self):
        """
        Whether the Accelerator is configured for distributed training
        """
        return self.state.use_distributed

    @property
    def distributed_type(self):
        return self.state.distributed_type

    @property
    def num_processes(self):
        return self.state.num_processes

    @property
    def process_index(self):
        return self.state.process_index

    @property
    def local_process_index(self):
        return self.state.local_process_index

    @property
    def device(self):
        return self.state.device

    @property
    def split_batches(self):
        return self.dataloader_config.split_batches

    @property
    def dispatch_batches(self):
        return self.dataloader_config.dispatch_batches

    @property
    def even_batches(self):
        return self.dataloader_config.even_batches

    @even_batches.setter
    def even_batches(self, value: bool):
        self.dataloader_config.even_batches = value

    @property
    def use_seedable_sampler(self):
        return self.dataloader_config.use_seedable_sampler

    @property
    def project_dir(self):
        return self.project_configuration.project_dir

    @property
    def logging_dir(self):
        return self.project_configuration.logging_dir

    @property
    def save_iteration(self):
        return self.project_configuration.iteration

    @property
    def is_main_process(self):
        """True for one process only."""
        return self.state.is_main_process

    @property
    def is_local_main_process(self):
        """True for one process per server."""
        return self.state.is_local_main_process

    @property
    def use_fp16(self):
        warnings.warn(
            "The `use_fp16` property is deprecated and will be removed in version 1.0 of Accelerate use "
            "`Accelerator.mixed_precision == 'fp16'` instead.",
            FutureWarning,
        )
        return self.mixed_precision != "no"

    @property
    def is_last_process(self):
        return self.process_index == self.num_processes - 1

    @property
    def mixed_precision(self):
        return self.state.mixed_precision

    @contextmanager
    def split_between_processes(self, inputs: list | tuple | dict | torch.Tensor, apply_padding: bool = False):
        """
        Splits `input` between `self.num_processes` quickly and can be then used on that process. Useful when doing
        distributed inference, such as with different prompts.

        Note that when using a `dict`, all keys need to have the same number of elements.

        Args:
            inputs (`list`, `tuple`, `torch.Tensor`, or `dict` of `list`/`tuple`/`torch.Tensor`):
                The input to split between processes.
            apply_padding (`bool`, `optional`, defaults to `False`):
                Whether to apply padding by repeating the last element of the input so that all processes have the same
                number of elements. Useful when trying to perform actions such as `Accelerator.gather()` on the outputs
                or passing in less inputs than there are processes. If so, just remember to drop the padded elements
                afterwards.

        Example:

        ```python
        # Assume there are two processes
        from accelerate import Accelerator

        accelerator = Accelerator()
        with accelerator.split_between_processes(["A", "B", "C"]) as inputs:
            print(inputs)
        # Process 0
        ["A", "B"]
        # Process 1
        ["C"]

        with accelerator.split_between_processes(["A", "B", "C"], apply_padding=True) as inputs:
            print(inputs)
        # Process 0
        ["A", "B"]
        # Process 1
        ["C", "C"]
        ```
        """
        with PartialState().split_between_processes(inputs, apply_padding=apply_padding) as inputs:
            yield inputs

    def on_main_process(self, function: Callable[..., Any] = None):
        """
        A decorator that will run the decorated function on the main process only. Can also be called using the
        `PartialState` class.

        Args:
            function (`Callable`): The function to decorate.

        Example:

        ```python
        >>> from accelerate import Accelerator

        >>> accelerator = Accelerator()


        >>> @accelerator.on_main_process
        ... def print_something():
        ...     print("This will be printed by process 0 only.")


        >>> print_something()
        "This will be printed by process 0 only"
        ```
        """
        # For times when the `Accelerator` object itself utilizes this decorator.
        if function is None:
            if "Accelerator." in self.__qualname__:
                function = self
            else:
                raise ValueError(
                    "The `on_main_process` decorator must be called with a function on an instantiated `Accelerator` object."
                )

        def _inner(*args, **kwargs):
            return PartialState().on_main_process(function)(*args, **kwargs)

        return _inner

    def on_local_main_process(self, function: Callable[..., Any] = None):
        """
        A decorator that will run the decorated function on the local main process only. Can also be called using the
        `PartialState` class.

        Args:
            function (`Callable`): The function to decorate.

        Example:
        ```python
        # Assume we have 2 servers with 4 processes each.
        from accelerate import Accelerator

        accelerator = Accelerator()


        @accelerator.on_local_main_process
        def print_something():
            print("This will be printed by process 0 only on each server.")


        print_something()
        # On server 1:
        "This will be printed by process 0 only"
        # On server 2:
        "This will be printed by process 0 only"
        ```
        """
        # For times when the `Accelerator` object itself utilizes this decorator.
        if function is None:
            if "Accelerator." in self.__qualname__:
                function = self
            else:
                raise ValueError(
                    "The `on_local_main_process` decorator must be called with a function on an instantiated `Accelerator` object."
                )

        def _inner(*args, **kwargs):
            return PartialState().on_local_main_process(function)(*args, **kwargs)

        return _inner

    def on_last_process(self, function: Callable[..., Any]):
        """
        A decorator that will run the decorated function on the last process only. Can also be called using the
        `PartialState` class.

        Args:
            function (`Callable`): The function to decorate.

        Example:
        ```python
        # Assume we have 4 processes.
        from accelerate import Accelerator

        accelerator = Accelerator()


        @accelerator.on_last_process
        def print_something():
            print(f"Printed on process {accelerator.process_index}")


        print_something()
        "Printed on process 3"
        ```
        """
        # For times when the `Accelerator` object itself utilizes this decorator.
        if function is None:
            if "Accelerator." in self.__qualname__:
                function = self
            else:
                raise ValueError(
                    "The `on_last_process` decorator must be called with a function on an instantiated `Accelerator` object."
                )

        def _inner(*args, **kwargs):
            return PartialState().on_last_process(function)(*args, **kwargs)

        return _inner

    def on_process(self, function: Callable[..., Any] = None, process_index: int = None):
        """
        A decorator that will run the decorated function on a given process index only. Can also be called using the
        `PartialState` class.

        Args:
            function (`Callable`, `optional`):
                The function to decorate.
            process_index (`int`, `optional`):
                The index of the process on which to run the function.

        Example:
        ```python
        # Assume we have 4 processes.
        from accelerate import Accelerator

        accelerator = Accelerator()


        @accelerator.on_process(process_index=2)
        def print_something():
            print(f"Printed on process {accelerator.process_index}")


        print_something()
        "Printed on process 2"
        ```
        """
        # Initial construction of the decorator.
        if (self is not None) and (process_index is not None) and (function is None):
            return partial(self.on_process, process_index=process_index)
        # For times when the `Accelerator` object itself utilizes this decorator.
        if function is None:
            if "Accelerator." in self.__qualname__:
                function = self
            else:
                raise ValueError(
                    "The `on_main_process` decorator must be called with a function on an instantiated `Accelerator` object."
                )

        def _inner(*args, **kwargs):
            return PartialState().on_process(function, process_index)(*args, **kwargs)

        return _inner

    def on_local_process(self, function: Callable[..., Any] = None, local_process_index: int = None):
        """
        A decorator that will run the decorated function on a given local process index only. Can also be called using
        the `PartialState` class.

        Args:
            function (`Callable`, *optional*):
                The function to decorate.
            local_process_index (`int`, *optional*):
                The index of the local process on which to run the function.

        Example:
        ```python
        # Assume we have 2 servers with 4 processes each.
        from accelerate import Accelerator

        accelerator = Accelerator()


        @accelerator.on_local_process(local_process_index=2)
        def print_something():
            print(f"Printed on process {accelerator.local_process_index}")


        print_something()
        # On server 1:
        "Printed on process 2"
        # On server 2:
        "Printed on process 2"
        ```
        """
        # Initial construction of the decorator.
        if (self is not None) and (local_process_index is not None) and (function is None):
            return partial(self.on_local_process, local_process_index=local_process_index)
        # For times when the `Accelerator` object itself utilizes this decorator.
        if function is None:
            if "Accelerator." in self.__qualname__:
                function = self
            else:
                raise ValueError(
                    "The `on_main_process` decorator must be called with a function on an instantiated `Accelerator` object."
                )

        def _inner(*args, **kwargs):
            return PartialState().on_local_process(function, local_process_index)(*args, **kwargs)

        return _inner

    @contextmanager
    def main_process_first(self):
        """
        Lets the main process go first inside a with block.

        The other processes will enter the with block after the main process exits.

        Example:

        ```python
        >>> from accelerate import Accelerator

        >>> accelerator = Accelerator()
        >>> with accelerator.main_process_first():
        ...     # This will be printed first by process 0 then in a seemingly
        ...     # random order by the other processes.
        ...     print(f"This will be printed by process {accelerator.process_index}")
        ```
        """
        with self.state.main_process_first():
            yield

    @contextmanager
    def local_main_process_first(self):
        """
        Lets the local main process go inside a with block.

        The other processes will enter the with block after the main process exits.

        Example:

        ```python
        >>> from accelerate import Accelerator

        >>> accelerator = Accelerator()
        >>> with accelerator.local_main_process_first():
        ...     # This will be printed first by local process 0 then in a seemingly
        ...     # random order by the other processes.
        ...     print(f"This will be printed by process {accelerator.local_process_index}")
        ```
        """
        with self.state.local_main_process_first():
            yield

    @contextmanager
    def no_sync(self, model):
        """
        A context manager to disable gradient synchronizations across DDP processes by calling
        `torch.nn.parallel.DistributedDataParallel.no_sync`.

        If `model` is not in DDP, this context manager does nothing

        Args:
            model (`torch.nn.Module`):
                PyTorch Module that was prepared with `Accelerator.prepare`

        Example:

        ```python
        >>> from accelerate import Accelerator

        >>> accelerator = Accelerator()
        >>> dataloader, model, optimizer = accelerator.prepare(dataloader, model, optimizer)
        >>> input_a = next(iter(dataloader))
        >>> input_b = next(iter(dataloader))

        >>> with accelerator.no_sync():
        ...     outputs = model(input_a)
        ...     loss = loss_func(outputs)
        ...     accelerator.backward(loss)
        ...     # No synchronization across processes, only accumulate gradients
        >>> outputs = model(input_b)
        >>> accelerator.backward(loss)
        >>> # Synchronization across all processes
        >>> optimizer.step()
        >>> optimizer.zero_grad()
        ```
        """
        context = contextlib.nullcontext
        if self.use_distributed:
            context = getattr(model, "no_sync", context)

        with context():
            yield

    @staticmethod
    @contextmanager
    def trigger_sync_in_backward(model):
        """Trigger the sync of the gradients in the next backward pass of the model after multiple forward passes under
        `Accelerator.no_sync` (only applicable in multi-GPU scenarios).

                If the script is not launched in distributed mode, this context manager does nothing.

                Args:
                    model (`torch.nn.Module`):
                        The model for which to trigger the gradient synchronization.

                Example:

                ```python
                >>> from accelerate import Accelerator

                >>> accelerator = Accelerator()
                >>> dataloader, model, optimizer = accelerator.prepare(dataloader, model, optimizer)

                >>> with accelerator.no_sync():
                ...     loss_a = loss_func(model(input_a))  # first forward pass
                ...     loss_b = loss_func(model(input_b))  # second forward pass
                >>> accelerator.backward(loss_a)  # No synchronization across processes, only accumulate gradients
                >>> with accelerator.trigger_sync_in_backward(model):
                ...     accelerator.backward(loss_b)  # Synchronization across all processes
                >>> optimizer.step()
                >>> optimizer.zero_grad()
                ```
        """
        if not isinstance(model, torch.nn.parallel.DistributedDataParallel):
            yield
            return

        old_require_backward_grad_sync = model.require_backward_grad_sync
        old_require_forward_param_sync = model.require_forward_param_sync

        # EXPERIMENTAL: This will force grad sync during `backward()`, but it is unknown if it breaks other DDP features.
        # https://github.com/pytorch/pytorch/blob/e1502c0cdbfd17548c612f25d5a65b1e4b86224d/torch/nn/parallel/distributed.py#L1453-L1466
        model.require_backward_grad_sync = True
        model.require_forward_param_sync = True
        # https://github.com/pytorch/pytorch/blob/e1502c0cdbfd17548c612f25d5a65b1e4b86224d/torch/csrc/distributed/c10d/reducer.cpp#L1371-L1402
        model.reducer.prepare_for_backward([])
        try:
            yield
        finally:
            model.require_backward_grad_sync = old_require_backward_grad_sync
            model.require_forward_param_sync = old_require_forward_param_sync

    def _do_sync(self):
        "Sets the right `sync_gradients` context and either resets or increases `self.step`"
        if self.gradient_state.sync_with_dataloader and self.gradient_state.end_of_dataloader:
            self.step = 0
            self.gradient_state._set_sync_gradients(True)
        else:
            self.step += 1
            self.gradient_state._set_sync_gradients((self.step % self.gradient_state.num_steps) == 0)

    @property
    def sync_gradients(self):
        return self.gradient_state.sync_gradients

    @sync_gradients.setter
    def sync_gradients(self, sync_gradients):
        self.gradient_state.sync_gradients = sync_gradients

    @property
    def gradient_accumulation_steps(self):
        return self.gradient_state.num_steps

    @gradient_accumulation_steps.setter
    def gradient_accumulation_steps(self, gradient_accumulation_steps):
        self.gradient_state.plugin_kwargs.update({"num_steps": gradient_accumulation_steps})

    @contextmanager
    def accumulate(self, *models):
        """
        A context manager that will lightly wrap around and perform gradient accumulation automatically

        Args:
            *models (list of `torch.nn.Module`):
                PyTorch Modules that were prepared with `Accelerator.prepare`. Models passed to `accumulate()` will
                skip gradient syncing during backward pass in distributed training

        Example:

        ```python
        >>> from accelerate import Accelerator

        >>> accelerator = Accelerator(gradient_accumulation_steps=1)
        >>> dataloader, model, optimizer, scheduler = accelerator.prepare(dataloader, model, optimizer, scheduler)

        >>> for input, output in dataloader:
        ...     with accelerator.accumulate(model):
        ...         outputs = model(input)
        ...         loss = loss_func(outputs)
        ...         loss.backward()
        ...         optimizer.step()
        ...         scheduler.step()
        ...         optimizer.zero_grad()
        ```
        """
        self._do_sync()
        with contextlib.ExitStack() as cm_stack:
            for m in models:
                cm_stack.enter_context(contextlib.nullcontext() if self.sync_gradients else self.no_sync(m))
            yield

    @contextmanager
    def join_uneven_inputs(self, joinables, even_batches=None):
        """
        A context manager that facilitates distributed training or evaluation on uneven inputs, which acts as a wrapper
        around `torch.distributed.algorithms.join`. This is useful when the total batch size does not evenly divide the
        length of the dataset.

        Args:
            joinables (`list[torch.distributed.algorithms.Joinable]`):
                A list of models or optimizers that subclass `torch.distributed.algorithms.Joinable`. Most commonly, a
                PyTorch Module that was prepared with `Accelerator.prepare` for DistributedDataParallel training.
            even_batches (`bool`, *optional*)
                If set, this will override the value of `even_batches` set in the `Accelerator`. If it is not provided,
                the default `Accelerator` value wil be used.

        <Tip warning={true}>

        `join_uneven_inputs` is only supported for Distributed Data Parallel training on multiple GPUs. For any other
        configuration, this method will have no effect.

        </Tip>

        <Tip warning={true}>

        Overidding `even_batches` will not affect iterable-style data loaders.

        </Tip>

        Example:

        ```python
        >>> from accelerate import Accelerator

        >>> accelerator = Accelerator(even_batches=True)
        >>> ddp_model, optimizer, dataloader = accelerator.prepare(model, optimizer, dataloader)

        >>> with accelerator.join_uneven_inputs([ddp_model], even_batches=False):
        ...     for input, output in dataloader:
        ...         outputs = model(input)
        ...         loss = loss_func(outputs)
        ...         loss.backward()
        ...         optimizer.step()
        ...         optimizer.zero_grad()
        ```
        """
        if self.distributed_type in (DistributedType.MULTI_GPU, DistributedType.MULTI_NPU, DistributedType.MULTI_XPU):
            dl_even_batches_values = []

            if even_batches is not None:
                iterable_dl_seen = False
                # override value in batch sampler for map-style datasets
                for dl_idx, dl in enumerate(self._dataloaders):
                    if isinstance(dl, DataLoaderDispatcher):
                        iterable_dl_seen = True
                        continue
                    dl_even_batches_values.append((dl_idx, dl.batch_sampler.even_batches))
                    dl.batch_sampler.even_batches = even_batches

                if iterable_dl_seen:
                    warnings.warn(
                        "Overridding even_batches is only supported for map-style datasets, yet some dataloaders given were iterable"
                    )
            else:
                even_batches = self.even_batches

            enable_join = False if even_batches else True
            try:
                with Join(joinables, enable=enable_join, throw_on_early_termination=False):
                    yield
            finally:
                # reset any batch samplers that have been modified
                for dl_idx, even_batches_value in dl_even_batches_values:
                    self._dataloaders[dl_idx].batch_sampler.even_batches = even_batches_value
        else:
            # Even when disabled, Join expects models to subclass Joinable, so skip entirely for single process runs
            if self.distributed_type != DistributedType.NO:
                warnings.warn(
                    "Joining uneven inputs is only supported for multi-GPU training, as a result `join_uneven_inputs` will have no effect."
                )

            with contextlib.nullcontext(joinables):
                yield

    def print(self, *args, **kwargs):
        """
        Drop in replacement of `print()` to only print once per server.

        Example:

        ```python
        >>> from accelerate import Accelerator

        >>> accelerator = Accelerator()
        >>> accelerator.print("Hello world!")
        ```
        """
        self.state.print(*args, **kwargs)

    def _prepare_one(self, obj, first_pass=False, device_placement=None):
        # First pass of preparation: DataLoader, model, optimizer
        if first_pass:
            if isinstance(obj, torch.utils.data.DataLoader):
                return self.prepare_data_loader(obj, device_placement=device_placement)
            elif isinstance(obj, torch.nn.Module):
                return self.prepare_model(obj, device_placement=device_placement)
            elif isinstance(obj, torch.optim.Optimizer):
                optimizer = self.prepare_optimizer(obj, device_placement=device_placement)
                return optimizer
        # Second pass of preparation: LR scheduler (which need the full list of optimizers)
        elif isinstance(obj, LRScheduler):
            scheduler = self.prepare_scheduler(obj)
            return scheduler
        # Return the unprocessed object if previous criteria was not met
        return obj

    def prepare(self, *args, device_placement=None):
        """
        Prepare all objects passed in `args` for distributed training and mixed precision, then return them in the same
        order.

        Args:
            *args (list of objects):
                Any of the following type of objects:

                - `torch.utils.data.DataLoader`: PyTorch Dataloader
                - `torch.nn.Module`: PyTorch Module
                - `torch.optim.Optimizer`: PyTorch Optimizer
                - `torch.optim.lr_scheduler.LRScheduler`: PyTorch LR Scheduler

            device_placement (`list[bool]`, *optional*):
                Used to customize whether automatic device placement should be performed for each object passed. Needs
                to be a list of the same length as `args`. Not compatible with DeepSpeed or FSDP.

        <Tip>

          You don't need to prepare a model if you only use it for inference without any kind of mixed precision

        </Tip>

        Examples:

        ```python
        >>> from accelerate import Accelerator

        >>> accelerator = Accelerator()
        >>> # Assume a model, optimizer, data_loader and scheduler are defined
        >>> model, optimizer, data_loader, scheduler = accelerator.prepare(model, optimizer, data_loader, scheduler)
        ```

        ```python
        >>> from accelerate import Accelerator

        >>> accelerator = Accelerator()
        >>> # Assume a model, optimizer, data_loader and scheduler are defined
        >>> device_placement = [True, True, False, False]
        >>> # Will place the first to items passed in automatically to the right device but not the last two.
        >>> model, optimizer, data_loader, scheduler = accelerator.prepare(
        ...     model, optimizer, data_loader, scheduler, device_placement=device_placement
        ... )
        ```
        """
        if device_placement is None:
            device_placement = [None for _ in args]
        elif self.distributed_type in (DistributedType.DEEPSPEED, DistributedType.MEGATRON_LM):
            raise ValueError("You can't customize device placements with DeepSpeed or Megatron-LM.")
        elif len(device_placement) != len(args):
            raise ValueError(
                f"`device_placement` should be a list with {len(args)} elements (the number of objects passed)."
            )

        for obj in args:
            # TODO: Look at enabling native TP training directly with a proper config
            if (
                isinstance(obj, torch.nn.Module)
                and self.verify_device_map(obj)
                and self.distributed_type != DistributedType.NO
                and os.environ.get("ACCELERATE_BYPASS_DEVICE_MAP", "false") != "true"
            ):
                raise ValueError(
                    "You can't train a model that has been loaded with `device_map='auto'` in any distributed mode."
                    " Please rerun your script specifying `--num_processes=1` or by launching with `python {{myscript.py}}`."
                )

        if self.distributed_type == DistributedType.DEEPSPEED:
            model_count = 0
            for obj in args:
                if isinstance(obj, torch.nn.Module):
                    model_count += 1
            if model_count > 1:
                raise AssertionError(
                    "You can't use same `Accelerator()` instance with multiple models when using DeepSpeed"
                )

        # On TPUs, putting the model on the XLA device will create new parameters, so the corresponding optimizer will
        # have parameters disconnected from the model (so no training :-( ).
        # If the model and optimizer have parameters on different devices we raise an error.
        if self.distributed_type == DistributedType.XLA:
            model_device, optimizer_device = self._get_devices()
            if model_device is not None and optimizer_device is not None and model_device != optimizer_device:
                raise ValueError(
                    "The model and the optimizer parameters are not on the same device, which probably means you "
                    "created an optimizer around your model **before** putting on the device. Make sure the line "
                    "model.to(device) is before the optimizer creation in your script or remove it entirely and use "
                    "the flag default value for `device_placement` in your `Accelerator` to let it handle that "
                    "part for you."
                )

        # If we're dealing with device placement, this deals with that by...
        tpu_should_fix_optimizer = self.device_placement and self.distributed_type == DistributedType.XLA
        if tpu_should_fix_optimizer or (self.mixed_precision == "fp8" and self.fp8_recipe_handler.backend == "TE"):
            # 1. grabbing old model parameters
            old_named_params = self._get_named_parameters(*args)

        if self.distributed_type in [DistributedType.MULTI_CPU, DistributedType.MULTI_XPU, DistributedType.NO]:
            if self.device.type == "cpu" and self.state.use_ipex:
                args = self._prepare_ipex(*args)
            elif self.device.type == "xpu" and is_xpu_available():
                args = self._prepare_ipex(*args)
        if self.distributed_type == DistributedType.DEEPSPEED:
            result = self._prepare_deepspeed(*args)
        elif self.distributed_type == DistributedType.MEGATRON_LM:
            result = self._prepare_megatron_lm(*args)
        else:
            if self.mixed_precision == "fp8" and self.fp8_recipe_handler.backend == "MSAMP":
                args = self._prepare_msamp(*args)
                # MS-AMP will handle the device placement
                device_placement = [False for _ in args]
            result = tuple(
                self._prepare_one(obj, first_pass=True, device_placement=d) for obj, d in zip(args, device_placement)
            )
            result = tuple(self._prepare_one(obj, device_placement=d) for obj, d in zip(result, device_placement))

        if tpu_should_fix_optimizer or (self.mixed_precision == "fp8" and self.fp8_recipe_handler.backend == "TE"):
            # 2. grabbing new model parameters
            new_named_params = self._get_named_parameters(*result)
            # 3. building a map from the first to the second
            mapping = {p: new_named_params[n] for n, p in old_named_params.items()}
            # 4. using that map to update the parameters of the optimizer
            for obj in result:
                if isinstance(obj, torch.optim.Optimizer):
                    obj._switch_parameters(mapping)

        for item in result:
            if any(
                item in container
                for container in (self._dataloaders, self._models, self._optimizers, self._schedulers)
            ):
                item._is_accelerate_prepared = True

        return result if len(result) > 1 else result[0]

    def prepare_model(self, model: torch.nn.Module, device_placement: bool = None, evaluation_mode: bool = False):
        """
        Prepares a PyTorch model for training in any distributed setup. It is recommended to use
        [`Accelerator.prepare`] instead.

        Args:
            model (`torch.nn.Module`):
                A PyTorch model to prepare. You don't need to prepare a model if it is used only for inference without
                any kind of mixed precision
            device_placement (`bool`, *optional*):
                Whether or not to place the model on the proper device. Will default to `self.device_placement`.
            evaluation_mode (`bool`, *optional*, defaults to `False`):
                Whether or not to set the model for evaluation only, by just applying mixed precision and
                `torch.compile` (if configured in the `Accelerator` object).

        Example:

        ```python
        >>> from accelerate import Accelerator

        >>> accelerator = Accelerator()
        >>> # Assume a model is defined
        >>> model = accelerator.prepare_model(model)
        ```
        """
        if device_placement is None:
            device_placement = self.device_placement and self.distributed_type != DistributedType.FSDP
        self._models.append(model)

        # TODO: Look at enabling native TP training directly with a proper config
        if (
            self.verify_device_map(model)
            and self.distributed_type != DistributedType.NO
            and os.environ.get("ACCELERATE_BYPASS_DEVICE_MAP", "false") != "true"
        ):
            raise ValueError(
                "You can't train a model that has been loaded with `device_map='auto'` in any distributed mode."
                " Please rerun your script specifying `--num_processes=1` or by launching with `python {{myscript.py}}`."
            )

        if self.native_amp:
            model._original_forward = model.forward
            model_forward_func = model.forward.__func__ if hasattr(model.forward, "__func__") else model.forward
            autocast_context = get_mixed_precision_context_manager(self.native_amp, self.autocast_handler)
            new_forward = autocast_context(model_forward_func)
            if hasattr(model.forward, "__func__"):
                model.forward = MethodType(new_forward, model)
                model.forward = MethodType(convert_outputs_to_fp32(model.forward.__func__), model)
            else:
                model.forward = convert_outputs_to_fp32(new_forward)
        elif self.mixed_precision == "fp8" and self.fp8_recipe_handler.backend == "TE":
            if not has_transformer_engine_layers(model):
                with torch.no_grad():
                    convert_model(model)
                model._converted_to_transformer_engine = True
            model._original_forward = model.forward

            kwargs = self.fp8_recipe_handler.to_kwargs() if self.fp8_recipe_handler is not None else {}
            if "fp8_format" in kwargs:
                kwargs["fp8_format"] = getattr(te_recipe.Format, kwargs["fp8_format"])
            fp8_recipe = te_recipe.DelayedScaling(**kwargs)
            model.forward = fp8_autocast(enabled=True, fp8_recipe=fp8_recipe)(model.forward)

        if (getattr(model, "is_loaded_in_8bit", False) or getattr(model, "is_loaded_in_4bit", False)) and getattr(
            model, "hf_device_map", False
        ):
            model_devices = set(model.hf_device_map.values())
            if len(model_devices) > 1 and self.distributed_type != DistributedType.NO:
                raise ValueError(
                    "You can't train a model that has been loaded in 8-bit precision on multiple devices in any distributed mode."
                    " In order to use 8-bit models that have been loaded across multiple GPUs the solution is to use Naive Pipeline Parallelism."
                    " Therefore you should not specify that you are under any distributed regime in your accelerate config."
                )
            current_device = list(model_devices)[0]
            current_device_index = current_device.index if isinstance(current_device, torch.device) else current_device

            if torch.device(current_device_index) != self.device:
                # if on the first device (GPU 0) we don't care
                if (self.device.index is not None) or (current_device_index != 0):
                    raise ValueError(
                        "You can't train a model that has been loaded in 8-bit precision on a different device than the one "
                        "you're training on. Make sure you loaded the model on the correct device using for example `device_map={'':torch.cuda.current_device() or device_map={'':torch.xpu.current_device()}"
                    )

            if "cpu" in model_devices or "disk" in model_devices:
                raise ValueError(
                    "You can't train a model that has been loaded in 8-bit precision with CPU or disk offload."
                )
        elif device_placement and not self.verify_device_map(model):
            model = model.to(self.device)
        if not evaluation_mode:
            if self.distributed_type in (
                DistributedType.MULTI_GPU,
                DistributedType.MULTI_NPU,
                DistributedType.MULTI_XPU,
            ):
                if any(p.requires_grad for p in model.parameters()):
                    kwargs = self.ddp_handler.to_kwargs() if self.ddp_handler is not None else {}
                    # TODO: Look at enabling native TP training directly with a proper config
                    if os.environ.get("ACCELERATE_BYPASS_DEVICE_MAP", "false") != "true":
                        device_ids, output_device = [self.local_process_index], self.local_process_index
                    else:
                        device_ids, output_device = None, None

                    model = torch.nn.parallel.DistributedDataParallel(
                        model, device_ids=device_ids, output_device=output_device, **kwargs
                    )
            elif self.distributed_type == DistributedType.FSDP:
                from torch.distributed.fsdp.fully_sharded_data_parallel import FullyShardedDataParallel as FSDP

                # Check if the model is already a FSDP model due to `Manual Wrapping` and if so,
                # don't wrap it again
                # In case the model is already compiled using PyTorch 2.0 and the wrapped model in it
                # is a FSDP model, don't wrap it again
                is_type_fsdp = isinstance(model, FSDP) or (
                    is_compiled_module(model) and isinstance(model._orig_mod, FSDP)
                )

                if not is_type_fsdp:
                    self.state.fsdp_plugin.set_auto_wrap_policy(model)
                    fsdp_plugin = self.state.fsdp_plugin
                    kwargs = {
                        "sharding_strategy": fsdp_plugin.sharding_strategy,
                        "cpu_offload": fsdp_plugin.cpu_offload,
                        "auto_wrap_policy": fsdp_plugin.auto_wrap_policy,
                        "mixed_precision": fsdp_plugin.mixed_precision_policy,
                        "sync_module_states": fsdp_plugin.sync_module_states,
                        "backward_prefetch": fsdp_plugin.backward_prefetch,
                        "forward_prefetch": fsdp_plugin.forward_prefetch,
                        "use_orig_params": fsdp_plugin.use_orig_params,
                        "param_init_fn": fsdp_plugin.param_init_fn,
                        "ignored_modules": fsdp_plugin.ignored_modules,
                        "limit_all_gathers": fsdp_plugin.limit_all_gathers,
                        "device_id": self.device,
                    }
                    model = FSDP(model, **kwargs)
                    if fsdp_plugin.activation_checkpointing:
                        from torch.distributed.algorithms._checkpoint.checkpoint_wrapper import (
                            CheckpointImpl,
                            apply_activation_checkpointing,
                            checkpoint_wrapper,
                        )

                        apply_activation_checkpointing(
                            model,
                            checkpoint_wrapper_fn=functools.partial(
                                checkpoint_wrapper,
                                checkpoint_impl=CheckpointImpl.NO_REENTRANT,
                            ),
                            auto_wrap_policy=fsdp_plugin.auto_wrap_policy,
                        )
                # if the previous and current models are same, delete the previous one
                if len(self._models) > 1 and (self._models[-2] is self._models[-1]):
                    del self._models[-2]
                self._models[-1] = model
            elif self.distributed_type == DistributedType.MULTI_CPU:
                kwargs = self.ddp_handler.to_kwargs() if self.ddp_handler is not None else {}
                model = torch.nn.parallel.DistributedDataParallel(model, **kwargs)
            elif self.distributed_type == DistributedType.XLA and self.state.fork_launched:
                model = xmp.MpModelWrapper(model).to(self.device)
        # torch.compile should be called last and only if the model isn't already compiled.
        if self.state.dynamo_plugin.backend != DynamoBackend.NO and not is_compiled_module(model):
            if not is_torch_version(">=", "2.0"):
                raise ValueError("Using `torch.compile` requires PyTorch 2.0 or higher.")
            model = torch.compile(model, **self.state.dynamo_plugin.to_kwargs())
        return model

    def _prepare_deepspeed(self, *args):
        import deepspeed

        deepspeed_plugin = self.state.deepspeed_plugin

        is_dataloader_present = any(isinstance(obj, torch.utils.data.DataLoader) for obj in args)
        result = [
            self._prepare_one(obj, first_pass=True) if isinstance(obj, torch.utils.data.DataLoader) else obj
            for obj in args
        ]

        if deepspeed_plugin.is_auto("train_micro_batch_size_per_gpu"):
            if is_dataloader_present:
                batch_sizes = [obj.batch_size for obj in args if hasattr(obj, "batch_size")]
                if any(bs is None for bs in batch_sizes):
                    raise ValueError(
                        "At least one of the dataloaders passed to `accelerate.prepare()` has `None` as batch size. "
                        "Please set an integer value in `train_micro_batch_size_per_gpu` in the deepspeed config file "
                        "or assign integer value to `AcceleratorState().deepspeed_plugin.deepspeed_config['train_micro_batch_size_per_gpu']`."
                    )
                if self.split_batches:
                    batch_sizes = [batch_size // self.num_processes for batch_size in batch_sizes]

                batch_size_per_device = min(batch_sizes) if deepspeed_plugin.is_train_batch_min else max(batch_sizes)
                if len(batch_sizes) > 1:
                    logger.info(
                        "Since you passed both train and evaluation dataloader, `is_train_batch_min` (here "
                        f"{deepspeed_plugin.is_train_batch_min} will decide the `train_batch_size` ({batch_size_per_device})."
                    )
            else:
                raise ValueError(
                    "When using DeepSpeed, `accelerate.prepare()` requires you to pass at least one of training or evaluation dataloaders "
                    "with `batch_size` attribute returning an integer value "
                    "or alternatively set an integer value in `train_micro_batch_size_per_gpu` in the deepspeed config file "
                    "or assign integer value to `AcceleratorState().deepspeed_plugin.deepspeed_config['train_micro_batch_size_per_gpu']`."
                )
        else:
            batch_size_per_device = deepspeed_plugin.get_value("train_micro_batch_size_per_gpu")

        # handle `gradient_accumulation_steps` when the value is `auto`
        deepspeed_plugin.fill_match(
            "gradient_accumulation_steps",
            must_match=False,
            gradient_accumulation_steps=self.gradient_accumulation_steps,
        )

        config_kwargs = {
            "train_micro_batch_size_per_gpu": batch_size_per_device,
            "train_batch_size": batch_size_per_device
            * deepspeed_plugin.get_value("gradient_accumulation_steps")
            * self.num_processes,
            "gradient_clipping": 1.0,
            "zero_optimization.stage3_gather_16bit_weights_on_model_save": False,
        }

        model = None
        optimizer = None
        scheduler = None
        for obj in result:
            if isinstance(obj, torch.nn.Module):
                model = obj
            elif isinstance(obj, (torch.optim.Optimizer, DummyOptim)):
                optimizer = obj
            elif (isinstance(obj, (LRScheduler, DummyScheduler))) or (
                type(obj).__name__ in deepspeed.runtime.lr_schedules.VALID_LR_SCHEDULES
            ):
                scheduler = obj

        if optimizer is not None:
            if "optimizer" in deepspeed_plugin.deepspeed_config and not isinstance(optimizer, (DummyOptim)):
                raise ValueError(
                    "You cannot specify an optimizer in the config file and in the code at the same time. "
                    "Please remove the optimizer from the config file or "
                    "create `accelerate.utils.DummyOptim` in the code."
                )
            elif "optimizer" not in deepspeed_plugin.deepspeed_config and isinstance(optimizer, (DummyOptim)):
                raise ValueError(
                    "You cannot create a `DummyOptim` without specifying an optimizer in the config file."
                )

            if isinstance(optimizer, (torch.optim.Optimizer)):
                deepspeed_plugin.deepspeed_config["zero_allow_untested_optimizer"] = True

        if scheduler is not None:
            if "scheduler" in deepspeed_plugin.deepspeed_config and not isinstance(scheduler, (DummyScheduler)):
                raise ValueError(
                    "You cannot specify a scheduler in the config file and in the code at the same time. "
                    "Please remove the scheduler from the config file or "
                    "create `accelerate.utils.DummyScheduler` in the code."
                )
            elif (
                "scheduler" not in deepspeed_plugin.deepspeed_config
                and isinstance(scheduler, (DummyScheduler))
                and scheduler.lr_scheduler_callable is None
            ):
                raise ValueError(
                    "Either specify a scheduler in the config file or "
                    "pass in the `lr_scheduler_callable` parameter when using `accelerate.utils.DummyScheduler`."
                )

        if optimizer is not None and scheduler is not None:
            if isinstance(optimizer, (DummyOptim)) and not isinstance(scheduler, (DummyScheduler)):
                raise ValueError(
                    "You can only specify `accelerate.utils.DummyScheduler` in the code when using "
                    "`accelerate.utils.DummyOptim`."
                )

        if model is not None:
            # deal with config keys that use `auto` value and rely on model's hidden_size
            hidden_size_based_keys = [
                "zero_optimization.reduce_bucket_size",
                "zero_optimization.stage3_prefetch_bucket_size",
                "zero_optimization.stage3_param_persistence_threshold",
            ]
            hidden_size_auto_keys = [x for x in hidden_size_based_keys if deepspeed_plugin.is_auto(x)]
            if len(hidden_size_auto_keys) > 0:
                reasoning = (
                    "therefore it's not possible to automatically fill out the following `auto` entries "
                    + f"in the DeepSpeed config file: {hidden_size_auto_keys}. You can fix that by replacing "
                    + "`auto` values for these keys with an integer value of your choice."
                )
                if not hasattr(model, "config"):
                    raise ValueError("Can't find `model.config` entry, " + reasoning)

                if hasattr(model.config, "hidden_size"):
                    hidden_size = model.config.hidden_size
                elif hasattr(model.config, "hidden_sizes"):
                    # if there are many hidden sizes pick the largest one
                    hidden_size = max(model.config.hidden_sizes)
                else:
                    raise ValueError(
                        "Can find neither `model.config.hidden_size` nor `model.config.hidden_sizes`, " + reasoning
                    )

                config_kwargs.update(
                    {
                        "zero_optimization.reduce_bucket_size": hidden_size * hidden_size,
                        "zero_optimization.stage3_prefetch_bucket_size": 0.9 * hidden_size * hidden_size,
                        "zero_optimization.stage3_param_persistence_threshold": 10 * hidden_size,
                    }
                )

            if isinstance(optimizer, (DummyOptim)):
                config_kwargs.update(
                    {"optimizer.params.lr": optimizer.lr, "optimizer.params.weight_decay": optimizer.weight_decay}
                )
            if isinstance(scheduler, (DummyScheduler)) and scheduler.lr_scheduler_callable is None:
                max_lr = (
                    getattr(scheduler.optimizer, "lr", None)
                    if getattr(scheduler.optimizer, "defaults", None) is None
                    else scheduler.optimizer.defaults["lr"]
                )
                config_kwargs.update(
                    {
                        "scheduler.params.warmup_min_lr": 0,
                        "scheduler.params.warmup_max_lr": max_lr,
                        "scheduler.params.warmup_num_steps": scheduler.warmup_num_steps,
                    }
                )
                if scheduler.total_num_steps is not None:
                    config_kwargs["scheduler.params.total_num_steps"] = (
                        math.ceil(scheduler.total_num_steps / self.num_processes)
                        if not self.split_batches
                        else scheduler.total_num_steps
                    )
            deepspeed_plugin.deepspeed_config_process(must_match=False, **config_kwargs)
            self.deepspeed_config = deepspeed_plugin.deepspeed_config
            kwargs = dict(model=model, config_params=self.deepspeed_config)
            if optimizer is not None:
                if isinstance(optimizer, (DummyOptim)):
                    kwargs["model_parameters"] = optimizer.params
                    if isinstance(scheduler, (DummyScheduler)) and scheduler.lr_scheduler_callable is not None:
                        kwargs["lr_scheduler"] = scheduler.lr_scheduler_callable
                else:
                    if self.deepspeed_config["zero_optimization"].get("offload_optimizer", {}).get(
                        "device", "none"
                    ) != "none" and self.deepspeed_config.get("zero_force_ds_cpu_optimizer", True):
                        from deepspeed.ops.adam import DeepSpeedCPUAdam

                        defaults = {k: v for k, v in optimizer.defaults.items() if k in ["lr", "weight_decay"]}
                        optimizer = DeepSpeedCPUAdam(optimizer.param_groups, **defaults)
                    kwargs["optimizer"] = optimizer
                    if scheduler is not None:
                        if type(scheduler).__name__ in deepspeed.runtime.lr_schedules.VALID_LR_SCHEDULES:
                            kwargs["lr_scheduler"] = scheduler

            engine, optimizer, _, lr_scheduler = deepspeed.initialize(**kwargs)
            if optimizer is not None:
                optimizer = DeepSpeedOptimizerWrapper(optimizer)
            if scheduler is not None:
                if lr_scheduler is None:
                    scheduler = AcceleratedScheduler(
                        scheduler,
                        optimizer,
                        step_with_optimizer=self.step_scheduler_with_optimizer,
                        split_batches=self.split_batches,
                    )
                else:
                    scheduler = DeepSpeedSchedulerWrapper(lr_scheduler, optimizer)

            for i in range(len(result)):
                if isinstance(result[i], torch.nn.Module):
                    result[i] = engine
                elif isinstance(result[i], (torch.optim.Optimizer, DummyOptim)):
                    result[i] = optimizer
                elif (isinstance(result[i], (LRScheduler, DummyScheduler))) or (
                    type(result[i]).__name__ in deepspeed.runtime.lr_schedules.VALID_LR_SCHEDULES
                ):
                    result[i] = scheduler
            # pointing for deepspeed_engine_wrapped.backward()
            self.deepspeed_engine_wrapped = DeepSpeedEngineWrapper(engine)
            self._models.append(engine)
            if optimizer is not None:
                self._optimizers.append(optimizer)
            if scheduler is not None:
                self._schedulers.append(scheduler)
            if len(self._models) > 1:
                raise AssertionError(
                    "You can't use same `Accelerator()` instance with multiple models when using DeepSpeed"
                )
        return tuple(result)

    def _prepare_megatron_lm(self, *args):
        megatron_lm_plugin = self.state.megatron_lm_plugin
        if not megatron_lm_plugin.megatron_dataset_flag:
            batch_sizes = [obj.batch_size for obj in args if hasattr(obj, "batch_size")]
            if len(batch_sizes) == 0:
                raise ValueError(
                    "You must specify a training or evaluation dataloader in `accelerate.prepare()` when using Megatron-LM."
                )

            micro_batch_size = min(batch_sizes) if megatron_lm_plugin.is_train_batch_min else max(batch_sizes)
            if len(batch_sizes) > 1:
                logger.info(
                    "Since you passed both train and evaluation dataloader, `is_train_batch_min` (here "
                    f"{megatron_lm_plugin.is_train_batch_min} will decide the `train_batch_size` ({micro_batch_size})."
                )
        else:
            for obj in args:
                if isinstance(obj, MegatronLMDummyDataLoader):
                    micro_batch_size = obj.dataset_args["micro_batch_size"]
                    break

        dp_degree = self.num_processes // (megatron_lm_plugin.tp_degree * megatron_lm_plugin.pp_degree)
        megatron_lm_plugin.set_training_args(micro_batch_size, dp_degree)

        model = None
        optimizer = None
        scheduler = None
        is_dummy_scheduler = False
        batch_data = None
        for obj in args:
            if isinstance(obj, torch.utils.data.DataLoader) and batch_data is None:
                batch_data = next(iter(obj))
            if isinstance(obj, torch.nn.Module):
                model = obj
            elif isinstance(obj, (torch.optim.Optimizer)):
                optimizer = obj
            elif isinstance(obj, (LRScheduler, MegatronLMDummyScheduler)):
                scheduler = obj

        if model is not None:
            megatron_lm_plugin.set_network_size_args(model, batch_data)
        if optimizer is not None:
            megatron_lm_plugin.set_optimizer_type(optimizer)
        if scheduler is not None:
            is_dummy_scheduler = isinstance(scheduler, MegatronLMDummyScheduler)
            if not is_dummy_scheduler:
                raise ValueError(
                    "You can't use a custom scheduler with Megatron-LM. Please use the `accelerate.utils.MegatronLMDummyScheduler` instead."
                )
            megatron_lm_plugin.set_scheduler_args(scheduler)

        # initialize megatron-lm
        megatron_lm_initialize(self, args_defaults=megatron_lm_plugin.megatron_lm_default_args)
        counter = 0
        result = []
        for obj in args:
            if isinstance(obj, torch.utils.data.DataLoader):
                result.append(megatron_lm_prepare_data_loader(self, obj))
                counter += 1
            elif isinstance(obj, MegatronLMDummyDataLoader):
                if counter == 0:
                    obj.set_megatron_data_args()
                    dataloaders = megatron_lm_prepare_data_loader(self, obj)
                result.append(dataloaders[counter])
                counter += 1
            else:
                result.append(obj)

        if model is not None:
            model = megatron_lm_prepare_model(self)
        if optimizer is not None:
            optimizer = megatron_lm_prepare_optimizer(self, model)
        if scheduler is not None:
            scheduler = megatron_lm_prepare_scheduler(self, optimizer, scheduler)

        if model is not None:
            model = MegatronEngine(self, model, optimizer, scheduler)
        if optimizer is not None:
            optimizer = MegatronLMOptimizerWrapper(optimizer)
        if scheduler is not None:
            scheduler = MegatronLMSchedulerWrapper(scheduler, optimizer)

        for i in range(len(result)):
            if isinstance(result[i], torch.nn.Module):
                result[i] = model
            elif isinstance(result[i], torch.optim.Optimizer):
                result[i] = optimizer
            elif isinstance(result[i], MegatronLMDummyScheduler):
                result[i] = scheduler
        if model is not None:
            self._models.append(model)
        if optimizer is not None:
            self._optimizers.append(optimizer)
        if scheduler is not None:
            self._schedulers.append(scheduler)
        if len(self._models) > 1:
            raise AssertionError(
                "You can't use same `Accelerator()` instance with multiple models when using Megatron-LM"
            )
        return tuple(result)

    def _prepare_ipex(self, *args):
        if not is_ipex_available():
            raise ImportError(
                "IPEX is not installed or IPEX's version does not match current PyTorch version. Please refer"
                " to https://github.com/intel/intel-extension-for-pytorch."
            )
        else:
            import intel_extension_for_pytorch as ipex

        model = None
        optimizer = None
        result = [obj for obj in args]
        for obj in result:
            if isinstance(obj, torch.nn.Module):
                model = obj
                model.train()
            elif isinstance(obj, (torch.optim.Optimizer)):
                optimizer = obj
        if optimizer is not None and model is not None:
            dtype = torch.bfloat16 if self.state.mixed_precision == "bf16" else None
            if self.device.type == "xpu" and is_xpu_available():
                model = model.to(self.device)
                model, optimizer = torch.xpu.optimize(
                    model, optimizer=optimizer, dtype=dtype, inplace=True, level="O1"
                )
            else:
                model, optimizer = ipex.optimize(model, optimizer=optimizer, dtype=dtype, inplace=True, level="O1")
        for i in range(len(result)):
            if isinstance(result[i], torch.nn.Module):
                result[i] = model
            elif isinstance(result[i], (torch.optim.Optimizer)):
                result[i] = optimizer
        return tuple(result)

    def _prepare_msamp(self, *args):
        if not is_msamp_available():
            raise ImportError(
                "MS-AMP was not found on your system. Please ensure that MS-AMP is available "
                " or choose `'te'` as the backend for FP8 mixed precision training."
            )
        else:
            import msamp

        model, optimizer = None, None
        num_models, num_optimizers = 0, 0
        result = [obj for obj in args]
        for obj in result:
            if isinstance(obj, torch.nn.Module):
                model = obj
                num_models += 1
            elif isinstance(obj, (torch.optim.Optimizer)):
                optimizer = obj
                num_optimizers += 1
        if optimizer is None or model is None:
            raise ValueError(
                "You must pass a model and an optimizer together to `accelerate.prepare()` when using MS-AMP."
            )
        elif num_models > 1 or num_optimizers > 1:
            raise ValueError(
                f"You can't use multiple models ({num_models}) or optimizers {num_optimizers} with MS-AMP."
            )
        else:
            model, optimizer = msamp.initialize(model, optimizer, opt_level=self.fp8_recipe_handler.opt_level)
        for i in range(len(result)):
            if isinstance(result[i], torch.nn.Module):
                result[i] = model
            elif isinstance(result[i], (torch.optim.Optimizer)):
                result[i] = optimizer
        return tuple(result)

    def prepare_data_loader(
        self, data_loader: torch.utils.data.DataLoader, device_placement=None, slice_fn_for_dispatch=None
    ):
        """
        Prepares a PyTorch DataLoader for training in any distributed setup. It is recommended to use
        [`Accelerator.prepare`] instead.

        Args:
            data_loader (`torch.utils.data.DataLoader`):
                A vanilla PyTorch DataLoader to prepare
            device_placement (`bool`, *optional*):
                Whether or not to place the batches on the proper device in the prepared dataloader. Will default to
                `self.device_placement`.
            slice_fn_for_dispatch (`Callable`, *optional*`):
                If passed, this function will be used to slice tensors across `num_processes`. Will default to
                [`~utils.slice_tensors`]. This argument is used only when `dispatch_batches` is set to `True` and will
                be ignored otherwise.

        Example:

        ```python
        >>> import torch
        >>> from accelerate import Accelerator

        >>> accelerator = Accelerator()
        >>> data_loader = torch.utils.data.DataLoader(...)
        >>> data_loader = accelerator.prepare_data_loader(data_loader, device_placement=True)
        ```
        """
        # Ensure we can't double wrap a DataLoader due to `find_batch_size`
        if getattr(data_loader, "_is_accelerate_prepared", False):
            if data_loader not in self._dataloaders:
                self._dataloaders.append(data_loader)
            return data_loader
        if device_placement is None:
            device_placement = self.device_placement if self.distributed_type != DistributedType.XLA else False
        prepared_data_loader = prepare_data_loader(
            data_loader,
            self.device,
            num_processes=self.num_processes,
            process_index=self.process_index,
            split_batches=self.split_batches,
            put_on_device=device_placement,
            rng_types=self.rng_types.copy(),
            dispatch_batches=self.dispatch_batches,
            even_batches=self.even_batches,
            slice_fn_for_dispatch=slice_fn_for_dispatch,
            use_seedable_sampler=self.use_seedable_sampler,
        )
        self._dataloaders.append(prepared_data_loader)
        return prepared_data_loader

    def prepare_optimizer(self, optimizer: torch.optim.Optimizer, device_placement=None):
        """
        Prepares a PyTorch Optimizer for training in any distributed setup. It is recommended to use
        [`Accelerator.prepare`] instead.

        Args:
            optimizer (`torch.optim.Optimizer`):
                A vanilla PyTorch optimizer to prepare
            device_placement (`bool`, *optional*):
                Whether or not to place the optimizer on the proper device. Will default to `self.device_placement`.

        Example:

        ```python
        >>> import torch
        >>> from accelerate import Accelerator

        >>> accelerator = Accelerator()
        >>> optimizer = torch.optim.Adam(...)
        >>> optimizer = accelerator.prepare_optimizer(optimizer, device_placement=True)
        ```
        """
        # Ensure we can't double wrap an optimizer due to `find_batch_size`
        if getattr(optimizer, "_is_accelerate_prepared", False):
            if optimizer not in self._optimizers:
                self._optimizers.append(optimizer)
            return optimizer
        if device_placement is None:
            device_placement = self.device_placement
        optimizer = AcceleratedOptimizer(optimizer, device_placement=device_placement, scaler=self.scaler)
        self._optimizers.append(optimizer)
        return optimizer

    def prepare_scheduler(self, scheduler: LRScheduler):
        """
        Prepares a PyTorch Scheduler for training in any distributed setup. It is recommended to use
        [`Accelerator.prepare`] instead.

        Args:
            scheduler (`torch.optim.lr_scheduler.LRScheduler`):
                A vanilla PyTorch scheduler to prepare

        Example:

        ```python
        >>> import torch
        >>> from accelerate import Accelerator

        >>> accelerator = Accelerator()
        >>> optimizer = torch.optim.Adam(...)
        >>> scheduler = torch.optim.lr_scheduler.LambdaLR(optimizer, ...)
        >>> scheduler = accelerator.prepare_scheduler(scheduler)
        ```
        """
        # Ensure we can't double wrap a scheduler due to `find_batch_size`
        if getattr(scheduler, "_is_accelerate_prepared", False):
            if scheduler not in self._schedulers:
                self._schedulers.append(scheduler)
            return scheduler
        # We try to find the optimizer associated with `scheduler`, the default is the full list.
        optimizer = self._optimizers
        for opt in self._optimizers:
            if getattr(scheduler, "optimizer", None) == opt.optimizer:
                optimizer = opt
                break
        scheduler = AcceleratedScheduler(
            scheduler,
            optimizer,
            step_with_optimizer=self.step_scheduler_with_optimizer,
            split_batches=self.split_batches,
        )
        self._schedulers.append(scheduler)
        return scheduler

    def backward(self, loss, **kwargs):
        """
        Scales the gradients in accordance to the `GradientAccumulationPlugin` and calls the correct `backward()` based
        on the configuration.

        Should be used in lieu of `loss.backward()`.

        Example:

        ```python
        >>> from accelerate import Accelerator

        >>> accelerator = Accelerator(gradient_accumulation_steps=2)
        >>> outputs = model(inputs)
        >>> loss = loss_fn(outputs, labels)
        >>> accelerator.backward(loss)
        ```
        """
        if self.distributed_type != DistributedType.DEEPSPEED:
            # deepspeed handles loss scaling by gradient_accumulation_steps in its `backward`
            loss = loss / self.gradient_accumulation_steps
        if self.distributed_type == DistributedType.DEEPSPEED:
            self.deepspeed_engine_wrapped.backward(loss, **kwargs)
        elif self.distributed_type == DistributedType.MEGATRON_LM:
            return
        elif self.scaler is not None:
            self.scaler.scale(loss).backward(**kwargs)
        else:
            loss.backward(**kwargs)

    def set_trigger(self):
        """
        Sets the internal trigger tensor to 1 on the current process. A latter check should follow using this which
        will check across all processes.

        Note:
            Does not require `wait_for_everyone()`

        Example:

        ```python
        >>> from accelerate import Accelerator

        >>> accelerator = Accelerator()
        >>> # Assume later in the training script
        >>> # `should_do_breakpoint` is a custom function to monitor when to break,
        >>> # e.g. when the loss is NaN
        >>> if should_do_breakpoint(loss):
        ...     accelerator.set_trigger()
        >>> # Assume later in the training script
        >>> if accelerator.check_breakpoint():
        ...     break
        ```
        """
        self.flag_tensor = torch.tensor(1, device=self.device)

    def check_trigger(self):
        """
        Checks if the internal trigger tensor has been set to 1 in any of the processes. If so, will return `True` and
        reset the trigger tensor to 0.

        Note:
            Does not require `wait_for_everyone()`

        Example:

        ```python
        >>> from accelerate import Accelerator

        >>> accelerator = Accelerator()
        >>> # Assume later in the training script
        >>> # `should_do_breakpoint` is a custom function to monitor when to break,
        >>> # e.g. when the loss is NaN
        >>> if should_do_breakpoint(loss):
        ...     accelerator.set_trigger()
        >>> # Assume later in the training script
        >>> if accelerator.check_trigger():
        ...     break
        ```
        """
        # Now that we are outside `__init__`, we can initialize it if it is `None` on device
        if self.flag_tensor is None:
            self.flag_tensor = torch.tensor(0, device=self.device)
        flag_tensor = self.reduce(self.flag_tensor)
        if flag_tensor.item() >= 1:
            self.flag_tensor = torch.tensor(0, device=self.device)
            return True
        return False

    def unscale_gradients(self, optimizer=None):
        """
        Unscale the gradients in mixed precision training with AMP. This is a noop in all other settings.

        Likely should be called through [`Accelerator.clip_grad_norm_`] or [`Accelerator.clip_grad_value_`]

        Args:
            optimizer (`torch.optim.Optimizer` or `list[torch.optim.Optimizer]`, *optional*):
                The optimizer(s) for which to unscale gradients. If not set, will unscale gradients on all optimizers
                that were passed to [`~Accelerator.prepare`].

        Example:

        ```python
        >>> from accelerate import Accelerator

        >>> accelerator = Accelerator()
        >>> model, optimizer = accelerator.prepare(model, optimizer)
        >>> outputs = model(inputs)
        >>> loss = loss_fn(outputs, labels)
        >>> accelerator.backward(loss)
        >>> accelerator.unscale_gradients(optimizer=optimizer)
        ```
        """
        if self.native_amp and self.mixed_precision == "fp16":
            if optimizer is None:
                # TODO: this unscales all optimizers where we should only unscale the one where parameters are.
                optimizer = self._optimizers
            elif not isinstance(optimizer, (tuple, list)):
                optimizer = [optimizer]
            for opt in optimizer:
                while isinstance(opt, AcceleratedOptimizer):
                    opt = opt.optimizer
                self.scaler.unscale_(opt)

    def clip_grad_norm_(self, parameters, max_norm, norm_type=2):
        """
        Should be used in place of `torch.nn.utils.clip_grad_norm_`.

        Returns:
            `torch.Tensor`: Total norm of the parameter gradients (viewed as a single vector).

        Example:

        ```python
        >>> from accelerate import Accelerator

        >>> accelerator = Accelerator(gradient_accumulation_steps=2)
        >>> dataloader, model, optimizer, scheduler = accelerator.prepare(dataloader, model, optimizer, scheduler)

        >>> for input, target in dataloader:
        ...     optimizer.zero_grad()
        ...     output = model(input)
        ...     loss = loss_func(output, target)
        ...     accelerator.backward(loss)
        ...     if accelerator.sync_gradients:
        ...         accelerator.clip_grad_norm_(model.parameters(), max_grad_norm)
        ...     optimizer.step()
        ```
        """
        if self.distributed_type == DistributedType.FSDP:
            self.unscale_gradients()
            parameters = [p for p in parameters]
            for model in self._models:
                if parameters == [p for p in model.parameters()]:
                    return model.clip_grad_norm_(max_norm, norm_type)
        elif self.distributed_type == DistributedType.DEEPSPEED:
            # `accelerator.backward(loss)` is doing that automatically. Therefore, its implementation is not needed
            # We cannot return the gradient norm because DeepSpeed does it.
            return None
        elif self.distributed_type == DistributedType.XLA:
            # Reduce gradients first for XLA
            for acc_opt in self._optimizers:
                if not acc_opt.gradient_state.is_xla_gradients_synced:
                    opt = acc_opt
                    while isinstance(opt, AcceleratedOptimizer):
                        opt = opt.optimizer
                    gradients = xm._fetch_gradients(opt)
                    # Use xm.all_reduce to perform an in-place all-reduce. Recusrsive all-reduce each tensor
                    # one by one in self.reduce is non-inplace.
                    xm.all_reduce("sum", gradients, scale=1.0 / self.num_processes)
                    # Set is_xla_gradients_synced to True to avoid all-reduce twice in the AcceleratedOptimizer step.
                    acc_opt.gradient_state.is_xla_gradients_synced = True
        self.unscale_gradients()
        return torch.nn.utils.clip_grad_norm_(parameters, max_norm, norm_type=norm_type)

    def clip_grad_value_(self, parameters, clip_value):
        """
        Should be used in place of `torch.nn.utils.clip_grad_value_`.

        Example:

        ```python
        >>> from accelerate import Accelerator

        >>> accelerator = Accelerator(gradient_accumulation_steps=2)
        >>> dataloader, model, optimizer, scheduler = accelerator.prepare(dataloader, model, optimizer, scheduler)

        >>> for input, target in dataloader:
        ...     optimizer.zero_grad()
        ...     output = model(input)
        ...     loss = loss_func(output, target)
        ...     accelerator.backward(loss)
        ...     if accelerator.sync_gradients:
        ...         accelerator.clip_grad_value_(model.parameters(), clip_value)
        ...     optimizer.step()
        ```
        """
        if self.distributed_type in [DistributedType.DEEPSPEED, DistributedType.FSDP]:
            raise Exception("DeepSpeed and FSDP  do not support `clip_grad_value_`. Use `clip_grad_norm_` instead.")
        self.unscale_gradients()
        torch.nn.utils.clip_grad_value_(parameters, clip_value)

    def gather(self, tensor):
        """
        Gather the values in *tensor* across all processes and concatenate them on the first dimension. Useful to
        regroup the predictions from all processes when doing evaluation.

        Note:
            This gather happens in all processes.

        Args:
            tensor (`torch.Tensor`, or a nested tuple/list/dictionary of `torch.Tensor`):
                The tensors to gather across all processes.

        Returns:
            `torch.Tensor`, or a nested tuple/list/dictionary of `torch.Tensor`: The gathered tensor(s). Note that the
            first dimension of the result is *num_processes* multiplied by the first dimension of the input tensors.

        Example:

        ```python
        >>> # Assuming four processes
        >>> import torch
        >>> from accelerate import Accelerator

        >>> accelerator = Accelerator()
        >>> process_tensor = torch.tensor([accelerator.process_index])
        >>> gathered_tensor = accelerator.gather(process_tensor)
        >>> gathered_tensor
        tensor([0, 1, 2, 3])
        ```
        """
        return gather(tensor)

    def gather_for_metrics(self, input_data):
        """
        Gathers `input_data` and potentially drops duplicates in the last batch if on a distributed system. Should be
        used for gathering the inputs and targets for metric calculation.

        Args:
            input (`torch.Tensor`, `object`, a nested tuple/list/dictionary of `torch.Tensor`, or a nested tuple/list/dictionary of `object`):
                The tensors or objects for calculating metrics across all processes

        Example:

        ```python
        >>> # Assuming two processes, with a batch size of 5 on a dataset with 9 samples
        >>> import torch
        >>> from accelerate import Accelerator

        >>> accelerator = Accelerator()
        >>> dataloader = torch.utils.data.DataLoader(range(9), batch_size=5)
        >>> dataloader = accelerator.prepare(dataloader)
        >>> batch = next(iter(dataloader))
        >>> gathered_items = accelerator.gather_for_metrics(batch)
        >>> len(gathered_items)
        9
        ```
        """

        try:
            recursively_apply(lambda x: x, input_data, error_on_other_type=True)
            all_tensors = True
        except TypeError:
            all_tensors = False

        if not all_tensors:
            data = gather_object(input_data)
        else:
            data = self.gather(input_data)

        try:
            if self.gradient_state.end_of_dataloader:
                # at the end of a dataloader, `gather_for_metrics` regresses to
                # `gather` unless the dataset has a remainder so log.
                if self.gradient_state.remainder == -1:
                    logger.info(
                        "The used dataset had no length, returning gathered tensors. You should drop the remainder yourself."
                    )
                    return data
                elif self.gradient_state.remainder > 0:
                    # Last batch needs to be truncated on distributed systems as it contains additional samples
                    def _adjust_samples(tensor):
                        return tensor[: self.gradient_state.remainder]

                    return recursively_apply(_adjust_samples, data)
                else:  # remainder is 0
                    # no remainder even though at end of dataloader, so nothing to do.
                    return data
            else:
                # Not at the end of the dataloader, no need to adjust the tensors
                return data
        except Exception:
            # Dataset had no length or raised an error
            return data

    def reduce(self, tensor, reduction="sum", scale=1.0):
        """
        Reduce the values in *tensor* across all processes based on *reduction*.

        Note:
            All processes get the reduced value.

        Args:
            tensor (`torch.Tensor`, or a nested tuple/list/dictionary of `torch.Tensor`):
                The tensors to reduce across all processes.
            reduction (`str`, *optional*, defaults to "sum"):
                A reduction type, can be one of 'sum', 'mean', or 'none'. If 'none', will not perform any operation.
            scale (`float`, *optional*, defaults to 1.0):
                A default scaling value to be applied after the reduce, only valied on XLA.

        Returns:
            `torch.Tensor`, or a nested tuple/list/dictionary of `torch.Tensor`:
                The reduced tensor(s).

        Example:

        ```python
        >>> # Assuming two processes
        >>> import torch
        >>> from accelerate import Accelerator

        >>> accelerator = Accelerator()
        >>> process_tensor = torch.arange(accelerator.num_processes) + 1 + (2 * accelerator.process_index)
        >>> process_tensor = process_tensor.to(accelerator.device)
        >>> reduced_tensor = accelerator.reduce(process_tensor, reduction="sum")
        >>> reduced_tensor
        tensor([4, 6])
        ```
        """
        return reduce(tensor, reduction, scale)

    def pad_across_processes(self, tensor, dim=0, pad_index=0, pad_first=False):
        """
        Recursively pad the tensors in a nested list/tuple/dictionary of tensors from all devices to the same size so
        they can safely be gathered.

        Args:
            tensor (nested list/tuple/dictionary of `torch.Tensor`):
                The data to gather.
            dim (`int`, *optional*, defaults to 0):
                The dimension on which to pad.
            pad_index (`int`, *optional*, defaults to 0):
                The value with which to pad.
            pad_first (`bool`, *optional*, defaults to `False`):
                Whether to pad at the beginning or the end.

        Returns:
            `torch.Tensor`, or a nested tuple/list/dictionary of `torch.Tensor`:
                The padded tensor(s).

        Example:

        ```python
        >>> # Assuming two processes, with the first processes having a tensor of size 1 and the second of size 2
        >>> import torch
        >>> from accelerate import Accelerator

        >>> accelerator = Accelerator()
        >>> process_tensor = torch.arange(accelerator.process_index + 1).to(accelerator.device)
        >>> padded_tensor = accelerator.pad_across_processes(process_tensor)
        >>> padded_tensor.shape
        torch.Size([2])
        ```
        """
        return pad_across_processes(tensor, dim=dim, pad_index=pad_index, pad_first=pad_first)

    def unwrap_model(self, model, keep_fp32_wrapper: bool = True):
        """
        Unwraps the `model` from the additional layer possible added by [`~Accelerator.prepare`]. Useful before saving
        the model.

        Args:
            model (`torch.nn.Module`):
                The model to unwrap.
            keep_fp32_wrapper (`bool`, *optional*, defaults to `True`):
                Whether to not remove the mixed precision hook if it was added.

        Returns:
            `torch.nn.Module`: The unwrapped model.

        Example:

        ```python
        >>> # Assuming two GPU processes
        >>> from torch.nn.parallel import DistributedDataParallel
        >>> from accelerate import Accelerator

        >>> accelerator = Accelerator()
        >>> model = accelerator.prepare(MyModel())
        >>> print(model.__class__.__name__)
        DistributedDataParallel

        >>> model = accelerator.unwrap_model(model)
        >>> print(model.__class__.__name__)
        MyModel
        ```
        """
        return extract_model_from_parallel(model, keep_fp32_wrapper)

    def wait_for_everyone(self):
        """
        Will stop the execution of the current process until every other process has reached that point (so this does
        nothing when the script is only run in one process). Useful to do before saving a model.

        Example:

        ```python
        >>> # Assuming two GPU processes
        >>> import time
        >>> from accelerate import Accelerator

        >>> accelerator = Accelerator()
        >>> if accelerator.is_main_process:
        ...     time.sleep(2)
        >>> else:
        ...     print("I'm waiting for the main process to finish its sleep...")
        >>> accelerator.wait_for_everyone()
        >>> # Should print on every process at the same time
        >>> print("Everyone is here")
        ```
        """
        wait_for_everyone()

    @on_main_process
    def init_trackers(self, project_name: str, config: dict | None = None, init_kwargs: dict | None = {}):
        """
        Initializes a run for all trackers stored in `self.log_with`, potentially with starting configurations

        Args:
            project_name (`str`):
                The name of the project. All trackers will save their data based on this
            config (`dict`, *optional*):
                Optional starting configuration to be logged.
            init_kwargs (`dict`, *optional*):
                A nested dictionary of kwargs to be passed to a specific tracker's `__init__` function. Should be
                formatted like so:
                ```python
                {"wandb": {"tags": ["tag_a", "tag_b"]}}
                ```

        Example:

        ```python
        >>> from accelerate import Accelerator

        >>> accelerator = Accelerator(log_with="tensorboard")
        >>> accelerator.init_trackers(
        ...     project_name="my_project",
        ...     config={"learning_rate": 0.001, "batch_size": 32},
        ...     init_kwargs={"tensorboard": {"flush_secs": 60}},
        ... )
        ```
        """
        for tracker in self.log_with:
            if issubclass(type(tracker), GeneralTracker):
                # Custom trackers are already initialized
                self.trackers.append(tracker)
            else:
                tracker_init = LOGGER_TYPE_TO_CLASS[str(tracker)]
                if tracker_init.requires_logging_directory:
                    # We can skip this check since it was done in `__init__`
                    self.trackers.append(
                        tracker_init(project_name, self.logging_dir, **init_kwargs.get(str(tracker), {}))
                    )
                else:
                    self.trackers.append(tracker_init(project_name, **init_kwargs.get(str(tracker), {})))
        if config is not None:
            for tracker in self.trackers:
                tracker.store_init_configuration(config)

    def get_tracker(self, name: str, unwrap: bool = False):
        """
        Returns a `tracker` from `self.trackers` based on `name` on the main process only.

        Args:
            name (`str`):
                The name of a tracker, corresponding to the `.name` property.
            unwrap (`bool`):
                Whether to return the internal tracking mechanism or to return the wrapped tracker instead
                (recommended).

        Returns:
            `GeneralTracker`: The tracker corresponding to `name` if it exists.

        Example:

        ```python
        >>> from accelerate import Accelerator

        >>> accelerator = Accelerator(log_with="tensorboard")
        >>> accelerator.init_trackers("my_project")
        >>> tensorboard_tracker = accelerator.get_tracker("tensorboard")
        ```
        """
        if len(self.trackers) > 0:
            for tracker in self.trackers:
                if tracker.name == name:
                    return tracker.tracker if unwrap else tracker
            raise ValueError(f"{name} is not an available tracker stored inside the `Accelerator`.")
        # Handle tracker only made on main process
        return GeneralTracker(_blank=True)

    @on_main_process
    def log(self, values: dict, step: int | None = None, log_kwargs: dict | None = {}):
        """
        Logs `values` to all stored trackers in `self.trackers` on the main process only.

        Args:
            values (`dict`):
                Values should be a dictionary-like object containing only types `int`, `float`, or `str`.
            step (`int`, *optional*):
                The run step. If included, the log will be affiliated with this step.
            log_kwargs (`dict`, *optional*):
                A nested dictionary of kwargs to be passed to a specific tracker's `log` function. Should be formatted
                like so:
                ```python
                {"wandb": {"tags": ["tag_a", "tag_b"]}}
                ```

        Example:

        ```python
        >>> from accelerate import Accelerator

        >>> accelerator = Accelerator(log_with="tensorboard")
        >>> accelerator.init_trackers("my_project")
        >>> accelerator.log({"loss": 0.5, "accuracy": 0.9})
        ```
        """
        for tracker in self.trackers:
            tracker.log(values, step=step, **log_kwargs.get(tracker.name, {}))

    @on_main_process
    def end_training(self):
        """
        Runs any special end training behaviors, such as stopping trackers on the main process only. Should always be
        called at the end of your script if using experiment tracking.

        Example:

        ```python
        >>> from accelerate import Accelerator

        >>> accelerator = Accelerator(log_with="tensorboard")
        >>> accelerator.init_trackers("my_project")
        >>> # Do training
        >>> accelerator.end_training()
        ```
        """
        for tracker in self.trackers:
            tracker.finish()

    def save(self, obj, f, safe_serialization=False):
        """
        Save the object passed to disk once per machine. Use in place of `torch.save`.

        Args:
            obj (`object`): The object to save.
            f (`str` or `os.PathLike`): Where to save the content of `obj`.
            safe_serialization (`bool`, *optional*, defaults to `False`): Whether to save `obj` using `safetensors`

        Note:
            If `save_on_each_node` was passed in as a `ProjectConfiguration`, will save the object once per node,
            rather than only once on the main node.

        Example:

        ```python
        >>> from accelerate import Accelerator

        >>> accelerator = Accelerator()
        >>> arr = [0, 1, 2, 3]
        >>> accelerator.save(arr, "array.pkl")
        ```
        """
        save(
            obj,
            f,
            save_on_each_node=self.project_configuration.save_on_each_node,
            safe_serialization=safe_serialization,
        )

    def save_model(
        self,
        model: torch.nn.Module,
        save_directory: Union[str, os.PathLike],
        max_shard_size: Union[int, str] = "10GB",
        safe_serialization: bool = True,
    ):
        """
        Save a model so that it can be re-loaded using load_checkpoint_in_model

        Arguments:
            model: (`torch.nn.Module`):
                Model to be saved. The model can be wrapped or unwraped.
            save_directory (`str` or `os.PathLike`):
                Directory to which to save. Will be created if it doesn't exist.
            max_shard_size (`int` or `str`, *optional*, defaults to `"10GB"`):
                The maximum size for a checkpoint before being sharded. Checkpoints shard will then be each of size
                lower than this size. If expressed as a string, needs to be digits followed by a unit (like `"5MB"`).

                <Tip warning={true}>

                If a single weight of the model is bigger than `max_shard_size`, it will be in its own checkpoint shard
                which will be bigger than `max_shard_size`.

                </Tip>

            safe_serialization (`bool`, *optional*, defaults to `True`):
                Whether to save the model using `safetensors` or the traditional PyTorch way (that uses `pickle`).

        Example:

        ```python
        >>> from accelerate import Accelerator

        >>> accelerator = Accelerator()
        >>> model = ...
        >>> accelerator.save_model(model, save_directory)
        ```
        """

        if os.path.isfile(save_directory):
            logger.error(f"Provided path ({save_directory}) should be a directory, not a file")
            return

        os.makedirs(save_directory, exist_ok=True)

        # get the state_dict of the model
        if any(
            [
                module._hf_hook.offload
                for module in model.modules()
                if hasattr(module, "_hf_hook") and isinstance(module._hf_hook, AlignDevicesHook)
            ]
        ):
            state_dict = get_state_dict_offloaded_model(model)
        else:
            if any(param.device == torch.device("meta") for param in model.parameters()):
                raise RuntimeError("You can't save the model since some parameters are on the meta device.")
            state_dict = self.get_state_dict(model)

        if safe_serialization:
            state_dict = clean_state_dict_for_safetensors(state_dict)
        weights_name = SAFE_WEIGHTS_NAME if safe_serialization else WEIGHTS_NAME

        # Shard the model if it is too big.
        shards, index = shard_checkpoint(state_dict, max_shard_size=max_shard_size, weights_name=weights_name)

        # Clean the folder from a previous save
        for filename in os.listdir(save_directory):
            full_filename = os.path.join(save_directory, filename)
            # If we have a shard file that is not going to be replaced, we delete it, but only from the main process
            # in distributed settings to avoid race conditions.
            weights_no_suffix = weights_name.replace(".bin", "")

            # make sure that file to be deleted matches format of sharded file, e.g. pytorch_model-00001-of-00005
            filename_no_suffix = filename.replace(".bin", "")
            reg = re.compile(r"(.*?)-\d{5}-of-\d{5}")

            if (
                filename.startswith(weights_no_suffix)
                and os.path.isfile(full_filename)
                and filename not in shards.keys()
                and reg.fullmatch(filename_no_suffix) is not None
                and PartialState().is_main_process
            ):
                os.remove(full_filename)

        # Save the model
        for shard_file, shard in shards.items():
            self.save(shard, os.path.join(save_directory, shard_file), safe_serialization=safe_serialization)

        if index is None:
            path_to_weights = os.path.join(save_directory, WEIGHTS_NAME)
            logger.info(f"Model weights saved in {path_to_weights}")
        else:
            save_index_file = SAFE_WEIGHTS_INDEX_NAME if safe_serialization else WEIGHTS_INDEX_NAME
            save_index_file = os.path.join(save_directory, save_index_file)
            # Save the index as well
            with open(save_index_file, "w", encoding="utf-8") as f:
                content = json.dumps(index, indent=2, sort_keys=True) + "\n"
                f.write(content)
            logger.info(
                f"The model is bigger than the maximum size per checkpoint ({max_shard_size}) and is going to be "
                f"split in {len(shards)} checkpoint shards. You can find where each parameters has been saved in the "
                f"index located at {save_index_file}."
            )

    def register_save_state_pre_hook(self, hook: Callable[..., None]) -> hooks.RemovableHandle:
        """
        Registers a pre hook to be run before `save_checkpoint` is called in [`Accelerator.save_state`].

        Args:
            hook (`Callable`):
                A function to be called in [`Accelerator.save_state`] before `save_checkpoint`.

        The hook should have the following signature:

        `hook(models: list[torch.nn.Module], weights: list[dict[str, torch.Tensor]], input_dir: str) -> None`

        The `models` argument are the models as saved in the accelerator state under `accelerator._models`, `weigths`
        argument are the state dicts of the `models`, and the `input_dir` argument is the `input_dir` argument passed
        to [`Accelerator.load_state`].

        <Tip>

        Should only be used in conjunction with [`Accelerator.register_load_state_pre_hook`]. Can be useful to save
        configurations in addition to model weights. Can also be used to overwrite model saving with a customized
        method. In this case, make sure to remove already loaded weights from the weights list.

        </Tip>

        Returns:
            `torch.utils.hooks.RemovableHandle`: a handle that can be used to remove the added hook by calling
            `handle.remove()`
        """
        handle = hooks.RemovableHandle(self._save_model_state_pre_hook)
        self._save_model_state_pre_hook[handle.id] = hook
        return handle

    def save_state(self, output_dir: str = None, safe_serialization: bool = True, **save_model_func_kwargs):
        """
        Saves the current states of the model, optimizer, scaler, RNG generators, and registered objects to a folder.

        If a `ProjectConfiguration` was passed to the `Accelerator` object with `automatic_checkpoint_naming` enabled
        then checkpoints will be saved to `self.project_dir/checkpoints`. If the number of current saves is greater
        than `total_limit` then the oldest save is deleted. Each checkpoint is saved in seperate folders named
        `checkpoint_<iteration>`.

        Otherwise they are just saved to `output_dir`.

        <Tip>

        Should only be used when wanting to save a checkpoint during training and restoring the state in the same
        environment.

        </Tip>

        Args:
            output_dir (`str` or `os.PathLike`):
                The name of the folder to save all relevant weights and states.
            safe_serialization (`bool`, *optional*, defaults to `True`):
                Whether to save the model using `safetensors` or the traditional PyTorch way (that uses `pickle`).
            save_model_func_kwargs (`dict`, *optional*):
                Additional keyword arguments for saving model which can be passed to the underlying save function, such
                as optional arguments for DeepSpeed's `save_checkpoint` function.

        Example:

        ```python
        >>> from accelerate import Accelerator

        >>> accelerator = Accelerator()
        >>> model, optimizer, lr_scheduler = ...
        >>> model, optimizer, lr_scheduler = accelerator.prepare(model, optimizer, lr_scheduler)
        >>> accelerator.save_state(output_dir="my_checkpoint")
        ```
        """
        if self.project_configuration.automatic_checkpoint_naming:
            output_dir = os.path.join(self.project_dir, "checkpoints")
        os.makedirs(output_dir, exist_ok=True)
        if self.project_configuration.automatic_checkpoint_naming:
            folders = [os.path.join(output_dir, folder) for folder in os.listdir(output_dir)]
            if (
                self.project_configuration.total_limit is not None
                and (len(folders) + 1 > self.project_configuration.total_limit)
                and self.is_main_process
            ):

                def _inner(folder):
                    return list(map(int, re.findall(r"[\/]?([0-9]+)(?=[^\/]*$)", folder)))[0]

                folders.sort(key=_inner)
                logger.warning(
                    f"Deleting {len(folders) + 1 - self.project_configuration.total_limit} checkpoints to make room for new checkpoint."
                )
                for folder in folders[: len(folders) + 1 - self.project_configuration.total_limit]:
                    shutil.rmtree(folder)
            output_dir = os.path.join(output_dir, f"checkpoint_{self.save_iteration}")
            if os.path.exists(output_dir):
                raise ValueError(
                    f"Checkpoint directory {output_dir} ({self.save_iteration}) already exists. Please manually override `self.save_iteration` with what iteration to start with."
                )
            self.wait_for_everyone()
        os.makedirs(output_dir, exist_ok=True)
        logger.info(f"Saving current state to {output_dir}")

        if self.distributed_type == DistributedType.XLA:
            # Finish running the previous step before checkpointing
            xm.mark_step()

        # Save the models taking care of FSDP and DeepSpeed nuances
        weights = []
        for i, model in enumerate(self._models):
            if self.distributed_type == DistributedType.FSDP:
                logger.info("Saving FSDP model")
                save_fsdp_model(self.state.fsdp_plugin, self, model, output_dir, i)
                logger.info(f"FSDP Model saved to output dir {output_dir}")
            elif self.distributed_type == DistributedType.DEEPSPEED:
                logger.info("Saving DeepSpeed Model and Optimizer")
                ckpt_id = f"{MODEL_NAME}" if i == 0 else f"{MODEL_NAME}_{i}"
                model.save_checkpoint(output_dir, ckpt_id, **save_model_func_kwargs)
                logger.info(f"DeepSpeed Model and Optimizer saved to output dir {os.path.join(output_dir, ckpt_id)}")
            elif self.distributed_type == DistributedType.MEGATRON_LM:
                logger.info("Saving Megatron-LM Model, Optimizer and Scheduler")
                model.save_checkpoint(output_dir)
                logger.info(f"Megatron-LM Model , Optimizer and Scheduler saved to output dir {output_dir}")
            else:
                weights.append(self.get_state_dict(model, unwrap=False))

        # Save the optimizers taking care of FSDP and DeepSpeed nuances
        optimizers = []
        if self.distributed_type == DistributedType.FSDP:
            for i, opt in enumerate(self._optimizers):
                logger.info("Saving FSDP Optimizer")
                save_fsdp_optimizer(self.state.fsdp_plugin, self, opt, self._models[i], output_dir, i)
                logger.info(f"FSDP Optimizer saved to output dir {output_dir}")
        elif self.distributed_type not in [DistributedType.DEEPSPEED, DistributedType.MEGATRON_LM]:
            optimizers = self._optimizers

        # Save the lr schedulers taking care of DeepSpeed nuances
        schedulers = []
        if self.distributed_type == DistributedType.DEEPSPEED:
            for i, scheduler in enumerate(self._schedulers):
                if isinstance(scheduler, DeepSpeedSchedulerWrapper):
                    continue
                schedulers.append(scheduler)
        elif self.distributed_type not in [DistributedType.MEGATRON_LM]:
            schedulers = self._schedulers

        # Save the samplers of the dataloaders
        dataloaders = self._dataloaders

        # Call model loading hooks that might have been registered with
        # accelerator.register_model_state_hook
        for hook in self._save_model_state_pre_hook.values():
            hook(self._models, weights, output_dir)

        save_location = save_accelerator_state(
            output_dir,
            weights,
            optimizers,
            schedulers,
            dataloaders,
            self.state.process_index,
            self.scaler,
            save_on_each_node=self.project_configuration.save_on_each_node,
            safe_serialization=safe_serialization,
        )
        for i, obj in enumerate(self._custom_objects):
            save_custom_state(obj, output_dir, i, save_on_each_node=self.project_configuration.save_on_each_node)
        self.project_configuration.iteration += 1
        return save_location

    def register_load_state_pre_hook(self, hook: Callable[..., None]) -> hooks.RemovableHandle:
        """
        Registers a pre hook to be run before [`load_checkpoint`] is called in [`Accelerator.load_state`].

        Args:
            hook (`Callable`):
                A function to be called in [`Accelerator.load_state`] before `load_checkpoint`.

        The hook should have the following signature:

        `hook(models: list[torch.nn.Module], input_dir: str) -> None`

        The `models` argument are the models as saved in the accelerator state under `accelerator._models`, and the
        `input_dir` argument is the `input_dir` argument passed to [`Accelerator.load_state`].

        <Tip>

        Should only be used in conjunction with [`Accelerator.register_save_state_pre_hook`]. Can be useful to load
        configurations in addition to model weights. Can also be used to overwrite model loading with a customized
        method. In this case, make sure to remove already loaded models from the models list.

        </Tip>

        Returns:
            `torch.utils.hooks.RemovableHandle`: a handle that can be used to remove the added hook by calling
            `handle.remove()`
        """
        handle = hooks.RemovableHandle(self._load_model_state_pre_hook)
        self._load_model_state_pre_hook[handle.id] = hook
        return handle

    def load_state(self, input_dir: str = None, **load_model_func_kwargs):
        """
        Loads the current states of the model, optimizer, scaler, RNG generators, and registered objects.

        <Tip>

        Should only be used in conjunction with [`Accelerator.save_state`]. If a file is not registered for
        checkpointing, it will not be loaded if stored in the directory.

        </Tip>

        Args:
            input_dir (`str` or `os.PathLike`):
                The name of the folder all relevant weights and states were saved in. Can be `None` if
                `automatic_checkpoint_naming` is used, and will pick up from the latest checkpoint.
            load_model_func_kwargs (`dict`, *optional*):
                Additional keyword arguments for loading model which can be passed to the underlying load function,
                such as optional arguments for DeepSpeed's `load_checkpoint` function or a `map_location` to load the
                model and optimizer on.

        Example:

        ```python
        >>> from accelerate import Accelerator

        >>> accelerator = Accelerator()
        >>> model, optimizer, lr_scheduler = ...
        >>> model, optimizer, lr_scheduler = accelerator.prepare(model, optimizer, lr_scheduler)
        >>> accelerator.load_state("my_checkpoint")
        ```
        """
        if input_dir is not None:
            # Check if folder exists
            input_dir = os.path.expanduser(input_dir)
            if not os.path.isdir(input_dir):
                raise ValueError(f"Tried to find {input_dir} but folder does not exist")
        elif self.project_configuration.automatic_checkpoint_naming:
            # Pick up from automatic checkpoint naming
            input_dir = os.path.join(self.project_dir, "checkpoints")
            folders = [os.path.join(input_dir, folder) for folder in os.listdir(input_dir)]

            def _inner(folder):
                return list(map(int, re.findall(r"[\/]?([0-9]+)(?=[^\/]*$)", folder)))[0]

            folders.sort(key=_inner)
            input_dir = folders[-1]
        else:
            raise ValueError("No input_dir provided and automatic checkpoint naming is disabled.")
        logger.info(f"Loading states from {input_dir}")

        # Load the models taking care of FSDP and DeepSpeed nuances
        models = []
        for i, model in enumerate(self._models):
            if self.distributed_type == DistributedType.FSDP:
                logger.info("Loading FSDP model")
                load_fsdp_model(self.state.fsdp_plugin, self, model, input_dir, i)
                logger.info(f"FSDP Model loaded from input dir {input_dir}")
            elif self.distributed_type == DistributedType.DEEPSPEED:
                logger.info("Loading DeepSpeed Model and Optimizer")
                ckpt_id = f"{MODEL_NAME}" if i == 0 else f"{MODEL_NAME}_{i}"
                model.load_checkpoint(input_dir, ckpt_id, **load_model_func_kwargs)
                logger.info(f"DeepSpeed Model and Optimizer loaded from input dir {os.path.join(input_dir, ckpt_id)}")
            elif self.distributed_type == DistributedType.MEGATRON_LM:
                logger.info("Loading Megatron-LM Model, Optimizer and Scheduler")
                model.load_checkpoint(input_dir)
                logger.info(f"Megatron-LM Model , Optimizer and Scheduler loaded from input dir {input_dir}")
            else:
                models.append(model)

        # Load the optimizers taking care of FSDP and DeepSpeed nuances
        optimizers = []
        if self.distributed_type == DistributedType.FSDP:
            for i, opt in enumerate(self._optimizers):
                logger.info("Loading FSDP Optimizer")
                load_fsdp_optimizer(self.state.fsdp_plugin, self, opt, self._models[i], input_dir, i)
                logger.info(f"FSDP Optimizer loaded from input dir {input_dir}")
        elif self.distributed_type not in [DistributedType.DEEPSPEED, DistributedType.MEGATRON_LM]:
            optimizers = self._optimizers

        # Load the lr schedulers taking care of DeepSpeed nuances
        schedulers = []
        if self.distributed_type == DistributedType.DEEPSPEED:
            for i, scheduler in enumerate(self._schedulers):
                if isinstance(scheduler, DeepSpeedSchedulerWrapper):
                    continue
                schedulers.append(scheduler)
        elif self.distributed_type not in [DistributedType.MEGATRON_LM]:
            schedulers = self._schedulers

        dataloaders = self._dataloaders

        # Call model loading hooks that might have been registered with
        # accelerator.register_model_state_hook
        for hook in self._load_model_state_pre_hook.values():
            hook(models, input_dir)

        map_location = load_model_func_kwargs.pop("map_location", None)
        if map_location is None:
            if self.num_processes > 1 and self.distributed_type in (
                DistributedType.MULTI_GPU,
                DistributedType.MULTI_NPU,
            ):
                map_location = "on_device"
            else:
                map_location = "cpu"

        load_accelerator_state(
            input_dir,
            models,
            optimizers,
            schedulers,
            dataloaders,
            self.state.process_index,
            self.scaler,
            map_location,
            **load_model_func_kwargs,
        )
        custom_checkpoints = [
            f for f in os.listdir(input_dir) if re.search(r"^custom_checkpoint_\d+\.pkl$", f) is not None
        ]
        if len(custom_checkpoints) != len(self._custom_objects):
            err = "Number of custom checkpoints in folder {input_dir} does not match the number of registered objects:"
            err += f"\n\tFound checkpoints: {len(custom_checkpoints)}"
            err += f"\n\tRegistered objects: {len(self._custom_objects)}\n"
            err += "Please make sure to only load checkpoints from folders that were created with the same set of registered objects,"
            err += "or avoid using `custom_checkpoint` in the filename for files in that same directory and load them in manually."
            raise RuntimeError(err)
        else:
            logger.info(f"Loading in {len(custom_checkpoints)} custom states")
            for index, obj in enumerate(self._custom_objects):
                load_custom_state(obj, input_dir, index)

    def free_memory(self):
        """
        Will release all references to the internal objects stored and call the garbage collector. You should call this
        method between two trainings with different models/optimizers. Also will reset `Accelerator.step` to 0.

        Example:

        ```python
        >>> from accelerate import Accelerator

        >>> accelerator = Accelerator()
        >>> model, optimizer, scheduler = ...
        >>> model, optimizer, scheduler = accelerator.prepare(model, optimizer, scheduler)
        >>> accelerator.free_memory()
        >>> del model, optimizer, scheduler
        ```
        """
        self._schedulers = []
        self._optimizers = []
        self._models = []
        self._dataloaders = []
        self.deepspeed_engine_wrapped = None
        self.step = 0
        release_memory()

    def clear(self):
        """
        Alias for [`Accelerate.free_memory`], releases all references to the internal objects stored and call the
        garbage collector. You should call this method between two trainings with different models/optimizers.

        Example:

        ```python
        >>> from accelerate import Accelerator

        >>> accelerator = Accelerator()
        >>> model, optimizer, scheduler = ...
        >>> model, optimizer, scheduler = accelerator.prepare(model, optimizer, scheduler)
        >>> accelerator.free_memory()
        >>> del model, optimizer, scheduler
        ```
        """
        self.free_memory()

    def _get_named_parameters(self, *args):
        named_parameters = {}
        for obj in args:
            if isinstance(obj, torch.nn.Module):
                obj = extract_model_from_parallel(obj)
                named_parameters.update({n: p for n, p in obj.named_parameters()})
        return named_parameters

    def _get_devices(self, *args):
        model_device = None
        optimizer_device = None
        for obj in args:
            # Loop through model parameters and stop at the first once we have its device.
            if isinstance(obj, torch.nn.Module):
                for param in obj.parameters():
                    model_device = param.device
                    break
            # Loop through optimizer parameters groups and stop at the first once we have its device.
            if isinstance(obj, torch.optim.Optimizer):
                for param_group in obj.param_groups:
                    if len(param_group["params"]) > 0:
                        optimizer_device = param_group["params"][0].device
                        break
        return (model_device, optimizer_device)

    def get_state_dict(self, model, unwrap=True):
        """
        Returns the state dictionary of a model sent through [`Accelerator.prepare`] potentially without full
        precision.

        Args:
            model (`torch.nn.Module`):
                A PyTorch model sent through [`Accelerator.prepare`]
            unwrap (`bool`, *optional*, defaults to `True`):
                Whether to return the original underlying state_dict of `model` or to return the wrapped state_dict

        Returns:
            `dict`: The state dictionary of the model potentially without full precision.

        Example:

        ```python
        >>> import torch
        >>> from accelerate import Accelerator

        >>> accelerator = Accelerator()
        >>> net = torch.nn.Linear(2, 2)
        >>> net = accelerator.prepare(net)
        >>> state_dict = accelerator.get_state_dict(net)
        ```
        """

        if self.distributed_type == DistributedType.DEEPSPEED:
            if self.deepspeed_config["zero_optimization"]["stage"] == 3:
                if model.zero_gather_16bit_weights_on_model_save():
                    state_dict = model._zero3_consolidated_16bit_state_dict()
                else:
                    raise ValueError(
                        "Cannot get 16bit model weights because `stage3_gather_16bit_weights_on_model_save` in DeepSpeed config is False. "
                        "To save the model weights in 16bit, set `stage3_gather_16bit_weights_on_model_save` to True in DeepSpeed config file or "
                        "set `zero3_save_16bit_model` to True when using `accelerate config`. "
                        "To save the full checkpoint, run `model.save_checkpoint(save_dir)` and use `zero_to_fp32.py` to recover weights."
                    )
            else:
                from deepspeed.checkpoint.utils import clone_tensors_for_torch_save

                state_dict = clone_tensors_for_torch_save(self.unwrap_model(model).state_dict())
        elif self.distributed_type == DistributedType.FSDP:
            from torch.distributed.fsdp import FullStateDictConfig, StateDictType
            from torch.distributed.fsdp import FullyShardedDataParallel as FSDP

            full_state_dict_config = FullStateDictConfig(offload_to_cpu=True, rank0_only=True)
            with FSDP.state_dict_type(model, StateDictType.FULL_STATE_DICT, full_state_dict_config):
                state_dict = model.state_dict()
        else:
            if unwrap:
                model = self.unwrap_model(model)
            state_dict = model.state_dict()

        return state_dict

    def register_for_checkpointing(self, *objects):
        """
        Makes note of `objects` and will save or load them in during `save_state` or `load_state`.

        These should be utilized when the state is being loaded or saved in the same script. It is not designed to be
        used in different scripts.

        <Tip>

        Every `object` must have a `load_state_dict` and `state_dict` function to be stored.

        </Tip>

        Example:

        ```python
        >>> from accelerate import Accelerator

        >>> accelerator = Accelerator()
        >>> # Assume `CustomObject` has a `state_dict` and `load_state_dict` function.
        >>> obj = CustomObject()
        >>> accelerator.register_for_checkpointing(obj)
        >>> accelerator.save_state("checkpoint.pt")
        ```
        """
        invalid_objects = []
        for obj in objects:
            if not hasattr(obj, "state_dict") or not hasattr(obj, "load_state_dict"):
                invalid_objects.append(obj)
        if len(invalid_objects) > 0:
            err = "All `objects` must include a `state_dict` and `load_state_dict` function to be stored. The following inputs are invalid:"
            for index, obj in enumerate(invalid_objects):
                err += f"\n\t- Item at index {index}, `{get_pretty_name(obj)}`"
            raise ValueError(err)
        self._custom_objects.extend(objects)

    @contextmanager
    def autocast(self, cache_enabled: bool = False, autocast_handler: AutocastKwargs = None):
        """
        Will apply automatic mixed-precision inside the block inside this context manager, if it is enabled. Nothing
        different will happen otherwise.

        A different `autocast_handler` can be passed in to override the one set in the `Accelerator` object. This is
        useful in blocks under `autocast` where you want to revert to fp32.

        Example:

        ```python
        >>> from accelerate import Accelerator

        >>> accelerator = Accelerator(mixed_precision="fp16")
        >>> with accelerator.autocast():
        ...     train()
        ```
        """
        if cache_enabled:
            warnings.warn(
                "Passing `cache_enabled=True` to `accelerator.autocast` is deprecated and will be removed in v0.23.0. "
                "Please use the `AutocastKwargs` class instead and pass it to the `Accelerator` as a `kwarg_handler`.",
                FutureWarning,
            )
            if self.autocast_handler is not None:
                self.autocast_handler.cache_enabled = True
            else:
                self.autocast_handler = AutocastKwargs(cache_enabled=True)
        if autocast_handler is None:
            autocast_handler = self.autocast_handler
        autocast_context = get_mixed_precision_context_manager(self.native_amp, autocast_handler)
        autocast_context.__enter__()
        yield
        autocast_context.__exit__(*sys.exc_info())

    @property
    def optimizer_step_was_skipped(self):
        """
        Whether or not the optimizer update was skipped (because of gradient overflow in mixed precision), in which
        case the learning rate should not be changed.
        """
        for optimizer in self._optimizers:
            if optimizer.step_was_skipped:
                return True
        return False

    def skip_first_batches(self, dataloader, num_batches: int = 0):
        """
        Creates a new `torch.utils.data.DataLoader` that will efficiently skip the first `num_batches`.

        Args:
            dataloader (`torch.utils.data.DataLoader`): The data loader in which to skip batches.
            num_batches (`int`, *optional*, defaults to 0): The number of batches to skip

        Example:

        ```python
        >>> from accelerate import Accelerator

        >>> accelerator = Accelerator()
        >>> dataloader, model, optimizer, scheduler = accelerator.prepare(dataloader, model, optimizer, scheduler)
        >>> skipped_dataloader = accelerator.skip_first_batches(dataloader, num_batches=2)
        >>> # for the first epoch only
        >>> for input, target in skipped_dataloader:
        ...     optimizer.zero_grad()
        ...     output = model(input)
        ...     loss = loss_func(output, target)
        ...     accelerator.backward(loss)
        ...     optimizer.step()

        >>> # subsequent epochs
        >>> for input, target in dataloader:
        ...     optimizer.zero_grad()
        ...     ...
        ```
        """
        return skip_first_batches(dataloader, num_batches=num_batches)

    def __deepcopy__(self, memo):
        logger.info("Deep copying the `Accelerator` object, note that this will point to the same original object.")
        return self

    def verify_device_map(self, model: torch.nn.Module) -> bool:
        """
        Verifies that `model` has not been prepared with big model inference with a device-map resembling `auto`.
        """
        # Checks if any of the child modules has the attribute `hf_device_map` and this map has more than one entry.
        for m in model.modules():
            if hasattr(m, "hf_device_map") and len(m.hf_device_map) > 1:
                return True

        return False<|MERGE_RESOLUTION|>--- conflicted
+++ resolved
@@ -178,13 +178,9 @@
         cpu (`bool`, *optional*):
             Whether or not to force the script to execute on CPU. Will ignore GPU available if set to `True` and force
             the execution on one process only.
-<<<<<<< HEAD
-        deepspeed_plugin ([`~utils.DeepSpeedPlugin`], *optional*):
-=======
         dataloader_config (`DataLoaderConfiguration`, *optional*):
             A configuration for how the dataloaders should be handled in distributed scenarios.
-        deepspeed_plugin (`DeepSpeedPlugin`, *optional*):
->>>>>>> 79016eb1
+        deepspeed_plugin ([`~utils.DeepSpeedPlugin`], *optional*):
             Tweak your DeepSpeed related args using this argument. This argument is optional and can be configured
             directly using *accelerate config*
         fsdp_plugin ([`~utils.FullyShardedDataParallelPlugin`], *optional*):
