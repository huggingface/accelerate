# Copyright 2021 The HuggingFace Team. All rights reserved.
#
# Licensed under the Apache License, Version 2.0 (the "License");
# you may not use this file except in compliance with the License.
# You may obtain a copy of the License at
#
#     http://www.apache.org/licenses/LICENSE-2.0
#
# Unless required by applicable law or agreed to in writing, software
# distributed under the License is distributed on an "AS IS" BASIS,
# WITHOUT WARRANTIES OR CONDITIONS OF ANY KIND, either express or implied.
# See the License for the specific language governing permissions and
# limitations under the License.

from __future__ import annotations

import contextlib
import functools
import json
import math
import os
import re
import shutil
import sys
import warnings
from collections import OrderedDict
from contextlib import contextmanager
from functools import partial
from types import MethodType
from typing import Any, Callable, Union

import torch
import torch.utils.hooks as hooks
from huggingface_hub import split_torch_state_dict_into_shards

from accelerate.utils.dataclasses import FP8BackendType

from .checkpointing import load_accelerator_state, load_custom_state, save_accelerator_state, save_custom_state
from .data_loader import DataLoaderDispatcher, prepare_data_loader, skip_first_batches
from .logging import get_logger
from .optimizer import AcceleratedOptimizer
from .scheduler import AcceleratedScheduler
from .state import AcceleratorState, GradientState, PartialState
from .tracking import LOGGER_TYPE_TO_CLASS, GeneralTracker, filter_trackers
from .utils import (
    MODEL_NAME,
    SAFE_WEIGHTS_INDEX_NAME,
    SAFE_WEIGHTS_NAME,
    SAFE_WEIGHTS_PATTERN_NAME,
    WEIGHTS_INDEX_NAME,
    WEIGHTS_NAME,
    WEIGHTS_PATTERN_NAME,
    AORecipeKwargs,
    AutocastKwargs,
    DataLoaderConfiguration,
    DeepSpeedPlugin,
    DistributedDataParallelKwargs,
    DistributedType,
    DynamoBackend,
    FP8RecipeKwargs,
    FullyShardedDataParallelPlugin,
    GradientAccumulationPlugin,
    GradScalerKwargs,
    InitProcessGroupKwargs,
    KwargsHandler,
    LoggerType,
    MegatronLMPlugin,
    MSAMPRecipeKwargs,
    ParallelismConfig,
    PrecisionType,
    ProfileKwargs,
    ProjectConfiguration,
    RNGType,
    TERecipeKwargs,
    TorchDynamoPlugin,
    TorchTensorParallelPlugin,
    apply_fp8_autowrap,
    check_os_kernel,
    clean_state_dict_for_safetensors,
    compare_versions,
    convert_model,
    convert_model_to_fp8_ao,
    convert_outputs_to_fp32,
    ensure_weights_retied,
    extract_model_from_parallel,
    fsdp2_apply_ac,
    fsdp2_canonicalize_names,
    fsdp2_prepare_model,
    fsdp2_switch_optimizer_parameters,
    gather,
    gather_object,
    get_fsdp2_grad_scaler,
    get_grad_scaler,
    get_mixed_precision_context_manager,
    get_pretty_name,
    has_offloaded_params,
    is_bf16_available,
    is_bitsandbytes_multi_backend_available,
    is_deepspeed_available,
    is_ipex_available,
    is_lomo_available,
    is_megatron_lm_available,
    is_mlu_available,
    is_msamp_available,
    is_musa_available,
    is_npu_available,
    is_torch_version,
    is_torch_xla_available,
    is_torchao_available,
    is_transformer_engine_available,
    is_xpu_available,
    load_fsdp_model,
    load_fsdp_optimizer,
    model_has_dtensor,
    pad_across_processes,
    parse_choice_from_env,
    recursively_apply,
    reduce,
    release_memory,
    save,
    save_fsdp_model,
    save_fsdp_optimizer,
    wait_for_everyone,
)
from .utils.constants import (
    FSDP2_PYTORCH_VERSION,
    FSDP_PYTORCH_VERSION,
    PROFILE_PATTERN_NAME,
    SCALER_NAME,
)
from .utils.modeling import get_state_dict_offloaded_model
from .utils.other import compile_regions, compile_regions_deepspeed, is_compiled_module


if is_deepspeed_available():
    from .utils import (
        DeepSpeedEngineWrapper,
        DeepSpeedOptimizerWrapper,
        DeepSpeedSchedulerWrapper,
        DummyOptim,
        DummyScheduler,
        map_pytorch_optim_to_deepspeed,
    )

if is_megatron_lm_available():
    from .utils import (
        MegatronEngine,
        MegatronLMDummyDataLoader,
        MegatronLMDummyScheduler,
        MegatronLMOptimizerWrapper,
        MegatronLMSchedulerWrapper,
        megatron_lm_initialize,
        megatron_lm_prepare_data_loader,
        megatron_lm_prepare_model_optimizer_scheduler,
    )

from torch.distributed.algorithms.join import Join


if is_torch_xla_available():
    import torch_xla.core.xla_model as xm
    import torch_xla.distributed.xla_multiprocessing as xmp


if is_npu_available(check_device=False):
    import torch_npu  # noqa: F401


try:
    from torch.optim.lr_scheduler import LRScheduler
except ImportError:
    from torch.optim.lr_scheduler import _LRScheduler as LRScheduler

logger = get_logger(__name__)

# Sentinel values for defaults
_split_batches = object()
_dispatch_batches = object()
_even_batches = object()
_use_seedable_sampler = object()


class Accelerator:
    """
    Creates an instance of an accelerator for distributed training or mixed precision training.

    Args:
        device_placement (`bool`, *optional*, defaults to `True`):
            Whether or not the accelerator should put objects on device (tensors yielded by the dataloader, model,
            etc...).
        mixed_precision (`str`, *optional*):
            Whether or not to use mixed precision training. Choose from 'no','fp16','bf16' or 'fp8'. Will default to
            the value in the environment variable `ACCELERATE_MIXED_PRECISION`, which will use the default value in the
            accelerate config of the current system or the flag passed with the `accelerate.launch` command. 'fp8'
            requires the installation of transformers-engine.
        gradient_accumulation_steps (`int`, *optional*, default to 1):
            The number of steps that should pass before gradients are accumulated. A number > 1 should be combined with
            `Accelerator.accumulate`. If not passed, will default to the value in the environment variable
            `ACCELERATE_GRADIENT_ACCUMULATION_STEPS`. Can also be configured through a `GradientAccumulationPlugin`.
        cpu (`bool`, *optional*):
            Whether or not to force the script to execute on CPU. Will ignore GPU available if set to `True` and force
            the execution on one process only.
        dataloader_config (`DataLoaderConfiguration`, *optional*):
            A configuration for how the dataloaders should be handled in distributed scenarios.
        deepspeed_plugin ([`~utils.DeepSpeedPlugin`] or dict of `str`: [`~utils.DeepSpeedPlugin`], *optional*):
            Tweak your DeepSpeed related args using this argument. This argument is optional and can be configured
            directly using *accelerate config*. If using multiple plugins, use the configured `key` property of each
            plugin to access them from `accelerator.state.get_deepspeed_plugin(key)`. Alias for `deepspeed_plugins`.
        fsdp_plugin ([`~utils.FullyShardedDataParallelPlugin`], *optional*):
            Tweak your FSDP related args using this argument. This argument is optional and can be configured directly
            using *accelerate config*
        torch_tp_plugin ([`~utils.TorchTensorParallelPlugin`], *optional*):
            Deprecated: use `parallelism_config` with `TorchTensorParallelConfig` instead.
        megatron_lm_plugin ([`~utils.MegatronLMPlugin`], *optional*):
            Tweak your MegatronLM related args using this argument. This argument is optional and can be configured
            directly using *accelerate config*
        rng_types (list of `str` or [`~utils.RNGType`]):
            The list of random number generators to synchronize at the beginning of each iteration in your prepared
            dataloaders. Should be one or several of:

            - `"torch"`: the base torch random number generator
            - `"cuda"`: the CUDA random number generator (GPU only)
            - `"xla"`: the XLA random number generator (TPU only)
            - `"generator"`: the `torch.Generator` of the sampler (or batch sampler if there is no sampler in your
              dataloader) or of the iterable dataset (if it exists) if the underlying dataset is of that type.

            Will default to `["torch"]` for PyTorch versions <=1.5.1 and `["generator"]` for PyTorch versions >= 1.6.
        log_with (list of `str`, [`~utils.LoggerType`] or [`~tracking.GeneralTracker`], *optional*):
            A list of loggers to be setup for experiment tracking. Should be one or several of:

            - `"all"`
            - `"tensorboard"`
            - `"wandb"`
            - `"comet_ml"`
            - `"swanlab"`
            If `"all"` is selected, will pick up all available trackers in the environment and initialize them. Can
            also accept implementations of `GeneralTracker` for custom trackers, and can be combined with `"all"`.
        project_config ([`~utils.ProjectConfiguration`], *optional*):
            A configuration for how saving the state can be handled.
        project_dir (`str`, `os.PathLike`, *optional*):
            A path to a directory for storing data such as logs of locally-compatible loggers and potentially saved
            checkpoints.
        step_scheduler_with_optimizer (`bool`, *optional*, defaults to `True`):
            Set `True` if the learning rate scheduler is stepped at the same time as the optimizer, `False` if only
            done under certain circumstances (at the end of each epoch, for instance).
        kwargs_handlers (list of [`~utils.KwargsHandler`], *optional*)
            A list of [`~utils.KwargsHandler`] to customize how the objects related to distributed training, profiling
            or mixed precision are created. See [kwargs](kwargs) for more information.
        dynamo_backend (`str` or [`~utils.DynamoBackend`], *optional*, defaults to `"no"`):
            Set to one of the possible dynamo backends to optimize your training with torch dynamo.
        dynamo_plugin ([`~utils.TorchDynamoPlugin`], *optional*):
            A configuration for how torch dynamo should be handled, if more tweaking than just the `backend` or `mode`
            is needed.
        gradient_accumulation_plugin ([`~utils.GradientAccumulationPlugin`], *optional*):
            A configuration for how gradient accumulation should be handled, if more tweaking than just the
            `gradient_accumulation_steps` is needed.

    **Available attributes:**

        - **device** (`torch.device`) -- The device to use.
        - **distributed_type** ([`~utils.DistributedType`]) -- The distributed training configuration.
        - **local_process_index** (`int`) -- The process index on the current machine.
        - **mixed_precision** (`str`) -- The configured mixed precision mode.
        - **num_processes** (`int`) -- The total number of processes used for training.
        - **optimizer_step_was_skipped** (`bool`) -- Whether or not the optimizer update was skipped (because of
          gradient overflow in mixed precision), in which
        case the learning rate should not be changed.
        - **process_index** (`int`) -- The overall index of the current process among all processes.
        - **state** ([`~state.AcceleratorState`]) -- The distributed setup state.
        - **sync_gradients** (`bool`) -- Whether the gradients are currently being synced across all processes.
        - **use_distributed** (`bool`) -- Whether the current configuration is for distributed training.
    """

    def __init__(
        self,
        device_placement: bool = True,
        split_batches: bool = _split_batches,
        mixed_precision: PrecisionType | str | None = None,
        gradient_accumulation_steps: int = 1,
        cpu: bool = False,
        dataloader_config: DataLoaderConfiguration | None = None,
        deepspeed_plugin: DeepSpeedPlugin | dict[str, DeepSpeedPlugin] | None = None,
        fsdp_plugin: FullyShardedDataParallelPlugin | None = None,
        torch_tp_plugin: TorchTensorParallelPlugin | None = None,  # Deprecate later, warning in `post_init`
        megatron_lm_plugin: MegatronLMPlugin | None = None,
        rng_types: list[str | RNGType] | None = None,
        log_with: str | LoggerType | GeneralTracker | list[str | LoggerType | GeneralTracker] | None = None,
        project_dir: str | os.PathLike | None = None,
        project_config: ProjectConfiguration | None = None,
        gradient_accumulation_plugin: GradientAccumulationPlugin | None = None,
        step_scheduler_with_optimizer: bool = True,
        kwargs_handlers: list[KwargsHandler] | None = None,
        dynamo_backend: DynamoBackend | str | None = None,
        dynamo_plugin: TorchDynamoPlugin | None = None,
        deepspeed_plugins: DeepSpeedPlugin | dict[str, DeepSpeedPlugin] | None = None,
        parallelism_config: ParallelismConfig | None = None,
    ):
        self.trackers = []
        if project_config is not None:
            self.project_configuration = project_config
        else:
            self.project_configuration = ProjectConfiguration(project_dir=project_dir)
        if project_dir is not None and self.project_dir is None:
            self.project_configuration.set_directories(project_dir)

        if mixed_precision is not None:
            mixed_precision = str(mixed_precision)
            if mixed_precision not in PrecisionType:
                raise ValueError(
                    f"Unknown mixed_precision mode: {mixed_precision}. Choose between {PrecisionType.list()}"
                )

        if dynamo_plugin is not None and dynamo_backend is not None:
            raise ValueError("You cannot pass in both `dynamo_plugin` and `dynamo_backend`, please only pass in one.")
        if dynamo_backend is not None:
            dynamo_plugin = TorchDynamoPlugin(backend=dynamo_backend)
        elif dynamo_plugin is None:
            dynamo_plugin = TorchDynamoPlugin()

        if deepspeed_plugins is not None and deepspeed_plugin is not None:
            raise ValueError("You cannot pass in both `deepspeed_plugins` and `deepspeed_plugin`.")
        elif deepspeed_plugin is not None:
            deepspeed_plugins = deepspeed_plugin

        if deepspeed_plugins is None:
            # First check if we're creating another `Accelerator` w/o setting `deepspeed_plugin`
            if PartialState._shared_state != {} and PartialState().distributed_type == DistributedType.DEEPSPEED:
                deepspeed_plugins = AcceleratorState().deepspeed_plugins
            else:
                # init from env variables
                deepspeed_plugins = (
                    DeepSpeedPlugin() if os.environ.get("ACCELERATE_USE_DEEPSPEED", "false") == "true" else None
                )
        else:
            # If we're creating a second `Accelerator`, users shouldn't be passing in a `deepspeed_plugin`
            if (
                PartialState().distributed_type == DistributedType.DEEPSPEED
                and AcceleratorState._shared_state != {}
                and AcceleratorState().deepspeed_plugins is not None
            ):
                raise NotImplementedError(
                    "You cannot pass in a `deepspeed_plugin` when creating a second `Accelerator`. "
                    "Please make sure the first `Accelerator` is initialized with all the plugins you want to use."
                )
            if isinstance(deepspeed_plugins, dict):
                for plugin in deepspeed_plugins.values():
                    if not isinstance(plugin, DeepSpeedPlugin):
                        raise TypeError("`deepspeed_plugin` must be a DeepSpeedPlugin object.")

        if deepspeed_plugins is not None:
            os.environ["ACCELERATE_USE_DEEPSPEED"] = "true"  # use DeepSpeed if plugin is provided
            if not is_deepspeed_available():
                raise ImportError("DeepSpeed is not installed => run `pip install deepspeed` or build it from source.")
            if is_mlu_available():
                if compare_versions("deepspeed", "<", "0.15.2"):
                    raise ImportError("DeepSpeed MLU version must be >= 0.15.2. Please update DeepSpeed.")
            elif is_musa_available():
                if compare_versions("deepspeed", "<", "0.14.3"):
                    raise ImportError("DeepSpeed MUSA version must be >= 0.14.3. Please update DeepSpeed.")
            elif compare_versions("deepspeed", "<", "0.9.3"):
                raise ImportError("DeepSpeed version must be >= 0.9.3. Please update DeepSpeed.")

            self.deepspeed_engine_wrapped = None

        if os.environ.get("ACCELERATE_USE_FSDP", "false") == "true" or isinstance(
            fsdp_plugin, FullyShardedDataParallelPlugin
        ):
            if not is_torch_version(">=", FSDP_PYTORCH_VERSION):
                raise ValueError(f"FSDP requires PyTorch >= {FSDP_PYTORCH_VERSION}")

        if fsdp_plugin is None:  # init from env variables
            fsdp_plugin = (
                FullyShardedDataParallelPlugin() if os.environ.get("ACCELERATE_USE_FSDP", "false") == "true" else None
            )
        else:
            if not isinstance(fsdp_plugin, FullyShardedDataParallelPlugin):
                raise TypeError("`fsdp_plugin` must be a FullyShardedDataParallelPlugin object.")
            os.environ["ACCELERATE_USE_FSDP"] = "true"  # use FSDP if plugin is provided

        if fsdp_plugin is not None and fsdp_plugin.fsdp_version == 2:
            if not is_torch_version(">=", FSDP2_PYTORCH_VERSION):
                raise ImportError(f"FSDP2 requires PyTorch >= {FSDP2_PYTORCH_VERSION}")

        if megatron_lm_plugin is None:  # init from env variables
            megatron_lm_plugin = (
                MegatronLMPlugin() if os.environ.get("ACCELERATE_USE_MEGATRON_LM", "false") == "true" else None
            )
        else:
            if not isinstance(megatron_lm_plugin, MegatronLMPlugin):
                raise TypeError("`megatron_lm_plugin` must be a MegatronLMPlugin object.")
            os.environ["ACCELERATE_USE_MEGATRON_LM"] = "true"  # use MegatronLM if plugin is provided

        if megatron_lm_plugin:
            if not is_megatron_lm_available():
                raise ImportError("Megatron is not installed. please build it from source.")

        # Kwargs handlers
        self.ddp_handler = None
        self.scaler_handler = None
        self.init_handler = None
        self.fp8_recipe_handler = None
        self.ao_recipe_handler = None
        self.te_recipe_handler = None
        self.msamp_recipe_handler = None
        self.autocast_handler = None
        self.profile_handler = None
        self.has_lomo_optimizer = False

        found_handlers = set()
        handler_class_to_attr = {
            DistributedDataParallelKwargs: "ddp_handler",
            GradScalerKwargs: "scaler_handler",
            InitProcessGroupKwargs: "init_handler",
            FP8RecipeKwargs: "fp8_recipe_handler",
            AutocastKwargs: "autocast_handler",
            ProfileKwargs: "profile_handler",
            AORecipeKwargs: "ao_recipe_handler",
            TERecipeKwargs: "te_recipe_handler",
            MSAMPRecipeKwargs: "msamp_recipe_handler",
        }
        self.has_fp8_handler = False
        if kwargs_handlers is not None:
            for handler in kwargs_handlers:
                assert isinstance(handler, KwargsHandler), (
                    f"Unsupported kwargs handler passed: {handler}, must be one that inherits `accelerate.utils.KwargsHandler`."
                )
                # Add the handler class to the set of found handlers
                if handler.__class__ in found_handlers:
                    raise ValueError(f"You can only pass one {handler.__class__} in `kwargs_handlers`.")
                found_handlers.add(handler.__class__)
                handler_attr = handler_class_to_attr[handler.__class__]
                setattr(self, handler_attr, handler)
                if "recipe_handler" in handler_attr and not self.has_fp8_handler:
                    self.has_fp8_handler = True

        parallelism_config = self._setup_parallelism_config(parallelism_config)
        device_mesh = self._build_torch_device_mesh(parallelism_config)

        kwargs = self.init_handler.to_kwargs() if self.init_handler is not None else {}
        self.state = AcceleratorState(
            mixed_precision=mixed_precision,
            cpu=cpu,
            dynamo_plugin=dynamo_plugin,
            deepspeed_plugin=deepspeed_plugins,
            fsdp_plugin=fsdp_plugin,
            megatron_lm_plugin=megatron_lm_plugin,
            _from_accelerator=True,
            parallelism_config=parallelism_config,
            device_mesh=device_mesh,
            **kwargs,
        )

        self.parallelism_config.validate_accelerator(self)

        self.fp8_enabled = self.state.mixed_precision == "fp8" or mixed_precision == "fp8"

        # Check for automatic FP8 recipe creation
        if self.fp8_enabled and not self.has_fp8_handler:
            if self.fp8_backend == FP8BackendType.AO:
                self.ao_recipe_handler = AORecipeKwargs()
            elif self.fp8_backend == FP8BackendType.TE:
                self.te_recipe_handler = TERecipeKwargs()
            elif self.fp8_backend == FP8BackendType.MSAMP:
                self.msamp_recipe_handler = MSAMPRecipeKwargs()
            elif self.fp8_backend == FP8BackendType.NO:
                # Prioritize AO -> TE -> MSAMP
                if is_torchao_available():
                    logger.info("Found `torchao` installed, using it for FP8 training.")
                    self.ao_recipe_handler = AORecipeKwargs()
                elif is_transformer_engine_available():
                    logger.info("Found `transformer-engine` installed, using it for FP8 training.")
                    self.te_recipe_handler = TERecipeKwargs()
                elif is_msamp_available():
                    logger.info("Found `msamp` installed, using it for FP8 training.")
                    self.msamp_recipe_handler = MSAMPRecipeKwargs()
                else:
                    raise ImportError(
                        "Tried to train with `fp8` and auto-detect backend, but no FP8-compatible backend was installed. "
                        "Valid backends are: `torchao`, `transformer-engine`, and `msamp`."
                    )
            self.has_fp8_handler = True

        self.delayed_fp8_autocast = False
        if self.has_fp8_handler:
            # We already check if FP8 is available during `self.state`
            if not self.fp8_enabled and (
                self.distributed_type not in (DistributedType.FSDP, DistributedType.DEEPSPEED)
            ):
                raise ValueError("Passing in an FP8 configuration requires setting `mixed_precision='fp8'`.")
            self.delayed_fp8_autocast = self.fp8_backend == "TE" and self.distributed_type in (
                DistributedType.MULTI_GPU,
                DistributedType.FSDP,
            )

        # TODO: S1ro - this is probably gonna be a problem with other fp8 backends too
        if (
            self.fp8_backend == FP8BackendType.AO
            and self.state.distributed_type == DistributedType.FSDP
            and self.state.fsdp_plugin.cpu_ram_efficient_loading
        ):
            raise ValueError(
                "torchao with FSDP2 and cpu_ram_efficient_loading is not supported, setting `cpu_ram_efficient_loading` to False will fix the issue and work as intended."
            )

        trackers = filter_trackers(log_with, self.logging_dir)
        if len(trackers) < 1 and log_with is not None:
            warnings.warn(f"`log_with={log_with}` was passed but no supported trackers are currently installed.")
        self.log_with = trackers

        if (
            (mixed_precision != "bf16")
            and getattr(self.state, "downcast_bfloat", False)
            and (self.state.distributedType != DistributedType.XLA)
        ):
            raise ValueError("Can only use `downcast_bf16` when using `mixed_precision='bf16'` and on a TPU")

        if gradient_accumulation_plugin is not None:
            if gradient_accumulation_steps != 1:
                raise ValueError(
                    "You can only pass one of `gradient_accumulation_steps` and `gradient_accumulation_plugin`. Please only pass in the created `GradientAccumulationPlugin` object."
                )
        else:
            gradient_accumulation_steps = int(
                parse_choice_from_env("ACCELERATE_GRADIENT_ACCUMULATION_STEPS", gradient_accumulation_steps)
            )
            gradient_accumulation_plugin = GradientAccumulationPlugin(num_steps=gradient_accumulation_steps)

        # If using DeepSpeed, update gradient accumulation steps from the DeepSpeed plugin
        self.gradient_state = GradientState(
            gradient_accumulation_plugin=gradient_accumulation_plugin,
        )

        self.device_placement = device_placement
        if dataloader_config is None:
            dataloader_config = DataLoaderConfiguration()
        self.dataloader_config = dataloader_config
        self.step_scheduler_with_optimizer = step_scheduler_with_optimizer

        # Mixed precision attributes
        self.scaler = None
        self.native_amp = False
        if (
            self.state.mixed_precision == "fp16"
            and self.device.type != "cpu"
            and self.distributed_type not in (DistributedType.DEEPSPEED, DistributedType.MEGATRON_LM)
        ):
            self.native_amp = True
            if self.device.type not in (
                "xpu",
                "cuda",
                "npu",
                "xla",
                "mlu",
                "musa",
                "hpu",
                "sdaa",
            ) or is_torch_xla_available(check_is_tpu=True):
                raise ValueError(f"fp16 mixed precision requires a GPU (not {self.device.type!r}).")
            kwargs = self.scaler_handler.to_kwargs() if self.scaler_handler is not None else {}

            # FSDP2 doesn't use ShardedGradScaler, don't want to modify `get_grad_scaler`, rather create a simple utility
            if self.is_fsdp2:
                self.scaler = get_fsdp2_grad_scaler(**kwargs)
            else:
                self.scaler = get_grad_scaler(self.distributed_type, **kwargs)

        elif self.state.mixed_precision == "bf16" and self.distributed_type not in (
            DistributedType.DEEPSPEED,
            DistributedType.MEGATRON_LM,
        ):
            if self.device.type in ["cpu", "xpu", "hpu"]:
                self.native_amp = True
            else:
                self.native_amp = is_bf16_available(True)
            if mixed_precision == "bf16" and not self.native_amp and not is_torch_xla_available():
                raise ValueError("bf16 mixed precision requires PyTorch >= 1.10 and a supported device.")

        # for DeepSpeed,  self.state.mixed_precision is always "bf16",
        # see https://github.com/huggingface/accelerate/blob/main/src/accelerate/state.py#L968 and
        # https://github.com/huggingface/accelerate/blob/main/src/accelerate/utils/dataclasses.py#L1263.
        elif self.fp8_enabled:
            # We always enable `native_amp` for FP8
            self.native_amp = True
            if self.fp8_backend == FP8BackendType.MSAMP:
                if self.distributed_type == DistributedType.FSDP:
                    raise NotImplementedError(
                        "`accelerate` + `MS-AMP` + `FSDP` is not supported at this time. "
                        "Please consider using deepspeed, which is supported."
                    )
                elif self.distributed_type != DistributedType.DEEPSPEED:
                    # MS-AMP requires `GradScaler` even with bf16 autocast w/ single GPU or DDP:
                    self.scaler = get_grad_scaler(**kwargs)

        # Start of internal step tracking
        self.step = 0

        # Internal references to the training objects
        self._optimizers = []
        self._models = []
        self._schedulers = []
        self._dataloaders = []
        self._custom_objects = []

        # Hooks
        self._load_model_state_pre_hook = OrderedDict()
        self._save_model_state_pre_hook = OrderedDict()

        # RNG Types
        self.rng_types = rng_types
        if self.rng_types is None:
            self.rng_types = ["generator"]

        # Set a flag tensor for early stopping and other breakpoints
        self.flag_tensor = None

        check_os_kernel()

    @property
    def deepspeed_plugin(self):
        """
        Returns the currently active DeepSpeedPlugin.

        If using multiple plugins, the first one will be the active one by default. Manually call
        `accelerator.state.select_deepspeed_plugin(key)` to activate a different plugin.

        If deepspeed is not enabled, this will return `None`.
        """
        return self.state.deepspeed_plugin

    @property
    def use_distributed(self):
        """
        Whether the Accelerator is configured for distributed training
        """
        return self.state.use_distributed

    @property
    def multi_device(self):
        return self.use_distributed and self.distributed_type in (
            DistributedType.MULTI_GPU,
            DistributedType.MULTI_MLU,
            DistributedType.MULTI_SDAA,
            DistributedType.MULTI_MUSA,
            DistributedType.MULTI_NPU,
            DistributedType.MULTI_XPU,
            DistributedType.MULTI_HPU,
        )

    @property
    def distributed_type(self):
        return self.state.distributed_type

    @property
    def num_processes(self):
        return self.state.num_processes

    @property
    def process_index(self):
        return self.state.process_index

    @property
    def local_process_index(self):
        return self.state.local_process_index

    @property
    def device(self):
        return self.state.device

    @property
    def split_batches(self):
        return self.dataloader_config.split_batches

    @property
    def dispatch_batches(self):
        return self.dataloader_config.dispatch_batches

    @property
    def even_batches(self):
        return self.dataloader_config.even_batches

    @even_batches.setter
    def even_batches(self, value: bool):
        self.dataloader_config.even_batches = value

    @property
    def use_seedable_sampler(self):
        return self.dataloader_config.use_seedable_sampler

    @property
    def non_blocking(self):
        return self.dataloader_config.non_blocking

    @property
    def use_stateful_dataloader(self):
        if hasattr(self.dataloader_config, "use_stateful_dataloader"):
            return self.dataloader_config.use_stateful_dataloader
        return False

    @property
    def project_dir(self):
        return self.project_configuration.project_dir

    @property
    def logging_dir(self):
        return self.project_configuration.logging_dir

    @property
    def save_iteration(self):
        return self.project_configuration.iteration

    @property
    def is_main_process(self):
        """True for one process only."""
        return self.state.is_main_process

    @property
    def is_local_main_process(self):
        """True for one process per server."""
        return self.state.is_local_main_process

    @property
    def is_last_process(self):
        return self.process_index == self.num_processes - 1

    @property
    def mixed_precision(self):
        return self.state.mixed_precision

    @property
    def is_fsdp2(self):
        return self.state.is_fsdp2

    @property
    def is_composable_parallelism_enabled(self):
        return self.is_fsdp2

    @property
    def parallelism_config(self):
        return self.state.parallelism_config

    @property
    def torch_device_mesh(self):
        return self.state.device_mesh

    def _setup_parallelism_config(self, parallelism_config):
        if parallelism_config is None:
            logger.info("No parallelism_config provided! Attempting to load from PartialState.")
            if PartialState._shared_state != {} and PartialState().parallelism_config is not None:
                logger.info(f"Found parallelism_config in PartialState: {PartialState().parallelism_config}")
                parallelism_config = PartialState().parallelism_config
            else:
                logger.info("No parallelism_config found in PartialState, using default ParallelismConfig.")
                parallelism_config = ParallelismConfig()

        PartialState().parallelism_config = parallelism_config

        return parallelism_config

    def _build_torch_device_mesh(self, parallelism_config):
        if PartialState._shared_state != {} and PartialState().device_mesh is not None:
            device_mesh = PartialState().device_mesh
        else:
            parallelism_config.build_device_mesh(self.device.type)
        return device_mesh

    @contextmanager
    def split_between_processes(self, inputs: list | tuple | dict | torch.Tensor, apply_padding: bool = False):
        """
        Splits `input` between `self.num_processes` quickly and can be then used on that process. Useful when doing
        distributed inference, such as with different prompts.

        Note that when using a `dict`, all keys need to have the same number of elements.

        Args:
            inputs (`list`, `tuple`, `torch.Tensor`, or `dict` of `list`/`tuple`/`torch.Tensor`):
                The input to split between processes.
            apply_padding (`bool`, `optional`, defaults to `False`):
                Whether to apply padding by repeating the last element of the input so that all processes have the same
                number of elements. Useful when trying to perform actions such as `Accelerator.gather()` on the outputs
                or passing in less inputs than there are processes. If so, just remember to drop the padded elements
                afterwards.

        Example:

        ```python
        # Assume there are two processes
        from accelerate import Accelerator

        accelerator = Accelerator()
        with accelerator.split_between_processes(["A", "B", "C"]) as inputs:
            print(inputs)
        # Process 0
        ["A", "B"]
        # Process 1
        ["C"]

        with accelerator.split_between_processes(["A", "B", "C"], apply_padding=True) as inputs:
            print(inputs)
        # Process 0
        ["A", "B"]
        # Process 1
        ["C", "C"]
        ```
        """
        with PartialState().split_between_processes(inputs, apply_padding=apply_padding) as inputs:
            yield inputs

    def on_main_process(self, function: Callable[..., Any] = None):
        """
        A decorator that will run the decorated function on the main process only. Can also be called using the
        `PartialState` class.

        Args:
            function (`Callable`): The function to decorate.

        Example:

        ```python
        >>> from accelerate import Accelerator

        >>> accelerator = Accelerator()


        >>> @accelerator.on_main_process
        ... def print_something():
        ...     print("This will be printed by process 0 only.")


        >>> print_something()
        "This will be printed by process 0 only"
        ```
        """
        # For times when the `Accelerator` object itself utilizes this decorator.
        if function is None:
            if "Accelerator." in self.__qualname__:
                function = self
            else:
                raise ValueError(
                    "The `on_main_process` decorator must be called with a function on an instantiated `Accelerator` object."
                )

        def _inner(*args, **kwargs):
            return PartialState().on_main_process(function)(*args, **kwargs)

        return _inner

    def on_local_main_process(self, function: Callable[..., Any] = None):
        """
        A decorator that will run the decorated function on the local main process only. Can also be called using the
        `PartialState` class.

        Args:
            function (`Callable`): The function to decorate.

        Example:
        ```python
        # Assume we have 2 servers with 4 processes each.
        from accelerate import Accelerator

        accelerator = Accelerator()


        @accelerator.on_local_main_process
        def print_something():
            print("This will be printed by process 0 only on each server.")


        print_something()
        # On server 1:
        "This will be printed by process 0 only"
        # On server 2:
        "This will be printed by process 0 only"
        ```
        """
        # For times when the `Accelerator` object itself utilizes this decorator.
        if function is None:
            if "Accelerator." in self.__qualname__:
                function = self
            else:
                raise ValueError(
                    "The `on_local_main_process` decorator must be called with a function on an instantiated `Accelerator` object."
                )

        def _inner(*args, **kwargs):
            return PartialState().on_local_main_process(function)(*args, **kwargs)

        return _inner

    def on_last_process(self, function: Callable[..., Any]):
        """
        A decorator that will run the decorated function on the last process only. Can also be called using the
        `PartialState` class.

        Args:
            function (`Callable`): The function to decorate.

        Example:
        ```python
        # Assume we have 4 processes.
        from accelerate import Accelerator

        accelerator = Accelerator()


        @accelerator.on_last_process
        def print_something():
            print(f"Printed on process {accelerator.process_index}")


        print_something()
        "Printed on process 3"
        ```
        """
        # For times when the `Accelerator` object itself utilizes this decorator.
        if function is None:
            if "Accelerator." in self.__qualname__:
                function = self
            else:
                raise ValueError(
                    "The `on_last_process` decorator must be called with a function on an instantiated `Accelerator` object."
                )

        def _inner(*args, **kwargs):
            return PartialState().on_last_process(function)(*args, **kwargs)

        return _inner

    def on_process(self, function: Callable[..., Any] = None, process_index: int = None):
        """
        A decorator that will run the decorated function on a given process index only. Can also be called using the
        `PartialState` class.

        Args:
            function (`Callable`, `optional`):
                The function to decorate.
            process_index (`int`, `optional`):
                The index of the process on which to run the function.

        Example:
        ```python
        # Assume we have 4 processes.
        from accelerate import Accelerator

        accelerator = Accelerator()


        @accelerator.on_process(process_index=2)
        def print_something():
            print(f"Printed on process {accelerator.process_index}")


        print_something()
        "Printed on process 2"
        ```
        """
        # Initial construction of the decorator.
        if (self is not None) and (process_index is not None) and (function is None):
            return partial(self.on_process, process_index=process_index)
        # For times when the `Accelerator` object itself utilizes this decorator.
        if function is None:
            if "Accelerator." in self.__qualname__:
                function = self
            else:
                raise ValueError(
                    "The `on_main_process` decorator must be called with a function on an instantiated `Accelerator` object."
                )

        def _inner(*args, **kwargs):
            return PartialState().on_process(function, process_index)(*args, **kwargs)

        return _inner

    def on_local_process(self, function: Callable[..., Any] = None, local_process_index: int = None):
        """
        A decorator that will run the decorated function on a given local process index only. Can also be called using
        the `PartialState` class.

        Args:
            function (`Callable`, *optional*):
                The function to decorate.
            local_process_index (`int`, *optional*):
                The index of the local process on which to run the function.

        Example:
        ```python
        # Assume we have 2 servers with 4 processes each.
        from accelerate import Accelerator

        accelerator = Accelerator()


        @accelerator.on_local_process(local_process_index=2)
        def print_something():
            print(f"Printed on process {accelerator.local_process_index}")


        print_something()
        # On server 1:
        "Printed on process 2"
        # On server 2:
        "Printed on process 2"
        ```
        """
        # Initial construction of the decorator.
        if (self is not None) and (local_process_index is not None) and (function is None):
            return partial(self.on_local_process, local_process_index=local_process_index)
        # For times when the `Accelerator` object itself utilizes this decorator.
        if function is None:
            if "Accelerator." in self.__qualname__:
                function = self
            else:
                raise ValueError(
                    "The `on_main_process` decorator must be called with a function on an instantiated `Accelerator` object."
                )

        def _inner(*args, **kwargs):
            return PartialState().on_local_process(function, local_process_index)(*args, **kwargs)

        return _inner

    @contextmanager
    def main_process_first(self):
        """
        Lets the main process go first inside a with block.

        The other processes will enter the with block after the main process exits.

        Example:

        ```python
        >>> from accelerate import Accelerator

        >>> accelerator = Accelerator()
        >>> with accelerator.main_process_first():
        ...     # This will be printed first by process 0 then in a seemingly
        ...     # random order by the other processes.
        ...     print(f"This will be printed by process {accelerator.process_index}")
        ```
        """
        with self.state.main_process_first():
            yield

    @contextmanager
    def local_main_process_first(self):
        """
        Lets the local main process go inside a with block.

        The other processes will enter the with block after the main process exits.

        Example:

        ```python
        >>> from accelerate import Accelerator

        >>> accelerator = Accelerator()
        >>> with accelerator.local_main_process_first():
        ...     # This will be printed first by local process 0 then in a seemingly
        ...     # random order by the other processes.
        ...     print(f"This will be printed by process {accelerator.local_process_index}")
        ```
        """
        with self.state.local_main_process_first():
            yield

    @contextmanager
    def no_sync(self, model):
        """
        A context manager to disable gradient synchronizations across DDP processes by calling
        `torch.nn.parallel.DistributedDataParallel.no_sync`.

        If `model` is not in DDP, this context manager does nothing

        Args:
            model (`torch.nn.Module`):
                PyTorch Module that was prepared with `Accelerator.prepare`

        Example:

        ```python
        >>> from accelerate import Accelerator

        >>> accelerator = Accelerator()
        >>> dataloader, model, optimizer = accelerator.prepare(dataloader, model, optimizer)
        >>> input_a = next(iter(dataloader))
        >>> input_b = next(iter(dataloader))

        >>> with accelerator.no_sync():
        ...     outputs = model(input_a)
        ...     loss = loss_func(outputs)
        ...     accelerator.backward(loss)
        ...     # No synchronization across processes, only accumulate gradients
        >>> outputs = model(input_b)
        >>> accelerator.backward(loss)
        >>> # Synchronization across all processes
        >>> optimizer.step()
        >>> optimizer.zero_grad()
        ```
        """
        context = contextlib.nullcontext
        if self.use_distributed:
            if self.distributed_type != DistributedType.DEEPSPEED or self.state.deepspeed_plugin.zero_stage < 2:
                context = getattr(model, "no_sync", context)

        with context():
            yield

    @staticmethod
    @contextmanager
    def trigger_sync_in_backward(model):
        """Trigger the sync of the gradients in the next backward pass of the model after multiple forward passes under
        `Accelerator.no_sync` (only applicable in multi-GPU scenarios).

                If the script is not launched in distributed mode, this context manager does nothing.

                Args:
                    model (`torch.nn.Module`):
                        The model for which to trigger the gradient synchronization.

                Example:

                ```python
                >>> from accelerate import Accelerator

                >>> accelerator = Accelerator()
                >>> dataloader, model, optimizer = accelerator.prepare(dataloader, model, optimizer)

                >>> with accelerator.no_sync():
                ...     loss_a = loss_func(model(input_a))  # first forward pass
                ...     loss_b = loss_func(model(input_b))  # second forward pass
                >>> accelerator.backward(loss_a)  # No synchronization across processes, only accumulate gradients
                >>> with accelerator.trigger_sync_in_backward(model):
                ...     accelerator.backward(loss_b)  # Synchronization across all processes
                >>> optimizer.step()
                >>> optimizer.zero_grad()
                ```
        """
        if not isinstance(model, torch.nn.parallel.DistributedDataParallel):
            yield
            return

        old_require_backward_grad_sync = model.require_backward_grad_sync
        old_require_forward_param_sync = model.require_forward_param_sync

        # EXPERIMENTAL: This will force grad sync during `backward()`, but it is unknown if it breaks other DDP features.
        # https://github.com/pytorch/pytorch/blob/e1502c0cdbfd17548c612f25d5a65b1e4b86224d/torch/nn/parallel/distributed.py#L1453-L1466
        model.require_backward_grad_sync = True
        model.require_forward_param_sync = True
        # https://github.com/pytorch/pytorch/blob/e1502c0cdbfd17548c612f25d5a65b1e4b86224d/torch/csrc/distributed/c10d/reducer.cpp#L1371-L1402
        model.reducer.prepare_for_backward([])
        try:
            yield
        finally:
            model.require_backward_grad_sync = old_require_backward_grad_sync
            model.require_forward_param_sync = old_require_forward_param_sync

    def _do_sync(self):
        "Sets the right `sync_gradients` context and either resets or increases `self.step`"
        if self.gradient_state.sync_with_dataloader and self.gradient_state.end_of_dataloader:
            self.step = 0
            self.gradient_state._set_sync_gradients(True)
        else:
            self.step += 1
            self.gradient_state._set_sync_gradients((self.step % self.gradient_state.num_steps) == 0)

    @property
    def sync_gradients(self):
        return self.gradient_state.sync_gradients

    @sync_gradients.setter
    def sync_gradients(self, sync_gradients):
        self.gradient_state.sync_gradients = sync_gradients

    @property
    def gradient_accumulation_steps(self):
        return self.gradient_state.num_steps

    @gradient_accumulation_steps.setter
    def gradient_accumulation_steps(self, gradient_accumulation_steps):
        self.gradient_state.plugin_kwargs.update({"num_steps": gradient_accumulation_steps})

    @contextmanager
    def accumulate(self, *models):
        """
        A context manager that will lightly wrap around and perform gradient accumulation automatically

        Args:
            *models (list of `torch.nn.Module`):
                PyTorch Modules that were prepared with `Accelerator.prepare`. Models passed to `accumulate()` will
                skip gradient syncing during backward pass in distributed training

        Example:

        ```python
        >>> from accelerate import Accelerator

        >>> accelerator = Accelerator(gradient_accumulation_steps=1)
        >>> dataloader, model, optimizer, scheduler = accelerator.prepare(dataloader, model, optimizer, scheduler)

        >>> for input, output in dataloader:
        ...     with accelerator.accumulate(model):
        ...         outputs = model(input)
        ...         loss = loss_func(outputs)
        ...         loss.backward()
        ...         optimizer.step()
        ...         scheduler.step()
        ...         optimizer.zero_grad()
        ```
        """
        self._do_sync()

        allow_gradient_sync = (
            self.sync_gradients  # must sync if sync gradients need to complete an optimizer step
            or (
                # the no_sync context stops the gradients from reducing during distributed training
                # bringing speedup (potentially at some costs). Here, no_sync can be prevented
                # by setting sync_each_batch = True.
                self.use_distributed  # only relevant in distributed settings
                and self.gradient_state.plugin_kwargs.get("sync_each_batch", False)
            )
        )
        with contextlib.ExitStack() as cm_stack:
            for m in models:
                cm_stack.enter_context(contextlib.nullcontext() if allow_gradient_sync else self.no_sync(m))
            yield

    @contextmanager
    def join_uneven_inputs(self, joinables, even_batches=None):
        """
        A context manager that facilitates distributed training or evaluation on uneven inputs, which acts as a wrapper
        around `torch.distributed.algorithms.join`. This is useful when the total batch size does not evenly divide the
        length of the dataset.

        Args:
            joinables (`list[torch.distributed.algorithms.Joinable]`):
                A list of models or optimizers that subclass `torch.distributed.algorithms.Joinable`. Most commonly, a
                PyTorch Module that was prepared with `Accelerator.prepare` for DistributedDataParallel training.
            even_batches (`bool`, *optional*)
                If set, this will override the value of `even_batches` set in the `Accelerator`. If it is not provided,
                the default `Accelerator` value wil be used.

        <Tip warning={true}>

        `join_uneven_inputs` is only supported for Distributed Data Parallel training on multiple GPUs. For any other
        configuration, this method will have no effect.

        </Tip>

        <Tip warning={true}>

        Overidding `even_batches` will not affect iterable-style data loaders.

        </Tip>

        Example:

        ```python
        >>> from accelerate import Accelerator

        >>> accelerator = Accelerator(even_batches=True)
        >>> ddp_model, optimizer, dataloader = accelerator.prepare(model, optimizer, dataloader)

        >>> with accelerator.join_uneven_inputs([ddp_model], even_batches=False):
        ...     for input, output in dataloader:
        ...         outputs = model(input)
        ...         loss = loss_func(outputs)
        ...         loss.backward()
        ...         optimizer.step()
        ...         optimizer.zero_grad()
        ```
        """
        if self.multi_device:
            dl_even_batches_values = []

            if even_batches is not None:
                iterable_dl_seen = False
                # override value in batch sampler for map-style datasets
                for dl_idx, dl in enumerate(self._dataloaders):
                    if isinstance(dl, DataLoaderDispatcher):
                        iterable_dl_seen = True
                        continue
                    dl_even_batches_values.append((dl_idx, dl.batch_sampler.even_batches))
                    dl.batch_sampler.even_batches = even_batches

                if iterable_dl_seen:
                    warnings.warn(
                        "Overridding even_batches is only supported for map-style datasets, yet some dataloaders given were iterable"
                    )
            else:
                even_batches = self.even_batches

            enable_join = False if even_batches else True
            try:
                with Join(joinables, enable=enable_join, throw_on_early_termination=False):
                    yield
            finally:
                # reset any batch samplers that have been modified
                for dl_idx, even_batches_value in dl_even_batches_values:
                    self._dataloaders[dl_idx].batch_sampler.even_batches = even_batches_value
        else:
            # Even when disabled, Join expects models to subclass Joinable, so skip entirely for single process runs
            if self.distributed_type != DistributedType.NO:
                warnings.warn(
                    "Joining uneven inputs is only supported for multi-GPU training, as a result `join_uneven_inputs` will have no effect."
                )

            with contextlib.nullcontext(joinables):
                yield

    def print(self, *args, **kwargs):
        """
        Drop in replacement of `print()` to only print once per server.

        Example:

        ```python
        >>> from accelerate import Accelerator

        >>> accelerator = Accelerator()
        >>> accelerator.print("Hello world!")
        ```
        """
        self.state.print(*args, **kwargs)

    def _prepare_one(self, obj, first_pass=False, device_placement=None):
        # First pass of preparation: DataLoader, model, optimizer
        if first_pass:
            if isinstance(obj, torch.utils.data.DataLoader):
                return self.prepare_data_loader(obj, device_placement=device_placement)
            elif isinstance(obj, torch.nn.Module):
                return self.prepare_model(obj, device_placement=device_placement)
            elif isinstance(obj, torch.optim.Optimizer):
                optimizer = self.prepare_optimizer(obj, device_placement=device_placement)
                return optimizer
        # Second pass of preparation: LR scheduler (which need the full list of optimizers)
        elif isinstance(obj, LRScheduler):
            scheduler = self.prepare_scheduler(obj)
            return scheduler
        # Return the unprocessed object if previous criteria was not met
        return obj

    def prepare(self, *args, device_placement=None):
        """
        Prepare all objects passed in `args` for distributed training and mixed precision, then return them in the same
        order.

        Args:
            *args (list of objects):
                Any of the following type of objects:

                - `torch.utils.data.DataLoader`: PyTorch Dataloader
                - `torch.nn.Module`: PyTorch Module
                - `torch.optim.Optimizer`: PyTorch Optimizer
                - `torch.optim.lr_scheduler.LRScheduler`: PyTorch LR Scheduler

            device_placement (`list[bool]`, *optional*):
                Used to customize whether automatic device placement should be performed for each object passed. Needs
                to be a list of the same length as `args`. Not compatible with DeepSpeed or FSDP.

        <Tip>

          You don't need to prepare a model if you only use it for inference without any kind of mixed precision

        </Tip>

        Examples:

        ```python
        >>> from accelerate import Accelerator

        >>> accelerator = Accelerator()
        >>> # Assume a model, optimizer, data_loader and scheduler are defined
        >>> model, optimizer, data_loader, scheduler = accelerator.prepare(model, optimizer, data_loader, scheduler)
        ```

        ```python
        >>> from accelerate import Accelerator

        >>> accelerator = Accelerator()
        >>> # Assume a model, optimizer, data_loader and scheduler are defined
        >>> device_placement = [True, True, False, False]
        >>> # Will place the first two items passed in automatically to the right device but not the last two.
        >>> model, optimizer, data_loader, scheduler = accelerator.prepare(
        ...     model, optimizer, data_loader, scheduler, device_placement=device_placement
        ... )
        ```
        """
        if device_placement is None:
            device_placement = [None for _ in args]
        elif self.distributed_type in (DistributedType.DEEPSPEED, DistributedType.MEGATRON_LM):
            raise ValueError("You can't customize device placements with DeepSpeed or Megatron-LM.")
        elif len(device_placement) != len(args):
            raise ValueError(
                f"`device_placement` should be a list with {len(args)} elements (the number of objects passed)."
            )

        for obj in args:
            # TODO: Look at enabling native TP training directly with a proper config
            if (
                isinstance(obj, torch.nn.Module)
                and self.verify_device_map(obj)
                and self.distributed_type != DistributedType.NO
                and os.environ.get("ACCELERATE_BYPASS_DEVICE_MAP", "false") != "true"
            ):
                raise ValueError(
                    "You can't train a model that has been loaded with `device_map='auto'` in any distributed mode."
                    " Please rerun your script specifying `--num_processes=1` or by launching with `python {{myscript.py}}`."
                )

        if self.distributed_type == DistributedType.DEEPSPEED:
            model_count = 0
            for obj in args:
                if isinstance(obj, torch.nn.Module):
                    model_count += 1
            if model_count > 1:
                raise AssertionError(
                    "You can't use same `Accelerator()` instance with multiple models when using DeepSpeed"
                )

        # On TPUs, putting the model on the XLA device will create new parameters, so the corresponding optimizer will
        # have parameters disconnected from the model (so no training :-( ).
        # If the model and optimizer have parameters on different devices we raise an error.
        if self.distributed_type == DistributedType.XLA:
            model_device, optimizer_device = self._get_devices()
            if model_device is not None and optimizer_device is not None and model_device != optimizer_device:
                raise ValueError(
                    "The model and the optimizer parameters are not on the same device, which probably means you "
                    "created an optimizer around your model **before** putting on the device. Make sure the line "
                    "model.to(device) is before the optimizer creation in your script or remove it entirely and use "
                    "the flag default value for `device_placement` in your `Accelerator` to let it handle that "
                    "part for you."
                )

        if self.is_fsdp2:
            model_count = 0
            optimizer_count = 0
            for i, obj in enumerate(args):
                if isinstance(obj, torch.nn.Module):
                    model_count += 1
                elif isinstance(obj, torch.optim.Optimizer):
                    optimizer_count += 1

            # This needs to be written as such, so that passing other objects other than models/optimizers doesn't raise an error
            if (model_count < 1 and optimizer_count > 0) or (model_count > 0 and optimizer_count < 1):
                raise ValueError(
                    "When using FSDP2, a model and optimizer must be passed together to `Accelerator.prepare()`"
                    " as the optimizer needs to have its parameters modified after the model is converted."
                )
            if model_count > 1:
                raise ValueError("Only one model is supported when using FSDP2")

        # If we're dealing with device placement, this deals with that by...
        tpu_should_fix_optimizer = self.device_placement and self.distributed_type == DistributedType.XLA

        if tpu_should_fix_optimizer:
            # 1. grabbing old model parameters
            old_named_params = self._get_named_parameters(*args, drop_refs=False)

        if self.distributed_type in [DistributedType.MULTI_CPU, DistributedType.MULTI_XPU, DistributedType.NO]:
            if (
                is_torch_version("<", "2.7.0")
                and (self.device.type == "cpu" or self.device.type == "xpu")
                and self.state.use_ipex
            ):
                logger.warning(
                    "You are using lower version of PyTorch(< 2.7.0) with ipex acceleration on Intel CPU or XPU, Intel has upstreamed most of the optimizations into stock PyTorch from 2.7.0, we enourage you to install the latest stock PyTorch and enjoy the out-of-experience on Intel CPU/XPU."
                )
                args = self._prepare_ipex(*args)
        if self.fp8_backend == FP8BackendType.TE:
            args = self._prepare_te(*args)
        elif self.fp8_backend == FP8BackendType.AO:
            args = self._prepare_ao(*args)
        if self.distributed_type == DistributedType.DEEPSPEED:
            result = self._prepare_deepspeed(*args)
        elif self.distributed_type == DistributedType.MEGATRON_LM:
            result = self._prepare_megatron_lm(*args)
        elif self.is_fsdp2:
            result = self._prepare_fsdp2(*args)
        else:
            if self.fp8_backend == FP8BackendType.MSAMP:
                args, device_placement = self._prepare_msamp(*args, device_placement=device_placement)
            result = tuple(
                self._prepare_one(obj, first_pass=True, device_placement=d) for obj, d in zip(args, device_placement)
            )
            result = tuple(self._prepare_one(obj, device_placement=d) for obj, d in zip(result, device_placement))
        if tpu_should_fix_optimizer:
            # 2. grabbing new model parameters
            new_named_params = self._get_named_parameters(*result)
            # 3. building a map from the first to the second
            mapping = {p: new_named_params[n] for n, p in old_named_params.items()}
            # 4. using that map to update the parameters of the optimizer
            for obj in result:
                if isinstance(obj, torch.optim.Optimizer):
                    obj._switch_parameters(mapping)

        for item in result:
            if any(
                item in container
                for container in (self._dataloaders, self._models, self._optimizers, self._schedulers)
            ):
                item._is_accelerate_prepared = True

        return result if len(result) > 1 else result[0]

    def _prepare_fsdp2(self, *args):
        # First pass: prepare everything except schedulers (and model, which is prepared separately below)
        result = [
            self._prepare_one(obj, first_pass=True) if not isinstance(obj, torch.nn.Module) else obj for obj in args
        ]

        # Second pass: prepare schedulers
        result = [self._prepare_one(obj) if not isinstance(obj, torch.nn.Module) else obj for obj in result]

        # Prepare the model
        model_index, model = None, None
        for i, obj in enumerate(result):
            if isinstance(obj, torch.nn.Module):
                model_index, model = i, obj

        # Invariant: if we have a model, we also have an optimizer (checked in `prepare`)
        if model_index is None:
            return tuple(result)

        # Needs to be done first, to make sure AC + fully_shard will work as expected
        self.state.fsdp_plugin.set_auto_wrap_policy(model)

        # Apply AC if needed
        if self.state.fsdp_plugin.activation_checkpointing:
            model = fsdp2_apply_ac(self, model)

        # Apply compile if needed, has to be *after* applying AC
        # Copied from: `accelerator.prepare_model` ~ L1804
        if self.state.dynamo_plugin.backend != DynamoBackend.NO and not is_compiled_module(model):
            if self.state.dynamo_plugin.use_regional_compilation:
                model = compile_regions(model, **self.state.dynamo_plugin.to_kwargs())
            else:
                model = torch.compile(model, **self.state.dynamo_plugin.to_kwargs())

        # Get old params and canonicalize - we cannonicalize to have the mapping easy
        old_named_params = fsdp2_canonicalize_names(self._get_named_parameters(*tuple(result), drop_refs=True))

        # Swap the optimizer parameters with empty, so `fully_shard` after will not allocate too much memory
        for obj in result:
            if isinstance(obj, torch.optim.Optimizer):
                for param_group in obj.param_groups:
                    for i, p in enumerate(param_group["params"]):
                        # We drop a reference to the original param here, so that _move_states_to_device triggers a reallocation
                        # We reassign the data_ptr to the original param, so that we preserve the mapping to the new ones
                        param_group["params"][i] = torch.empty_like(p)
                        param_group["params"][i].data_ptr = p.data_ptr()

        self._models.append(model)

        # Prepare everything FSDP2 related for the model (except AC)
        model = fsdp2_prepare_model(self, model)

        # Remove the old model from the list
        if len(self._models) > 1 and (self._models[-2] is self._models[-1]):
            del self._models[-2]

        # Replace the old model with the new one (shouldn't be needed as everything should be in place)
        result[model_index] = model

        # Get new params and canonicalize
        new_named_params = fsdp2_canonicalize_names(self._get_named_parameters(*result))
        # Build a map from old to new params
        mapping = {p: new_named_params[n] for n, p in old_named_params.items()}
        # Update the optimizer parameters
        for obj in result:
            if isinstance(obj, torch.optim.Optimizer):
                fsdp2_switch_optimizer_parameters(obj, mapping)

        return result

    def prepare_model(self, model: torch.nn.Module, device_placement: bool = None, evaluation_mode: bool = False):
        """
        Prepares a PyTorch model for training in any distributed setup. It is recommended to use
        [`Accelerator.prepare`] instead.

        Args:
            model (`torch.nn.Module`):
                A PyTorch model to prepare. You don't need to prepare a model if it is used only for inference without
                any kind of mixed precision
            device_placement (`bool`, *optional*):
                Whether or not to place the model on the proper device. Will default to `self.device_placement`.
            evaluation_mode (`bool`, *optional*, defaults to `False`):
                Whether or not to set the model for evaluation only, by just applying mixed precision and
                `torch.compile` (if configured in the `Accelerator` object).

        Example:

        ```python
        >>> from accelerate import Accelerator

        >>> accelerator = Accelerator()
        >>> # Assume a model is defined
        >>> model = accelerator.prepare_model(model)
        ```
        """
        if device_placement is None:
            device_placement = self.device_placement and self.distributed_type != DistributedType.FSDP

        self._models.append(model)

        # TODO: Look at enabling native TP training directly with a proper config
        if (
            self.verify_device_map(model)
            and self.distributed_type != DistributedType.NO
            and os.environ.get("ACCELERATE_BYPASS_DEVICE_MAP", "false") != "true"
        ):
            raise ValueError(
                "You can't train a model that has been loaded with `device_map='auto'` in any distributed mode."
                " Please rerun your script specifying `--num_processes=1` or by launching with `python {{myscript.py}}`."
            )

        if self.native_amp:
            model._original_forward = model.forward
            autocast_context = get_mixed_precision_context_manager(self.native_amp, self.autocast_handler)
            # NOTE: MS-AMP adds `__func__` already to `model.forward`, so we should always use `model.forward`
            if self.fp8_backend == FP8BackendType.MSAMP or not hasattr(model.forward, "__func__"):
                model_forward_func = model.forward
                model.forward = convert_outputs_to_fp32(autocast_context(model_forward_func))
            else:
                model_forward_func = model.forward.__func__
                new_forward = autocast_context(model_forward_func)
                model.forward = MethodType(new_forward, model)
                model.forward = MethodType(convert_outputs_to_fp32(model.forward.__func__), model)

        # We prepare TE after, allowing for bf16 autocast to happen first
        if self.fp8_backend == FP8BackendType.TE and not self.delayed_fp8_autocast:
            model = apply_fp8_autowrap(model, self.te_recipe_handler or self.fp8_recipe_handler)

        if (getattr(model, "is_loaded_in_8bit", False) or getattr(model, "is_loaded_in_4bit", False)) and getattr(
            model, "hf_device_map", False
        ):
            model_devices = set(model.hf_device_map.values())
            if len(model_devices) > 1 and self.distributed_type != DistributedType.NO:
                raise ValueError(
                    "You can't train a model that has been loaded in 8-bit or 4-bit precision on multiple devices in any distributed mode."
                    " In order to use 8-bit or 4-bit models that have been loaded across multiple GPUs the solution is to use Naive Pipeline Parallelism."
                    " Therefore you should not specify that you are under any distributed regime in your accelerate config."
                )
            elif len(model_devices) == 1:
                current_device = list(model_devices)[0]
                if isinstance(current_device, torch.device):
                    current_device_index = current_device.index
                elif isinstance(current_device, str):
                    current_device_index = torch.device(current_device).index
                else:
                    current_device_index = current_device

                if self.device.type == "cpu" and is_bitsandbytes_multi_backend_available():
                    # bnb with multi-backend supports CPU which don't need to check index.
                    pass
                elif torch.device(current_device_index) != self.device:
                    # if on the first device (GPU 0) we don't care
                    if (self.device.index is not None) or (current_device_index != 0):
                        raise ValueError(
                            "You can't train a model that has been loaded in 8-bit or 4-bit precision on a different device than the one "
                            "you're training on. Make sure you loaded the model on the correct device using for example `device_map={'':torch.cuda.current_device()}` or `device_map={'':torch.xpu.current_device()}`"
                        )
            if (
                ("cpu" in model_devices and not is_bitsandbytes_multi_backend_available())
                or ("cpu" in model_devices and is_xpu_available())
                or "disk" in model_devices
            ):
                raise ValueError(
                    "You can't train a model that has been loaded in 8-bit or 4-bit precision with CPU or disk offload. "
                    "If you want train the 8-bit or 4-bit model in CPU, please install bitsandbytes with multi-backend, see https://huggingface.co/docs/bitsandbytes/main/en/installation#multi-backend"
                )
        elif device_placement and not self.verify_device_map(model):
            model = model.to(self.device)
        if not evaluation_mode:
<<<<<<< HEAD
            if self.multi_device and not self.parallelism_config.tp_enabled:
=======
            if self.distributed_type in (
                DistributedType.MULTI_GPU,
                DistributedType.MULTI_MLU,
                DistributedType.MULTI_SDAA,
                DistributedType.MULTI_MUSA,
                DistributedType.MULTI_NPU,
                DistributedType.MULTI_XPU,
                DistributedType.MULTI_HPU,
            ):
                if model_has_dtensor(model):
                    raise ValueError(
                        "Your model contains `DTensor` parameters, which is incompatible with DDP. Maybe you loaded your model with `device_map='auto'`? Specify `device_map='cuda'` or 'cpu' instead."
                    )
>>>>>>> 847ae58c
                if any(p.requires_grad for p in model.parameters()):
                    kwargs = self.ddp_handler.to_kwargs() if self.ddp_handler is not None else {}
                    # TODO: Look at enabling native TP training directly with a proper config
                    if os.environ.get("ACCELERATE_BYPASS_DEVICE_MAP", "false") != "true":
                        if self.device.type == "hpu":
                            device_ids, output_device = [self.device.index], self.device.index
                        else:
                            device_ids, output_device = [self.local_process_index], self.local_process_index
                    else:
                        device_ids, output_device = None, None
                    model = torch.nn.parallel.DistributedDataParallel(
                        model, device_ids=device_ids, output_device=output_device, **kwargs
                    )
                    if self.ddp_handler is not None:
                        self.ddp_handler.register_comm_hook(model)
            elif self.parallelism_config.tp_enabled:
                if not hasattr(model, "tp_size"):
                    raise NotImplementedError(
                        "Model should undergo tensor parallel before passing it to accelerate."
                        "You can use .from_pretrained(..., tp_plan='auto') if the model supports"
                    )
                if model.tp_size != self.parallelism_config.tp_size:
                    raise ValueError(
                        f"tp_size in the plugin {self.parallelism_config.tp_size} should be same as model's tp size {model.tp_size}"
                    )
            elif self.is_fsdp2:
                raise ValueError(
                    "FSDP2 preparation should be done via `accelerate.prepare()`, as it requires a model and an optimizer."
                )

            elif self.distributed_type == DistributedType.FSDP:
                # We need to fix the optimizer *before* sharding the model
                from torch.distributed.fsdp.fully_sharded_data_parallel import FullyShardedDataParallel as FSDP

                # Check if the model is already a FSDP model due to `Manual Wrapping` and if so,
                # don't wrap it again
                # In case the model is already compiled using PyTorch 2.0 and the wrapped model in it
                # is a FSDP model, don't wrap it again
                is_type_fsdp = isinstance(model, FSDP) or (
                    is_compiled_module(model) and isinstance(model._orig_mod, FSDP)
                )

                if not is_type_fsdp:
                    self.state.fsdp_plugin.set_auto_wrap_policy(model)
                    fsdp_plugin = self.state.fsdp_plugin

                    # need to ensure that params are re-tied after running
                    # param_init_fn
                    fsdp_plugin.param_init_fn = ensure_weights_retied(
                        fsdp_plugin.param_init_fn,
                        model,
                        self.device,
                    )

                    kwargs = {
                        # We fallback to reshard_after_forward if sharding_strategy is not set.
                        # We prerfer sharding_strategy to not break the behavior of the existing code.
                        # Deprecation warning has already been issued in `utils.dataclasses.py`
                        "sharding_strategy": fsdp_plugin.sharding_strategy or fsdp_plugin.reshard_after_forward,
                        "cpu_offload": fsdp_plugin.cpu_offload,
                        "auto_wrap_policy": fsdp_plugin.auto_wrap_policy,
                        "mixed_precision": fsdp_plugin.mixed_precision_policy,
                        "sync_module_states": fsdp_plugin.sync_module_states,
                        "backward_prefetch": fsdp_plugin.backward_prefetch,
                        "forward_prefetch": fsdp_plugin.forward_prefetch,
                        "use_orig_params": fsdp_plugin.use_orig_params,
                        "param_init_fn": fsdp_plugin.param_init_fn,
                        "ignored_modules": fsdp_plugin.ignored_modules,
                        "limit_all_gathers": fsdp_plugin.limit_all_gathers,
                        "device_id": self.device,
                    }
                    model = FSDP(model, **kwargs)
                    if fsdp_plugin.activation_checkpointing:
                        from torch.distributed.algorithms._checkpoint.checkpoint_wrapper import (
                            CheckpointImpl,
                            apply_activation_checkpointing,
                            checkpoint_wrapper,
                        )

                        apply_activation_checkpointing(
                            model,
                            checkpoint_wrapper_fn=functools.partial(
                                checkpoint_wrapper,
                                checkpoint_impl=CheckpointImpl.NO_REENTRANT,
                            ),
                            auto_wrap_policy=fsdp_plugin.auto_wrap_policy,
                        )

                # In the event the model had been loaded in low precision, but
                # mixed precision had also been activated, then we follow DeepSpeed's
                # strategy to hold the parameters in full precision.
                # - assume that trainer.args.bf16 and trainer.args.fp16 are already checked against
                #   fsdp_plugin.mixed_precision_policy.
                # - NOTE: we do not check the mixed_precision attribute on the FSDP root wrapper.
                #   * this attribute will always set by init_utils.init_core_state so its always not None.
                #   * mixed_precision.param_dtype only regards _fwd_bwd_param_dtype
                #   * if model is loaded in 16bit, and even if mixed_precision.param_dtype is None,
                #     we still want to upcast the flat_param.
                if self.mixed_precision != "no":  # if mixed precision is set
                    upcasted_log = []
                    for module in FSDP.fsdp_modules(model):
                        # Referencing DeepSpeed Zero3
                        # - in Init, params are converted to 16bit while partitioning.
                        # - in accelerator.prepare, deepspeed.initialize is called to:
                        #   * creates the DeepSpeedEngine.
                        #   * since zero_optimization() is True , calls engine._configure_zero_optimizer.
                        #
                        # Inside the DeepSpeed Zero3 optimizer configuration, which initializes
                        # DeepSpeedZeroOptimizer_Stage3, during which:
                        #   * trainable_param_groups are obtained from the attached optimizer
                        #     (already partitioned in 16bit).
                        #   * then _setup_for_real_optimizer -> _create_fp32_partitions
                        #     which performs the fp32 upcasting.

                        # To mimic DeepSeepds's casting in FSDP, we look at the (single) FlatParameter held
                        # within an FSDP wrapper. This FlatParameter will be seen by the optimizer.
                        #  - even though there is a torch.device('meta') guard below, we
                        #    expect _init_utils._init_param_handle_from_module to already
                        #    sync the parameter.

                        if not module._has_params:
                            continue  # skip if FSDP module not managing parameters
                        param = module._flat_param
                        if (
                            param.dtype != torch.float32
                            and param.device != torch.device("meta")
                            and param.requires_grad
                        ):
                            # keep log of names_params that was upcasted
                            # NOTE: resorted to this because warnings.simplefilter("once") is somehow not working
                            name_param_log = (module.module.__class__.__name__, ", ".join(module._flat_param._fqns))
                            if name_param_log not in upcasted_log:
                                upcasted_log.append(name_param_log)

                            # this works because of FSDP's _runtime_utils.lazy_init.
                            # Have to be careful not to call anything before this that
                            # triggers lazy_init (e.g., _is_fsdp_root).
                            param.data = param.data.to(torch.float32)  # upcasting
                            module._handle._orig_param_dtype = torch.float32  # update

                    # report the warnings
                    # some messages can be quite repetitive, especially when reporting about layers that have identical architecture.
                    if self.is_main_process:
                        for name_log, param_log in upcasted_log:
                            warnings.warn(
                                f"Upcasted low precision parameters in {name_log} because mixed precision turned on in FSDP. "
                                f"Affects: {param_log}."
                            )

                        if len(upcasted_log) > 0:
                            warnings.warn(
                                "FSDP upcast of low precision parameters may affect the precision of model checkpoints."
                            )

                # if the previous and current models are same, delete the previous one
                if len(self._models) > 1 and (self._models[-2] is self._models[-1]):
                    del self._models[-2]
                self._models[-1] = model
            elif self.distributed_type == DistributedType.MULTI_CPU:
                kwargs = self.ddp_handler.to_kwargs() if self.ddp_handler else {}
                model = torch.nn.parallel.DistributedDataParallel(model, **kwargs)
                if self.ddp_handler is not None:
                    self.ddp_handler.register_comm_hook(model)
            elif self.distributed_type == DistributedType.XLA and self.state.fork_launched:
                model = xmp.MpModelWrapper(model).to(self.device)
        # Now we can apply the FP8 autocast
        if self.fp8_backend == FP8BackendType.TE and self.delayed_fp8_autocast:
            model = apply_fp8_autowrap(model, self.te_recipe_handler or self.fp8_recipe_handler)
        # torch.compile should be called last and only if the model isn't already compiled
        if self.state.dynamo_plugin.backend != DynamoBackend.NO and not is_compiled_module(model):
            if self.state.dynamo_plugin.use_regional_compilation:
                model = compile_regions(model, **self.state.dynamo_plugin.to_kwargs())
            else:
                model = torch.compile(model, **self.state.dynamo_plugin.to_kwargs())
        return model

    def _prepare_ao(self, *args):
        if not is_torchao_available():
            raise ImportError(
                "`torchao` was not found on your system or is too old of a version. Please ensure that `torchao >= 0.6.1` is installed"
            )

        if self.is_fsdp2:
            models = [x for x in args if isinstance(x, torch.nn.Module)]
            optimizers = [x for x in args if isinstance(x, torch.optim.Optimizer)]
        for arg in args:
            if isinstance(arg, torch.nn.Module):
                convert_model_to_fp8_ao(
                    arg,
                    config=self.ao_recipe_handler.config,
                    module_filter_func=self.ao_recipe_handler.module_filter_func,
                )

        # Invariant: with FSDP2, optimizer is always passed to `prepare()` together with model
        # We only precompute scales if float8 all gather is enabled, possibly can add a flag for this later
        if self.is_fsdp2 and len(optimizers) > 0 and self.ao_recipe_handler.config.enable_fsdp_float8_all_gather:
            from torchao.float8 import precompute_float8_dynamic_scale_for_fsdp

            optimizers[0].register_step_post_hook(
                lambda *args, **kwargs: precompute_float8_dynamic_scale_for_fsdp(models[0])
            )

        return args

    def _prepare_te(self, *args):
        if not is_transformer_engine_available():
            raise ImportError(
                "`transformer_engine` was not found on your system. Please ensure that `transformer_engine` is installed"
            )
        model, optimizer = None, None
        num_models, num_optimizers = 0, 0
        result = [obj for obj in args]
        for obj in result:
            if isinstance(obj, torch.nn.Module):
                model = obj
                num_models += 1
            elif isinstance(obj, (torch.optim.Optimizer)):
                optimizer = obj
                num_optimizers += 1
        if optimizer is None and model is None:
            return result
        elif optimizer is None or model is None:
            raise ValueError(
                "You must pass a model and an optimizer together to `accelerate.prepare()` when using TransformerEngine."
            )
        elif num_models > 1 or num_optimizers > 1:
            raise ValueError(
                f"You can't use multiple models ({num_models}) or optimizers {num_optimizers} with TransformerEngine."
            )
        old_named_params = self._get_named_parameters(model)
        with torch.no_grad():
            convert_model(model)
        new_named_params = self._get_named_parameters(model)
        mapping = {p: new_named_params[n] for n, p in old_named_params.items()}
        # We need to switch the optimizer params to the new params *after* the model is wrapped in FSDP
        for param_group in optimizer.param_groups:
            param_group["params"] = [mapping[p] for p in param_group["params"]]

        return result

    def _prepare_deepspeed(self, *args):
        import deepspeed

        ds_initialize = deepspeed.initialize
        if self.fp8_backend == FP8BackendType.MSAMP:
            # MS-AMP requires DeepSpeed patches
            from msamp import deepspeed as msamp_deepspeed

            ds_initialize = msamp_deepspeed.initialize

        deepspeed_plugin = self.deepspeed_plugin

        is_dataloader_present = any(isinstance(obj, torch.utils.data.DataLoader) for obj in args)
        tp_size = deepspeed_plugin.deepspeed_config.get("tensor_parallel", {}).get("autotp_size", 0)
        if tp_size > 1:
            if not compare_versions("deepspeed", ">=", "0.16.4"):
                raise ImportError(
                    "Deepspeed TP requires deepspeed >= 0.16.4, Please update DeepSpeed via `pip install deepspeed -U`."
                )
            if not is_torch_version(">=", "2.2.0"):
                raise ImportError(
                    "Tried to use TP, but `torch.distributed.device_mesh` requires PyTorch >= 2.2.0. Please upgrade your PyTorch version"
                )
            from torch.distributed.device_mesh import init_device_mesh

            mesh_dim_name = "tp"
            self.state.ds_device_mesh = init_device_mesh(self.device.type, (tp_size,), mesh_dim_names=(mesh_dim_name,))

        result = [
            self._prepare_one(obj, first_pass=True) if isinstance(obj, torch.utils.data.DataLoader) else obj
            for obj in args
        ]

        if deepspeed_plugin.is_auto("train_micro_batch_size_per_gpu"):
            if is_dataloader_present:
                batch_sizes = [obj.batch_size for obj in args if hasattr(obj, "batch_size")]
                if any(bs is None for bs in batch_sizes):
                    raise ValueError(
                        "At least one of the dataloaders passed to `accelerate.prepare()` has `None` as batch size. "
                        "Please set an integer value in `train_micro_batch_size_per_gpu` in the deepspeed config file "
                        "or assign integer value to `AcceleratorState().deepspeed_plugin.deepspeed_config['train_micro_batch_size_per_gpu']`."
                    )
                if self.split_batches:
                    batch_sizes = [batch_size // self.num_processes for batch_size in batch_sizes]

                batch_size_per_device = min(batch_sizes) if deepspeed_plugin.is_train_batch_min else max(batch_sizes)
                if len(batch_sizes) > 1:
                    logger.info(
                        "Since you passed both train and evaluation dataloader, `is_train_batch_min` (here "
                        f"{deepspeed_plugin.is_train_batch_min} will decide the `train_batch_size` ({batch_size_per_device})."
                    )
            else:
                raise ValueError(
                    "When using DeepSpeed, `accelerate.prepare()` requires you to pass at least one of training or evaluation dataloaders "
                    "with `batch_size` attribute returning an integer value "
                    "or alternatively set an integer value in `train_micro_batch_size_per_gpu` in the deepspeed config file "
                    "or assign integer value to `AcceleratorState().deepspeed_plugin.deepspeed_config['train_micro_batch_size_per_gpu']`."
                )
        else:
            batch_size_per_device = deepspeed_plugin.get_value("train_micro_batch_size_per_gpu")

        # handle `gradient_accumulation_steps` when the value is `auto`
        deepspeed_plugin.fill_match(
            "gradient_accumulation_steps",
            must_match=False,
            gradient_accumulation_steps=self.gradient_accumulation_steps,
        )

        deepspeed_gradient_accumulation_steps = deepspeed_plugin.get_value("gradient_accumulation_steps")
        # update gradient_accumulation_steps if there is a mismatch
        if deepspeed_gradient_accumulation_steps != self.gradient_accumulation_steps:
            logger.warning(
                f"Gradient accumulation steps mismatch: GradientAccumulationPlugin has {self.gradient_accumulation_steps}, "
                f"DeepSpeed config has {deepspeed_gradient_accumulation_steps}. Using DeepSpeed's value."
            )
            self.gradient_accumulation_steps = deepspeed_gradient_accumulation_steps

        config_kwargs = {
            "gradient_clipping": 1.0,
            "zero_optimization.stage3_gather_16bit_weights_on_model_save": False,
        }
        # This is skipped when preparing just a model
        if batch_size_per_device is not None:
            config_kwargs["train_micro_batch_size_per_gpu"] = batch_size_per_device
            config_kwargs["train_batch_size"] = (
                batch_size_per_device * deepspeed_plugin.get_value("gradient_accumulation_steps") * self.num_processes
            )

        model = None
        optimizer = None
        scheduler = None
        for obj in result:
            if isinstance(obj, torch.nn.Module):
                model = obj
            elif isinstance(obj, (torch.optim.Optimizer, DummyOptim)):
                optimizer = obj
            elif (isinstance(obj, (LRScheduler, DummyScheduler))) or (
                type(obj).__name__ in deepspeed.runtime.lr_schedules.VALID_LR_SCHEDULES
            ):
                scheduler = obj

        if optimizer is not None:
            if "optimizer" in deepspeed_plugin.deepspeed_config and not isinstance(optimizer, (DummyOptim)):
                raise ValueError(
                    "You cannot specify an optimizer in the config file and in the code at the same time. "
                    "Please remove the optimizer from the config file or "
                    "create `accelerate.utils.DummyOptim` in the code."
                )
            elif "optimizer" not in deepspeed_plugin.deepspeed_config and isinstance(optimizer, (DummyOptim)):
                raise ValueError(
                    "You cannot create a `DummyOptim` without specifying an optimizer in the config file."
                )

            if isinstance(optimizer, (torch.optim.Optimizer)):
                deepspeed_plugin.deepspeed_config["zero_allow_untested_optimizer"] = True

        if scheduler is not None:
            if "scheduler" in deepspeed_plugin.deepspeed_config and not isinstance(scheduler, (DummyScheduler)):
                raise ValueError(
                    "You cannot specify a scheduler in the config file and in the code at the same time. "
                    "Please remove the scheduler from the config file or "
                    "create `accelerate.utils.DummyScheduler` in the code."
                )
            elif (
                "scheduler" not in deepspeed_plugin.deepspeed_config
                and isinstance(scheduler, (DummyScheduler))
                and scheduler.lr_scheduler_callable is None
            ):
                raise ValueError(
                    "Either specify a scheduler in the config file or "
                    "pass in the `lr_scheduler_callable` parameter when using `accelerate.utils.DummyScheduler`."
                )

        if optimizer is not None and scheduler is not None:
            if isinstance(optimizer, (DummyOptim)) and not isinstance(scheduler, (DummyScheduler)):
                raise ValueError(
                    "You can only specify `accelerate.utils.DummyScheduler` in the code when using "
                    "`accelerate.utils.DummyOptim`."
                )

        if model is not None:
            # If we are using FP8, we need to apply the autowrap now
            if self.fp8_backend == FP8BackendType.TE:
                model = apply_fp8_autowrap(model, self.fp8_recipe_handler)
            # if the model is an MOE, set the appropriate MOE layers as leaf Z3 modules
            deepspeed_plugin.set_moe_leaf_modules(model)
            # deal with config keys that use `auto` value and rely on model's hidden_size
            hidden_size_based_keys = [
                "zero_optimization.reduce_bucket_size",
                "zero_optimization.stage3_prefetch_bucket_size",
                "zero_optimization.stage3_param_persistence_threshold",
            ]
            hidden_size_auto_keys = [x for x in hidden_size_based_keys if deepspeed_plugin.is_auto(x)]
            if len(hidden_size_auto_keys) > 0:
                reasoning = (
                    "therefore it's not possible to automatically fill out the following `auto` entries "
                    + f"in the DeepSpeed config file: {hidden_size_auto_keys}. You can fix that by replacing "
                    + "`auto` values for these keys with an integer value of your choice."
                )
                if not hasattr(model, "config"):
                    raise ValueError("Can't find `model.config` entry, " + reasoning)

                if hasattr(model.config, "hidden_size"):
                    hidden_size = model.config.hidden_size
                elif hasattr(model.config, "hidden_sizes"):
                    # if there are many hidden sizes pick the largest one
                    hidden_size = max(model.config.hidden_sizes)
                else:
                    raise ValueError(
                        "Can find neither `model.config.hidden_size` nor `model.config.hidden_sizes`, " + reasoning
                    )

                config_kwargs.update(
                    {
                        "zero_optimization.reduce_bucket_size": hidden_size * hidden_size,
                        "zero_optimization.stage3_prefetch_bucket_size": int(0.9 * hidden_size * hidden_size),
                        "zero_optimization.stage3_param_persistence_threshold": 10 * hidden_size,
                    }
                )

            if isinstance(optimizer, (DummyOptim)):
                config_kwargs.update(
                    {"optimizer.params.lr": optimizer.lr, "optimizer.params.weight_decay": optimizer.weight_decay}
                )
            if isinstance(scheduler, (DummyScheduler)) and scheduler.lr_scheduler_callable is None:
                max_lr = (
                    getattr(scheduler.optimizer, "lr", None)
                    if getattr(scheduler.optimizer, "defaults", None) is None
                    else scheduler.optimizer.defaults["lr"]
                )
                config_kwargs.update(
                    {
                        "scheduler.params.warmup_min_lr": 0,
                        "scheduler.params.warmup_max_lr": max_lr,
                        "scheduler.params.warmup_num_steps": scheduler.warmup_num_steps,
                    }
                )
                if scheduler.total_num_steps is not None:
                    config_kwargs["scheduler.params.total_num_steps"] = (
                        math.ceil(scheduler.total_num_steps / self.num_processes)
                        if not self.split_batches
                        else scheduler.total_num_steps
                    )
            deepspeed_plugin.deepspeed_config_process(must_match=False, **config_kwargs)
            self.deepspeed_config = deepspeed_plugin.deepspeed_config
            kwargs = dict(model=model, config_params=self.deepspeed_config)
            if optimizer is not None:
                if isinstance(optimizer, (DummyOptim)):
                    kwargs["model_parameters"] = optimizer.params
                    if isinstance(scheduler, (DummyScheduler)) and scheduler.lr_scheduler_callable is not None:
                        kwargs["lr_scheduler"] = scheduler.lr_scheduler_callable
                else:
                    if self.deepspeed_config["zero_optimization"].get("offload_optimizer", {}).get(
                        "device", "none"
                    ) != "none" and self.deepspeed_config.get("zero_force_ds_cpu_optimizer", True):
                        if self.device.type == "hpu" and os.environ.get("PT_HPU_LAZY_MODE", "1") == "1":
                            raise ValueError(
                                "You can't use an Offload Optimizer with HPU in Lazy Mode. "
                                "Please set the environment variable `PT_HPU_LAZY_MODE` to `0`."
                            )

                        optimizer = map_pytorch_optim_to_deepspeed(optimizer)
                    kwargs["optimizer"] = optimizer
                    if scheduler is not None:
                        if type(scheduler).__name__ in deepspeed.runtime.lr_schedules.VALID_LR_SCHEDULES:
                            kwargs["lr_scheduler"] = scheduler

            if self.device.type == "hpu":
                # This env variable is initialized here to make sure it is set to "true"
                # It should be done by the launcher but it does not work for multi-node runs
                os.environ["DEEPSPEED_USE_HPU"] = "true"

            engine, optimizer, _, lr_scheduler = ds_initialize(**kwargs)

            if compare_versions("deepspeed", ">=", "0.14.4") and self.state.dynamo_plugin.backend != DynamoBackend.NO:
                compile_kwargs = self.state.dynamo_plugin.to_kwargs()
                if self.state.dynamo_plugin.use_regional_compilation:
                    compile_regions_deepspeed(engine.module, **compile_kwargs)
                else:
                    engine.compile(backend=compile_kwargs.pop("backend"), compile_kwargs=compile_kwargs)
            if optimizer is not None:
                optimizer = DeepSpeedOptimizerWrapper(optimizer)
            if scheduler is not None:
                if lr_scheduler is None:
                    scheduler = AcceleratedScheduler(
                        scheduler,
                        optimizer,
                        step_with_optimizer=self.step_scheduler_with_optimizer,
                        split_batches=self.split_batches,
                    )
                else:
                    scheduler = DeepSpeedSchedulerWrapper(lr_scheduler, optimizer)

            for i in range(len(result)):
                if isinstance(result[i], torch.nn.Module):
                    result[i] = engine
                elif isinstance(result[i], (torch.optim.Optimizer, DummyOptim)):
                    result[i] = optimizer
                elif (isinstance(result[i], (LRScheduler, DummyScheduler))) or (
                    type(result[i]).__name__ in deepspeed.runtime.lr_schedules.VALID_LR_SCHEDULES
                ):
                    result[i] = scheduler
            # pointing for deepspeed_engine_wrapped.backward()
            if self.deepspeed_engine_wrapped is None:
                self.deepspeed_engine_wrapped = DeepSpeedEngineWrapper(engine)
            else:
                logger.warning(
                    "A wrapped DeepSpeed engine reference is currently tied for this `Accelerator()` instance. "
                    "If you want to call `accelerator.backward()` referencing a new model/engine, "
                    "please create a separate `Accelerator()` instance and call `accelerator.prepare()` on it."
                )
            self._models.append(engine)
            if optimizer is not None:
                self._optimizers.append(optimizer)
            if scheduler is not None:
                self._schedulers.append(scheduler)
        return tuple(result)

    def _prepare_megatron_lm(self, *args):
        megatron_lm_plugin = self.state.megatron_lm_plugin
        micro_batch_size = None
        if not megatron_lm_plugin.megatron_dataset_flag:
            batch_sizes = [obj.batch_size for obj in args if hasattr(obj, "batch_size")]
            if len(batch_sizes) == 0:
                raise ValueError(
                    "You must specify a training or evaluation dataloader in `accelerate.prepare()` when using Megatron-LM."
                )

            micro_batch_size = min(batch_sizes) if megatron_lm_plugin.is_train_batch_min else max(batch_sizes)
            if len(batch_sizes) > 1:
                logger.info(
                    "Since you passed both train and evaluation dataloader, `is_train_batch_min` (here "
                    f"{megatron_lm_plugin.is_train_batch_min} will decide the `train_batch_size` ({micro_batch_size})."
                )
        else:
            for obj in args:
                if isinstance(obj, MegatronLMDummyDataLoader):
                    micro_batch_size = obj.dataset_args["micro_batch_size"]
                    break
        if micro_batch_size is not None:
            dp_degree = self.num_processes // (megatron_lm_plugin.tp_degree * megatron_lm_plugin.pp_degree)
            megatron_lm_plugin.set_training_args(micro_batch_size, dp_degree)
        else:
            raise ValueError(
                "When you do not pass the dataloader parameter, the `data_parallel_size`, "
                "`micro_batch_size`, and `global_batch_size` megatron parameters will not be updated."
            )
        model = None
        optimizer = None
        scheduler = None
        batch_data = None
        for obj in args:
            if isinstance(obj, torch.utils.data.DataLoader) and batch_data is None:
                batch_data = next(iter(obj))
            elif isinstance(obj, torch.nn.Module):
                model = obj
            elif isinstance(obj, (torch.optim.Optimizer)):
                optimizer = obj
            elif isinstance(obj, (LRScheduler, MegatronLMDummyScheduler)):
                scheduler = obj

        if model is not None:
            megatron_lm_plugin.set_network_size_args(model, batch_data)
        if optimizer is not None:
            megatron_lm_plugin.set_optimizer_type(optimizer)
        if scheduler is not None:
            if not isinstance(scheduler, MegatronLMDummyScheduler):
                raise ValueError(
                    "You can't use a custom scheduler with Megatron-LM. Please use the `accelerate.utils.MegatronLMDummyScheduler` instead."
                )
            megatron_lm_plugin.set_scheduler_args(scheduler)

        # initialize megatron-lm
        megatron_lm_initialize(self, args_defaults=megatron_lm_plugin.megatron_lm_default_args)

        (model, optimizer, scheduler) = megatron_lm_prepare_model_optimizer_scheduler(self)
        self.wait_for_everyone()

        counter = 0
        result = []
        for obj in args:
            if isinstance(obj, torch.utils.data.DataLoader):
                result.append(megatron_lm_prepare_data_loader(self, obj))
                counter += 1
            elif isinstance(obj, MegatronLMDummyDataLoader):
                if counter == 0:
                    obj.set_megatron_data_args()
                    dataloaders = megatron_lm_prepare_data_loader(self, obj)
                result.append(dataloaders[counter])
                counter += 1
            else:
                result.append(obj)

        if model is not None:
            model = MegatronEngine(self, model, optimizer, scheduler)
        if optimizer is not None:
            optimizer = MegatronLMOptimizerWrapper(optimizer)
        if scheduler is not None:
            scheduler = MegatronLMSchedulerWrapper(scheduler, optimizer)

        for i in range(len(result)):
            if isinstance(result[i], torch.nn.Module):
                result[i] = model
            elif isinstance(result[i], torch.optim.Optimizer):
                result[i] = optimizer
            elif isinstance(result[i], MegatronLMDummyScheduler):
                result[i] = scheduler

        if model is not None:
            self._models.append(model)
            if len(self._models) > 1:
                raise AssertionError(
                    "You can't use same `Accelerator()` instance with multiple models when using Megatron-LM"
                )
        if optimizer is not None:
            self._optimizers.append(optimizer)
        if scheduler is not None:
            self._schedulers.append(scheduler)

        return tuple(result)

    def _prepare_ipex(self, *args):
        """
        Prepares model and optimizer for training with IPEX on CPU/XPU. This covers 3 cases, IPEX compiled with CPU
        only support, IPEX compiled with XPU support and training with XPU pytorch backend available in stock pytorch
        starting from version 2.4.
        """

        # ipex.optimize() is available only for IPEX, both IPEX-CPU and IPEX-XPU
        if is_ipex_available():
            import intel_extension_for_pytorch as ipex
        else:
            raise ImportError(
                "IPEX is not installed or IPEX's version does not match current PyTorch version. Please refer"
                " to https://github.com/intel/intel-extension-for-pytorch."
            )

        models = []
        optimizers = []
        result = [obj for obj in args]
        for i, obj in enumerate(result):
            if isinstance(obj, torch.nn.Module):
                model = obj
                model.train()
                models.append((i, model))
            elif isinstance(obj, (torch.optim.Optimizer)):
                optimizers.append((i, obj))

        # Impossible to determine what to do if multiple models and/or optimizers are provided
        if len(optimizers) > 1 or (len(models) > 1 and len(optimizers) == 1):
            raise ValueError(
                "Prepare with IPEX expects either 1+ models and no optimizer OR a single model-optimizer pair."
            )

        # Nothing to do
        if len(models) == 0 and len(optimizers) == 0:
            return result

        dtype = torch.bfloat16 if self.state.mixed_precision == "bf16" else None
        # Multiple models and no optimizer (inference) are provided
        if len(models) > 0 and len(optimizers) == 0:
            for i, model in models:
                if self.device.type == "xpu" and next(model.parameters()).device.type == "cpu":
                    model = model.to(self.device)
                    model, _ = ipex.optimize(model, optimizer=None, dtype=dtype, inplace=True, level="O1")
                    # Replace in result
                    result[i] = model

        # A single model-optimizer pair (training) is provided
        if len(models) == 1 and len(optimizers) == 1:
            i_model, model = models[0]
            i_optimizer, optimizer = optimizers[0]
            if self.device.type == "xpu" and next(model.parameters()).device.type == "cpu":
                model = model.to(self.device)
            model, optimizer = ipex.optimize(model, optimizer=optimizer, dtype=dtype, inplace=True, level="O1")
            # Replace in result
            result[i_model] = model
            result[i_optimizer] = optimizer

        return tuple(result)

    def _prepare_device_mesh(self):
        """
        Prepare the device mesh for distributed training. The dataloader will determine how to load data based on the
        device mesh.
        """
        if self.distributed_type == DistributedType.DEEPSPEED and hasattr(self.state, "ds_device_mesh"):
            return self.state.ds_device_mesh
        else:
            return self.torch_device_mesh

    def _prepare_msamp(self, *args, device_placement):
        if not is_msamp_available():
            raise ImportError(
                "MS-AMP was not found on your system. Please ensure that MS-AMP is available "
                " or choose `'te'` as the backend for FP8 mixed precision training."
            )
        # We've already checked for FSDP + MS-AMP during `__init__`
        import msamp

        model, optimizer = None, None
        optimizer_index = None
        num_models, num_optimizers = 0, 0
        result = [obj for obj in args]
        for i, obj in enumerate(result):
            if isinstance(obj, torch.nn.Module):
                model = obj
                num_models += 1
            elif isinstance(obj, (torch.optim.Optimizer)):
                optimizer = obj
                optimizer_index = i
                num_optimizers += 1
        # DataLoader/Scheduler case
        if optimizer is None and model is None:
            return result, device_placement
        elif optimizer is None or model is None:
            raise ValueError(
                "You must pass a model and an optimizer together to `accelerate.prepare()` when using MS-AMP."
            )
        elif num_models > 1 or num_optimizers > 1:
            raise ValueError(
                f"You can't use multiple models ({num_models}) or optimizers {num_optimizers} with MS-AMP."
            )
        else:
            # DEPRECATE @ 2.0
            if self.fp8_recipe_handler is not None:
                opt_level = self.fp8_recipe_handler.opt_level
            else:
                opt_level = self.msamp_recipe_handler.opt_level
            model, optimizer = msamp.initialize(model, optimizer, opt_level=opt_level)
        for i in range(len(result)):
            if isinstance(result[i], torch.nn.Module):
                result[i] = model
            elif isinstance(result[i], (torch.optim.Optimizer)):
                result[i] = optimizer
        if optimizer_index is not None:
            # NOTE: MS-AMP moves the optimizer, but *not* the model to the right device
            device_placement[optimizer_index] = False
        return tuple(result), device_placement

    def prepare_data_loader(
        self, data_loader: torch.utils.data.DataLoader, device_placement=None, slice_fn_for_dispatch=None
    ):
        """
        Prepares a PyTorch DataLoader for training in any distributed setup. It is recommended to use
        [`Accelerator.prepare`] instead.

        Args:
            data_loader (`torch.utils.data.DataLoader`):
                A vanilla PyTorch DataLoader to prepare
            device_placement (`bool`, *optional*):
                Whether or not to place the batches on the proper device in the prepared dataloader. Will default to
                `self.device_placement`.
            slice_fn_for_dispatch (`Callable`, *optional*`):
                If passed, this function will be used to slice tensors across `num_processes`. Will default to
                [`~utils.slice_tensors`]. This argument is used only when `dispatch_batches` is set to `True` and will
                be ignored otherwise.

        Example:

        ```python
        >>> import torch
        >>> from accelerate import Accelerator

        >>> accelerator = Accelerator()
        >>> data_loader = torch.utils.data.DataLoader(...)
        >>> data_loader = accelerator.prepare_data_loader(data_loader, device_placement=True)
        ```
        """
        # Ensure we can't double wrap a DataLoader due to `find_batch_size`
        if getattr(data_loader, "_is_accelerate_prepared", False):
            if data_loader not in self._dataloaders:
                self._dataloaders.append(data_loader)
            return data_loader
        if device_placement is None:
            device_placement = self.device_placement if self.distributed_type != DistributedType.XLA else False

        device_mesh = self._prepare_device_mesh()

        prepared_data_loader = prepare_data_loader(
            data_loader,
            self.device,
            num_processes=self.num_processes,
            process_index=self.process_index,
            split_batches=self.split_batches,
            put_on_device=device_placement,
            rng_types=self.rng_types.copy(),
            dispatch_batches=self.dispatch_batches,
            even_batches=self.even_batches,
            slice_fn_for_dispatch=slice_fn_for_dispatch,
            use_seedable_sampler=self.use_seedable_sampler,
            data_seed=self.dataloader_config.data_seed,
            non_blocking=self.non_blocking,
            use_stateful_dataloader=self.use_stateful_dataloader,
            torch_device_mesh=device_mesh,
        )
        self._dataloaders.append(prepared_data_loader)
        return prepared_data_loader

    def prepare_optimizer(self, optimizer: torch.optim.Optimizer, device_placement=None):
        """
        Prepares a PyTorch Optimizer for training in any distributed setup. It is recommended to use
        [`Accelerator.prepare`] instead.

        Args:
            optimizer (`torch.optim.Optimizer`):
                A vanilla PyTorch optimizer to prepare
            device_placement (`bool`, *optional*):
                Whether or not to place the optimizer on the proper device. Will default to `self.device_placement`.

        Example:

        ```python
        >>> import torch
        >>> from accelerate import Accelerator

        >>> accelerator = Accelerator()
        >>> optimizer = torch.optim.Adam(...)
        >>> optimizer = accelerator.prepare_optimizer(optimizer, device_placement=True)
        ```
        """
        if is_lomo_available():
            # We need to import locally to avoid circular imports since lomo imports stuff from
            # transformers & accelerate
            from lomo_optim import AdaLomo, Lomo

            # Support multiple optimizers: https://github.com/huggingface/accelerate/pull/2695#discussion_r1589164607
            self.has_lomo_optimizer |= isinstance(optimizer, (Lomo, AdaLomo))

        # Ensure we can't double wrap an optimizer due to `find_batch_size`
        if getattr(optimizer, "_is_accelerate_prepared", False):
            if optimizer not in self._optimizers:
                self._optimizers.append(optimizer)
            return optimizer
        if device_placement is None:
            device_placement = self.device_placement
        # NOTE: Special case with MS-AMP we do *not* pass in the scaler explicitly to the `AcceleratedOptimizer`,
        # Their optimizer handles it for us.
        scaler = None if self.fp8_backend == FP8BackendType.MSAMP else self.scaler
        optimizer = AcceleratedOptimizer(optimizer, device_placement=device_placement, scaler=scaler)
        self._optimizers.append(optimizer)
        return optimizer

    def prepare_scheduler(self, scheduler: LRScheduler):
        """
        Prepares a PyTorch Scheduler for training in any distributed setup. It is recommended to use
        [`Accelerator.prepare`] instead.

        Args:
            scheduler (`torch.optim.lr_scheduler.LRScheduler`):
                A vanilla PyTorch scheduler to prepare

        Example:

        ```python
        >>> import torch
        >>> from accelerate import Accelerator

        >>> accelerator = Accelerator()
        >>> optimizer = torch.optim.Adam(...)
        >>> scheduler = torch.optim.lr_scheduler.LambdaLR(optimizer, ...)
        >>> scheduler = accelerator.prepare_scheduler(scheduler)
        ```
        """
        # Ensure we can't double wrap a scheduler due to `find_batch_size`
        if getattr(scheduler, "_is_accelerate_prepared", False):
            if scheduler not in self._schedulers:
                self._schedulers.append(scheduler)
            return scheduler
        # We try to find the optimizer associated with `scheduler`, the default is the full list.
        optimizer = self._optimizers
        for opt in self._optimizers:
            if getattr(scheduler, "optimizer", None) == opt.optimizer:
                optimizer = opt
                break
        scheduler = AcceleratedScheduler(
            scheduler,
            optimizer,
            step_with_optimizer=self.step_scheduler_with_optimizer,
            split_batches=self.split_batches,
        )
        self._schedulers.append(scheduler)
        return scheduler

    def backward(self, loss, **kwargs):
        """
        Scales the gradients in accordance to the `GradientAccumulationPlugin` and calls the correct `backward()` based
        on the configuration.

        Should be used in lieu of `loss.backward()`.

        Example:

        ```python
        >>> from accelerate import Accelerator

        >>> accelerator = Accelerator(gradient_accumulation_steps=2)
        >>> outputs = model(inputs)
        >>> loss = loss_fn(outputs, labels)
        >>> accelerator.backward(loss)
        ```
        """
        learning_rate = kwargs.get("learning_rate")

        if self.distributed_type != DistributedType.DEEPSPEED:
            # deepspeed handles loss scaling by gradient_accumulation_steps in its `backward`
            loss = loss / self.gradient_accumulation_steps
        if self.distributed_type == DistributedType.DEEPSPEED:
            self.deepspeed_engine_wrapped.backward(loss, sync_gradients=self.sync_gradients, **kwargs)
        elif self.distributed_type == DistributedType.MEGATRON_LM:
            return
        elif self.scaler is not None:
            self.scaler.scale(loss).backward(**kwargs)
        elif learning_rate is not None and self.has_lomo_optimizer:
            self.lomo_backward(loss, learning_rate)
        else:
            loss.backward(**kwargs)

    def set_trigger(self):
        """
        Sets the internal trigger tensor to 1 on the current process. A latter check should follow using this which
        will check across all processes.

        Note:
            Does not require `wait_for_everyone()`

        Example:

        ```python
        >>> from accelerate import Accelerator

        >>> accelerator = Accelerator()
        >>> # Assume later in the training script
        >>> # `should_do_breakpoint` is a custom function to monitor when to break,
        >>> # e.g. when the loss is NaN
        >>> if should_do_breakpoint(loss):
        ...     accelerator.set_trigger()
        >>> # Assume later in the training script
        >>> if accelerator.check_breakpoint():
        ...     break
        ```
        """
        self.flag_tensor = torch.tensor(1, device=self.device)

    def check_trigger(self):
        """
        Checks if the internal trigger tensor has been set to 1 in any of the processes. If so, will return `True` and
        reset the trigger tensor to 0.

        Note:
            Does not require `wait_for_everyone()`

        Example:

        ```python
        >>> from accelerate import Accelerator

        >>> accelerator = Accelerator()
        >>> # Assume later in the training script
        >>> # `should_do_breakpoint` is a custom function to monitor when to break,
        >>> # e.g. when the loss is NaN
        >>> if should_do_breakpoint(loss):
        ...     accelerator.set_trigger()
        >>> # Assume later in the training script
        >>> if accelerator.check_trigger():
        ...     break
        ```
        """
        # Now that we are outside `__init__`, we can initialize it if it is `None` on device
        if self.flag_tensor is None:
            self.flag_tensor = torch.tensor(0, device=self.device)
        flag_tensor = self.reduce(self.flag_tensor)
        if flag_tensor.item() >= 1:
            self.flag_tensor = torch.tensor(0, device=self.device)
            return True
        return False

    def unscale_gradients(self, optimizer=None):
        """
        Unscale the gradients in mixed precision training with AMP. This is a noop in all other settings.

        Likely should be called through [`Accelerator.clip_grad_norm_`] or [`Accelerator.clip_grad_value_`]

        Args:
            optimizer (`torch.optim.Optimizer` or `list[torch.optim.Optimizer]`, *optional*):
                The optimizer(s) for which to unscale gradients. If not set, will unscale gradients on all optimizers
                that were passed to [`~Accelerator.prepare`].

        Example:

        ```python
        >>> from accelerate import Accelerator

        >>> accelerator = Accelerator()
        >>> model, optimizer = accelerator.prepare(model, optimizer)
        >>> outputs = model(inputs)
        >>> loss = loss_fn(outputs, labels)
        >>> accelerator.backward(loss)
        >>> accelerator.unscale_gradients(optimizer=optimizer)
        ```
        """
        if self.native_amp and self.mixed_precision == "fp16":
            if optimizer is None:
                # TODO: this unscales all optimizers where we should only unscale the one where parameters are.
                optimizer = self._optimizers
            elif not isinstance(optimizer, (tuple, list)):
                optimizer = [optimizer]
            for opt in optimizer:
                while isinstance(opt, AcceleratedOptimizer):
                    opt = opt.optimizer
                self.scaler.unscale_(opt)

    def clip_grad_norm_(self, parameters, max_norm, norm_type=2):
        """
        Should be used in place of `torch.nn.utils.clip_grad_norm_`.

        Returns:
            `torch.Tensor`: Total norm of the parameter gradients (viewed as a single vector).

        Example:

        ```python
        >>> from accelerate import Accelerator

        >>> accelerator = Accelerator(gradient_accumulation_steps=2)
        >>> dataloader, model, optimizer, scheduler = accelerator.prepare(dataloader, model, optimizer, scheduler)

        >>> for input, target in dataloader:
        ...     optimizer.zero_grad()
        ...     output = model(input)
        ...     loss = loss_func(output, target)
        ...     accelerator.backward(loss)
        ...     if accelerator.sync_gradients:
        ...         accelerator.clip_grad_norm_(model.parameters(), max_grad_norm)
        ...     optimizer.step()
        ```
        """
        if self.distributed_type == DistributedType.FSDP:
            self.unscale_gradients()
            parameters = [p for p in parameters]
            for model in self._models:
                if parameters == [p for p in model.parameters()]:
                    if not self.is_fsdp2:
                        return model.clip_grad_norm_(max_norm, norm_type)
                    else:
                        return torch.nn.utils.clip_grad_norm_(
                            parameters, max_norm, norm_type=norm_type
                        )  # viz: https://github.com/pytorch/torchtitan/blob/main/docs/fsdp.md
        elif self.distributed_type == DistributedType.DEEPSPEED:
            # DeepSpeed handles gradient clipping internally, but we can retrieve the gradient norm
            if self.deepspeed_engine_wrapped is not None:
                return self.deepspeed_engine_wrapped.get_global_grad_norm()
            return None
        elif self.distributed_type == DistributedType.XLA:
            # Reduce gradients first for XLA
            for acc_opt in self._optimizers:
                if not acc_opt.gradient_state.is_xla_gradients_synced:
                    opt = acc_opt
                    while isinstance(opt, AcceleratedOptimizer):
                        opt = opt.optimizer
                    gradients = xm._fetch_gradients(opt)
                    # Use xm.all_reduce to perform an in-place all-reduce. Recusrsive all-reduce each tensor
                    # one by one in self.reduce is non-inplace.
                    xm.all_reduce("sum", gradients, scale=1.0 / self.num_processes)
                    # Set is_xla_gradients_synced to True to avoid all-reduce twice in the AcceleratedOptimizer step.
                    acc_opt.gradient_state.is_xla_gradients_synced = True
            if os.environ.get("ACCELERATE_USE_FSDP", "false") == "true":
                self.unscale_gradients()
                parameters = [p for p in parameters]
                for model in self._models:
                    if parameters == [p for p in model.parameters()]:
                        return model.clip_grad_norm_(max_norm, norm_type)
        self.unscale_gradients()
        return torch.nn.utils.clip_grad_norm_(parameters, max_norm, norm_type=norm_type)

    def clip_grad_value_(self, parameters, clip_value):
        """
        Should be used in place of `torch.nn.utils.clip_grad_value_`.

        Example:

        ```python
        >>> from accelerate import Accelerator

        >>> accelerator = Accelerator(gradient_accumulation_steps=2)
        >>> dataloader, model, optimizer, scheduler = accelerator.prepare(dataloader, model, optimizer, scheduler)

        >>> for input, target in dataloader:
        ...     optimizer.zero_grad()
        ...     output = model(input)
        ...     loss = loss_func(output, target)
        ...     accelerator.backward(loss)
        ...     if accelerator.sync_gradients:
        ...         accelerator.clip_grad_value_(model.parameters(), clip_value)
        ...     optimizer.step()
        ```
        """
        if self.distributed_type in [DistributedType.DEEPSPEED, DistributedType.FSDP]:
            raise Exception("DeepSpeed and FSDP  do not support `clip_grad_value_`. Use `clip_grad_norm_` instead.")
        self.unscale_gradients()
        torch.nn.utils.clip_grad_value_(parameters, clip_value)

    def gather(self, tensor):
        """
        Gather the values in *tensor* across all processes and concatenate them on the first dimension. Useful to
        regroup the predictions from all processes when doing evaluation.

        Note:
            This gather happens in all processes.

        Args:
            tensor (`torch.Tensor`, or a nested tuple/list/dictionary of `torch.Tensor`):
                The tensors to gather across all processes.

        Returns:
            `torch.Tensor`, or a nested tuple/list/dictionary of `torch.Tensor`: The gathered tensor(s). Note that the
            first dimension of the result is *num_processes* multiplied by the first dimension of the input tensors.

        Example:

        ```python
        >>> # Assuming four processes
        >>> import torch
        >>> from accelerate import Accelerator

        >>> accelerator = Accelerator()
        >>> process_tensor = torch.tensor([accelerator.process_index])
        >>> gathered_tensor = accelerator.gather(process_tensor)
        >>> gathered_tensor
        tensor([0, 1, 2, 3])
        ```
        """
        return gather(tensor)

    def gather_for_metrics(self, input_data, use_gather_object=False):
        """
        Gathers `input_data` and potentially drops duplicates in the last batch if on a distributed system. Should be
        used for gathering the inputs and targets for metric calculation.

        Args:
            input (`torch.Tensor`, `object`, a nested tuple/list/dictionary of `torch.Tensor`, or a nested tuple/list/dictionary of `object`):
                The tensors or objects for calculating metrics across all processes
            use_gather_object(`bool`):
                Whether to forcibly use gather_object instead of gather (which is already done if all objects passed do
                not contain tensors). This flag can be useful for gathering tensors with different sizes that we don't
                want to pad and concatenate along the first dimension. Using it with GPU tensors is not well supported
                and inefficient as it incurs GPU -> CPU transfer since tensors would be pickled.

        Example:

        ```python
        >>> # Assuming two processes, with a batch size of 5 on a dataset with 9 samples
        >>> import torch
        >>> from accelerate import Accelerator

        >>> accelerator = Accelerator()
        >>> dataloader = torch.utils.data.DataLoader(range(9), batch_size=5)
        >>> dataloader = accelerator.prepare(dataloader)
        >>> batch = next(iter(dataloader))
        >>> gathered_items = accelerator.gather_for_metrics(batch)
        >>> len(gathered_items)
        9
        ```
        """

        try:
            recursively_apply(lambda x: x, input_data, error_on_other_type=True)
            all_tensors = True
        except TypeError:
            all_tensors = False

        use_gather_object = use_gather_object or not all_tensors

        if use_gather_object:
            data = gather_object(input_data)
        else:
            data = self.gather(input_data)

        try:
            if self.gradient_state.end_of_dataloader:
                # at the end of a dataloader, `gather_for_metrics` regresses to
                # `gather` unless the dataset has a remainder so log.
                if self.gradient_state.remainder == -1:
                    logger.info(
                        "The used dataset had no length, returning gathered tensors. You should drop the remainder yourself."
                    )
                    return data
                elif self.gradient_state.remainder > 0:
                    # Last batch needs to be truncated on distributed systems as it contains additional samples
                    def _adjust_samples(tensor):
                        return tensor[: self.gradient_state.remainder]

                    if use_gather_object:
                        # gather_object put the objects in a list
                        return _adjust_samples(data)
                    else:
                        return recursively_apply(_adjust_samples, data)
                else:  # remainder is 0
                    # no remainder even though at end of dataloader, so nothing to do.
                    return data
            else:
                # Not at the end of the dataloader, no need to adjust the tensors
                return data
        except Exception:
            # Dataset had no length or raised an error
            return data

    def reduce(self, tensor, reduction="sum", scale=1.0):
        """
        Reduce the values in *tensor* across all processes based on *reduction*.

        Note:
            All processes get the reduced value.

        Args:
            tensor (`torch.Tensor`, or a nested tuple/list/dictionary of `torch.Tensor`):
                The tensors to reduce across all processes.
            reduction (`str`, *optional*, defaults to "sum"):
                A reduction type, can be one of 'sum', 'mean', or 'none'. If 'none', will not perform any operation.
            scale (`float`, *optional*, defaults to 1.0):
                A default scaling value to be applied after the reduce, only valied on XLA.

        Returns:
            `torch.Tensor`, or a nested tuple/list/dictionary of `torch.Tensor`:
                The reduced tensor(s).

        Example:

        ```python
        >>> # Assuming two processes
        >>> import torch
        >>> from accelerate import Accelerator

        >>> accelerator = Accelerator()
        >>> process_tensor = torch.arange(accelerator.num_processes) + 1 + (2 * accelerator.process_index)
        >>> process_tensor = process_tensor.to(accelerator.device)
        >>> reduced_tensor = accelerator.reduce(process_tensor, reduction="sum")
        >>> reduced_tensor
        tensor([4, 6])
        ```
        """
        return reduce(tensor, reduction, scale)

    def pad_across_processes(self, tensor, dim=0, pad_index=0, pad_first=False):
        """
        Recursively pad the tensors in a nested list/tuple/dictionary of tensors from all devices to the same size so
        they can safely be gathered.

        Args:
            tensor (nested list/tuple/dictionary of `torch.Tensor`):
                The data to gather.
            dim (`int`, *optional*, defaults to 0):
                The dimension on which to pad.
            pad_index (`int`, *optional*, defaults to 0):
                The value with which to pad.
            pad_first (`bool`, *optional*, defaults to `False`):
                Whether to pad at the beginning or the end.

        Returns:
            `torch.Tensor`, or a nested tuple/list/dictionary of `torch.Tensor`:
                The padded tensor(s).

        Example:

        ```python
        >>> # Assuming two processes, with the first processes having a tensor of size 1 and the second of size 2
        >>> import torch
        >>> from accelerate import Accelerator

        >>> accelerator = Accelerator()
        >>> process_tensor = torch.arange(accelerator.process_index + 1).to(accelerator.device)
        >>> padded_tensor = accelerator.pad_across_processes(process_tensor)
        >>> padded_tensor.shape
        torch.Size([2])
        ```
        """
        return pad_across_processes(tensor, dim=dim, pad_index=pad_index, pad_first=pad_first)

    def unwrap_model(self, model, keep_fp32_wrapper: bool = True, keep_torch_compile: bool = True):
        """
        Unwraps the `model` from the additional layer possible added by [`~Accelerator.prepare`]. Useful before saving
        the model.

        Args:
            model (`torch.nn.Module`):
                The model to unwrap.
            keep_fp32_wrapper (`bool`, *optional*, defaults to `True`):
                Whether to not remove the mixed precision hook if it was added.
            keep_torch_compile (`bool`, *optional*, defaults to `True`):
                Whether to not unwrap compiled model if compiled.
        Returns:
            `torch.nn.Module`: The unwrapped model.

        Example:

        ```python
        >>> # Assuming two GPU processes
        >>> from torch.nn.parallel import DistributedDataParallel
        >>> from accelerate import Accelerator

        >>> accelerator = Accelerator()
        >>> model = accelerator.prepare(MyModel())
        >>> print(model.__class__.__name__)
        DistributedDataParallel

        >>> model = accelerator.unwrap_model(model)
        >>> print(model.__class__.__name__)
        MyModel
        ```
        """
        return extract_model_from_parallel(model, keep_fp32_wrapper, keep_torch_compile)

    def wait_for_everyone(self):
        """
        Will stop the execution of the current process until every other process has reached that point (so this does
        nothing when the script is only run in one process). Useful to do before saving a model.

        Example:

        ```python
        >>> # Assuming two GPU processes
        >>> import time
        >>> from accelerate import Accelerator

        >>> accelerator = Accelerator()
        >>> if accelerator.is_main_process:
        ...     time.sleep(2)
        >>> else:
        ...     print("I'm waiting for the main process to finish its sleep...")
        >>> accelerator.wait_for_everyone()
        >>> # Should print on every process at the same time
        >>> print("Everyone is here")
        ```
        """
        wait_for_everyone()

    @on_main_process
    def init_trackers(self, project_name: str, config: dict | None = None, init_kwargs: dict | None = {}):
        """
        Initializes a run for all trackers stored in `self.log_with`, potentially with starting configurations

        Args:
            project_name (`str`):
                The name of the project. All trackers will save their data based on this
            config (`dict`, *optional*):
                Optional starting configuration to be logged.
            init_kwargs (`dict`, *optional*):
                A nested dictionary of kwargs to be passed to a specific tracker's `__init__` function. Should be
                formatted like so:
                ```python
                {"wandb": {"tags": ["tag_a", "tag_b"]}}
                ```

        Example:

        ```python
        >>> from accelerate import Accelerator

        >>> accelerator = Accelerator(log_with="tensorboard")
        >>> accelerator.init_trackers(
        ...     project_name="my_project",
        ...     config={"learning_rate": 0.001, "batch_size": 32},
        ...     init_kwargs={"tensorboard": {"flush_secs": 60}},
        ... )
        ```
        """
        for tracker in self.log_with:
            if issubclass(type(tracker), GeneralTracker):
                # Custom trackers are already initialized
                self.trackers.append(tracker)
            else:
                tracker_init = LOGGER_TYPE_TO_CLASS[str(tracker)]
                if tracker_init.requires_logging_directory:
                    # We can skip this check since it was done in `__init__`
                    self.trackers.append(
                        tracker_init(project_name, self.logging_dir, **init_kwargs.get(str(tracker), {}))
                    )
                else:
                    self.trackers.append(tracker_init(project_name, **init_kwargs.get(str(tracker), {})))

        for tracker in self.trackers:
            tracker.start()

        if config is not None:
            for tracker in self.trackers:
                tracker.store_init_configuration(config)

    def get_tracker(self, name: str, unwrap: bool = False):
        """
        Returns a `tracker` from `self.trackers` based on `name` on the main process only.

        Args:
            name (`str`):
                The name of a tracker, corresponding to the `.name` property.
            unwrap (`bool`):
                Whether to return the internal tracking mechanism or to return the wrapped tracker instead
                (recommended).

        Returns:
            `GeneralTracker`: The tracker corresponding to `name` if it exists.

        Example:

        ```python
        >>> from accelerate import Accelerator

        >>> accelerator = Accelerator(log_with="tensorboard")
        >>> accelerator.init_trackers("my_project")
        >>> tensorboard_tracker = accelerator.get_tracker("tensorboard")
        ```
        """
        if len(self.trackers) > 0:
            for tracker in self.trackers:
                if tracker.name == name:
                    return tracker.tracker if unwrap else tracker
            raise ValueError(f"{name} is not an available tracker stored inside the `Accelerator`.")
        # Handle tracker only made on main process
        return GeneralTracker(_blank=True)

    @on_main_process
    def log(self, values: dict, step: int | None = None, log_kwargs: dict | None = {}):
        """
        Logs `values` to all stored trackers in `self.trackers` on the main process only.

        Args:
            values (`dict`):
                Values should be a dictionary-like object containing only types `int`, `float`, or `str`.
            step (`int`, *optional*):
                The run step. If included, the log will be affiliated with this step.
            log_kwargs (`dict`, *optional*):
                A nested dictionary of kwargs to be passed to a specific tracker's `log` function. Should be formatted
                like so:
                ```python
                {"wandb": {"tags": ["tag_a", "tag_b"]}}
                ```

        Example:

        ```python
        >>> from accelerate import Accelerator

        >>> accelerator = Accelerator(log_with="tensorboard")
        >>> accelerator.init_trackers("my_project")
        >>> accelerator.log({"loss": 0.5, "accuracy": 0.9})
        ```
        """
        for tracker in self.trackers:
            tracker.log(values, step=step, **log_kwargs.get(tracker.name, {}))

    def end_training(self):
        """
        Runs any special end training behaviors, such as stopping trackers on the main process only or destoying
        process group. Should always be called at the end of your script if using experiment tracking.

        Example:

        ```python
        >>> from accelerate import Accelerator

        >>> accelerator = Accelerator(log_with="tensorboard")
        >>> accelerator.init_trackers("my_project")
        >>> # Do training
        >>> accelerator.end_training()
        ```
        """
        for tracker in self.trackers:
            tracker.finish()

        self.state.destroy_process_group()

    def save(self, obj, f, safe_serialization=False):
        """
        Save the object passed to disk once per machine. Use in place of `torch.save`.

        Args:
            obj (`object`): The object to save.
            f (`str` or `os.PathLike`): Where to save the content of `obj`.
            safe_serialization (`bool`, *optional*, defaults to `False`): Whether to save `obj` using `safetensors`

        Note:
            If `save_on_each_node` was passed in as a `ProjectConfiguration`, will save the object once per node,
            rather than only once on the main node.

        Example:

        ```python
        >>> from accelerate import Accelerator

        >>> accelerator = Accelerator()
        >>> arr = [0, 1, 2, 3]
        >>> accelerator.save(arr, "array.pkl")
        ```
        """
        save(
            obj,
            f,
            save_on_each_node=self.project_configuration.save_on_each_node,
            safe_serialization=safe_serialization,
        )

    def save_model(
        self,
        model: torch.nn.Module,
        save_directory: Union[str, os.PathLike],
        max_shard_size: Union[int, str] = "10GB",
        safe_serialization: bool = True,
    ):
        """
        Save a model so that it can be re-loaded using load_checkpoint_in_model

        Arguments:
            model: (`torch.nn.Module`):
                Model to be saved. The model can be wrapped or unwraped.
            save_directory (`str` or `os.PathLike`):
                Directory to which to save. Will be created if it doesn't exist.
            max_shard_size (`int` or `str`, *optional*, defaults to `"10GB"`):
                The maximum size for a checkpoint before being sharded. Checkpoints shard will then be each of size
                lower than this size. If expressed as a string, needs to be digits followed by a unit (like `"5MB"`).

                <Tip warning={true}>

                If a single weight of the model is bigger than `max_shard_size`, it will be in its own checkpoint shard
                which will be bigger than `max_shard_size`.

                </Tip>

            safe_serialization (`bool`, *optional*, defaults to `True`):
                Whether to save the model using `safetensors` or the traditional PyTorch way (that uses `pickle`).

        Example:

        ```python
        >>> from accelerate import Accelerator

        >>> accelerator = Accelerator()
        >>> model = ...
        >>> accelerator.save_model(model, save_directory)
        ```
        """

        if os.path.isfile(save_directory):
            logger.error(f"Provided path ({save_directory}) should be a directory, not a file")
            return

        # get the state_dict of the model
        if any(has_offloaded_params(module) for module in model.modules()):
            state_dict = get_state_dict_offloaded_model(model)
        else:
            if any(param.device == torch.device("meta") for param in model.parameters()):
                raise RuntimeError("You can't save the model since some parameters are on the meta device.")
            state_dict = self.get_state_dict(model)

        # Case: DeepSpeed zero3 gets gathered and `state_dict` is empty
        if state_dict is None:
            return
        os.makedirs(save_directory, exist_ok=True)

        if safe_serialization:
            state_dict = clean_state_dict_for_safetensors(state_dict)
        weights_name = SAFE_WEIGHTS_NAME if safe_serialization else WEIGHTS_NAME
        filename_pattern = SAFE_WEIGHTS_PATTERN_NAME if safe_serialization else WEIGHTS_PATTERN_NAME

        state_dict_split = split_torch_state_dict_into_shards(
            state_dict, filename_pattern=filename_pattern, max_shard_size=max_shard_size
        )

        # Clean the folder from a previous save
        for filename in os.listdir(save_directory):
            full_filename = os.path.join(save_directory, filename)
            # If we have a shard file that is not going to be replaced, we delete it, but only from the main process
            # in distributed settings to avoid race conditions.
            weights_no_suffix = weights_name.replace(".bin", "")

            # make sure that file to be deleted matches format of sharded file, e.g. pytorch_model-00001-of-00005
            filename_no_suffix = filename.replace(".bin", "")
            reg = re.compile(r"(.*?)-\d{5}-of-\d{5}")

            if (
                filename.startswith(weights_no_suffix)
                and os.path.isfile(full_filename)
                and filename not in state_dict_split.filename_to_tensors.keys()
                and reg.fullmatch(filename_no_suffix) is not None
                and PartialState().is_main_process
            ):
                os.remove(full_filename)

        # Save the model
        for filename, tensors in state_dict_split.filename_to_tensors.items():
            shard = {tensor: state_dict[tensor] for tensor in tensors}
            self.save(shard, os.path.join(save_directory, filename), safe_serialization=safe_serialization)

        # Save index if sharded
        if state_dict_split.is_sharded:
            index = {
                "metadata": state_dict_split.metadata,
                "weight_map": state_dict_split.tensor_to_filename,
            }
            save_index_file = SAFE_WEIGHTS_INDEX_NAME if safe_serialization else WEIGHTS_INDEX_NAME
            save_index_file = os.path.join(save_directory, save_index_file)
            with open(save_index_file, "w", encoding="utf-8") as f:
                content = json.dumps(index, indent=2, sort_keys=True) + "\n"
                f.write(content)
            logger.info(
                f"The model is bigger than the maximum size per checkpoint ({max_shard_size}) and is going to be "
                f"split in {len(state_dict_split.filename_to_tensors)} checkpoint shards. You can find where each parameters has been saved in the "
                f"index located at {save_index_file}."
            )
        else:
            path_to_weights = os.path.join(save_directory, WEIGHTS_NAME)
            logger.info(f"Model weights saved in {path_to_weights}")

    def register_save_state_pre_hook(self, hook: Callable[..., None]) -> hooks.RemovableHandle:
        """
        Registers a pre hook to be run before `save_checkpoint` is called in [`Accelerator.save_state`].

        Args:
            hook (`Callable`):
                A function to be called in [`Accelerator.save_state`] before `save_checkpoint`.

        The hook should have the following signature:

        `hook(models: list[torch.nn.Module], weights: list[dict[str, torch.Tensor]], input_dir: str) -> None`

        The `models` argument are the models as saved in the accelerator state under `accelerator._models`, `weigths`
        argument are the state dicts of the `models`, and the `input_dir` argument is the `input_dir` argument passed
        to [`Accelerator.load_state`].

        <Tip>

        Should only be used in conjunction with [`Accelerator.register_load_state_pre_hook`]. Can be useful to save
        configurations in addition to model weights. Can also be used to overwrite model saving with a customized
        method. In this case, make sure to remove already loaded weights from the weights list.

        </Tip>

        Returns:
            `torch.utils.hooks.RemovableHandle`: a handle that can be used to remove the added hook by calling
            `handle.remove()`
        """
        handle = hooks.RemovableHandle(self._save_model_state_pre_hook)
        self._save_model_state_pre_hook[handle.id] = hook
        return handle

    def save_state(self, output_dir: str = None, safe_serialization: bool = True, **save_model_func_kwargs):
        """
        Saves the current states of the model, optimizer, scaler, RNG generators, and registered objects to a folder.

        If a `ProjectConfiguration` was passed to the `Accelerator` object with `automatic_checkpoint_naming` enabled
        then checkpoints will be saved to `self.project_dir/checkpoints`. If the number of current saves is greater
        than `total_limit` then the oldest save is deleted. Each checkpoint is saved in separate folders named
        `checkpoint_<iteration>`.

        Otherwise they are just saved to `output_dir`.

        <Tip>

        Should only be used when wanting to save a checkpoint during training and restoring the state in the same
        environment.

        </Tip>

        Args:
            output_dir (`str` or `os.PathLike`):
                The name of the folder to save all relevant weights and states.
            safe_serialization (`bool`, *optional*, defaults to `True`):
                Whether to save the model using `safetensors` or the traditional PyTorch way (that uses `pickle`).
            save_model_func_kwargs (`dict`, *optional*):
                Additional keyword arguments for saving model which can be passed to the underlying save function, such
                as optional arguments for DeepSpeed's `save_checkpoint` function.

        Example:

        ```python
        >>> from accelerate import Accelerator

        >>> accelerator = Accelerator()
        >>> model, optimizer, lr_scheduler = ...
        >>> model, optimizer, lr_scheduler = accelerator.prepare(model, optimizer, lr_scheduler)
        >>> accelerator.save_state(output_dir="my_checkpoint")
        ```
        """
        if self.project_configuration.automatic_checkpoint_naming:
            output_dir = os.path.join(self.project_dir, "checkpoints")
        os.makedirs(output_dir, exist_ok=True)
        if self.project_configuration.automatic_checkpoint_naming:
            folders = [os.path.join(output_dir, folder) for folder in os.listdir(output_dir)]
            if (
                self.project_configuration.total_limit is not None
                and (len(folders) + 1 > self.project_configuration.total_limit)
                and self.is_main_process
            ):

                def _inner(folder):
                    return list(map(int, re.findall(r"[\/]?([0-9]+)(?=[^\/]*$)", folder)))[0]

                folders.sort(key=_inner)
                logger.warning(
                    f"Deleting {len(folders) + 1 - self.project_configuration.total_limit} checkpoints to make room for new checkpoint."
                )
                for folder in folders[: len(folders) + 1 - self.project_configuration.total_limit]:
                    shutil.rmtree(folder)
            output_dir = os.path.join(output_dir, f"checkpoint_{self.save_iteration}")
            if os.path.exists(output_dir):
                raise ValueError(
                    f"Checkpoint directory {output_dir} ({self.save_iteration}) already exists. Please manually override `self.save_iteration` with what iteration to start with."
                )
            self.wait_for_everyone()
        os.makedirs(output_dir, exist_ok=True)
        logger.info(f"Saving current state to {output_dir}")

        if self.distributed_type == DistributedType.XLA:
            # Finish running the previous step before checkpointing
            xm.mark_step()

        # Save the models taking care of FSDP and DeepSpeed nuances
        weights = []
        for i, model in enumerate(self._models):
            if self.distributed_type == DistributedType.FSDP:
                logger.info("Saving FSDP model")
                save_fsdp_model(self.state.fsdp_plugin, self, model, output_dir, i)
                logger.info(f"FSDP Model saved to output dir {output_dir}")
            elif self.distributed_type == DistributedType.DEEPSPEED:
                logger.info("Saving DeepSpeed Model and Optimizer")
                ckpt_id = f"{MODEL_NAME}" if i == 0 else f"{MODEL_NAME}_{i}"
                model.save_checkpoint(output_dir, ckpt_id, **save_model_func_kwargs)
                logger.info(f"DeepSpeed Model and Optimizer saved to output dir {os.path.join(output_dir, ckpt_id)}")
            elif self.distributed_type == DistributedType.MEGATRON_LM:
                logger.info("Saving Megatron-LM Model, Optimizer and Scheduler")
                model.save_checkpoint(output_dir)
                logger.info(f"Megatron-LM Model , Optimizer and Scheduler saved to output dir {output_dir}")
            else:
                weights.append(self.get_state_dict(model, unwrap=False))

        # Save the optimizers taking care of FSDP and DeepSpeed nuances
        optimizers = []
        if self.distributed_type == DistributedType.FSDP:
            for i, opt in enumerate(self._optimizers):
                logger.info("Saving FSDP Optimizer")
                save_fsdp_optimizer(self.state.fsdp_plugin, self, opt, self._models[i], output_dir, i)
                logger.info(f"FSDP Optimizer saved to output dir {output_dir}")
        elif self.distributed_type not in [DistributedType.DEEPSPEED, DistributedType.MEGATRON_LM]:
            optimizers = self._optimizers

        # Save the lr schedulers taking care of DeepSpeed nuances
        schedulers = []
        if self.distributed_type == DistributedType.DEEPSPEED:
            for i, scheduler in enumerate(self._schedulers):
                if isinstance(scheduler, DeepSpeedSchedulerWrapper):
                    continue
                schedulers.append(scheduler)
        elif self.distributed_type not in [DistributedType.MEGATRON_LM]:
            schedulers = self._schedulers

        # Save the samplers of the dataloaders
        dataloaders = self._dataloaders

        # Call model loading hooks that might have been registered with
        # accelerator.register_model_state_hook
        for hook in self._save_model_state_pre_hook.values():
            hook(self._models, weights, output_dir)

        save_location = save_accelerator_state(
            output_dir,
            weights,
            optimizers,
            schedulers,
            dataloaders,
            self.state.process_index,
            self.step,
            self.scaler,
            save_on_each_node=self.project_configuration.save_on_each_node,
            safe_serialization=safe_serialization,
        )
        for i, obj in enumerate(self._custom_objects):
            save_custom_state(obj, output_dir, i, save_on_each_node=self.project_configuration.save_on_each_node)
        self.project_configuration.iteration += 1
        return save_location

    def register_load_state_pre_hook(self, hook: Callable[..., None]) -> hooks.RemovableHandle:
        """
        Registers a pre hook to be run before [`load_checkpoint`] is called in [`Accelerator.load_state`].

        Args:
            hook (`Callable`):
                A function to be called in [`Accelerator.load_state`] before `load_checkpoint`.

        The hook should have the following signature:

        `hook(models: list[torch.nn.Module], input_dir: str) -> None`

        The `models` argument are the models as saved in the accelerator state under `accelerator._models`, and the
        `input_dir` argument is the `input_dir` argument passed to [`Accelerator.load_state`].

        <Tip>

        Should only be used in conjunction with [`Accelerator.register_save_state_pre_hook`]. Can be useful to load
        configurations in addition to model weights. Can also be used to overwrite model loading with a customized
        method. In this case, make sure to remove already loaded models from the models list.

        </Tip>

        Returns:
            `torch.utils.hooks.RemovableHandle`: a handle that can be used to remove the added hook by calling
            `handle.remove()`
        """
        handle = hooks.RemovableHandle(self._load_model_state_pre_hook)
        self._load_model_state_pre_hook[handle.id] = hook
        return handle

    def load_state(self, input_dir: str = None, load_kwargs: dict | None = None, **load_model_func_kwargs):
        """
        Loads the current states of the model, optimizer, scaler, RNG generators, and registered objects.

        <Tip>

        Should only be used in conjunction with [`Accelerator.save_state`]. If a file is not registered for
        checkpointing, it will not be loaded if stored in the directory.

        </Tip>

        Args:
            input_dir (`str` or `os.PathLike`):
                The name of the folder all relevant weights and states were saved in. Can be `None` if
                `automatic_checkpoint_naming` is used, and will pick up from the latest checkpoint.
            load_kwargs (`dict`, *optional*):
                Additional keyword arguments for the underlying `load` function, such as optional arguments for
                state_dict and optimizer on.
            load_model_func_kwargs (`dict`, *optional*):
                Additional keyword arguments for loading model which can be passed to the underlying load function,
                such as optional arguments for DeepSpeed's `load_checkpoint` function or a `map_location` to load the
                model and optimizer on.

        Example:

        ```python
        >>> from accelerate import Accelerator

        >>> accelerator = Accelerator()
        >>> model, optimizer, lr_scheduler = ...
        >>> model, optimizer, lr_scheduler = accelerator.prepare(model, optimizer, lr_scheduler)
        >>> accelerator.load_state("my_checkpoint")
        ```
        """
        if input_dir is not None:
            # Check if folder exists
            input_dir = os.path.expanduser(input_dir)
            if not os.path.isdir(input_dir):
                raise ValueError(f"Tried to find {input_dir} but folder does not exist")
        elif self.project_configuration.automatic_checkpoint_naming:
            # Pick up from automatic checkpoint naming
            input_dir = os.path.join(self.project_dir, "checkpoints")
            folders = [os.path.join(input_dir, folder) for folder in os.listdir(input_dir)]

            def _inner(folder):
                return list(map(int, re.findall(r"[\/]?([0-9]+)(?=[^\/]*$)", folder)))[0]

            folders.sort(key=_inner)
            input_dir = folders[-1]
        else:
            raise ValueError("No input_dir provided and automatic checkpoint naming is disabled.")
        logger.info(f"Loading states from {input_dir}")

        # Load the models taking care of FSDP and DeepSpeed nuances
        models = []
        for i, model in enumerate(self._models):
            if self.distributed_type == DistributedType.FSDP:
                logger.info("Loading FSDP model")
                load_fsdp_model(self.state.fsdp_plugin, self, model, input_dir, i)
                logger.info(f"FSDP Model loaded from input dir {input_dir}")
            elif self.distributed_type == DistributedType.DEEPSPEED:
                logger.info("Loading DeepSpeed Model and Optimizer")
                ckpt_id = f"{MODEL_NAME}" if i == 0 else f"{MODEL_NAME}_{i}"
                model.load_checkpoint(input_dir, ckpt_id, **load_model_func_kwargs)
                logger.info(f"DeepSpeed Model and Optimizer loaded from input dir {os.path.join(input_dir, ckpt_id)}")
            elif self.distributed_type == DistributedType.MEGATRON_LM:
                logger.info("Loading Megatron-LM Model, Optimizer and Scheduler")
                model.load_checkpoint(input_dir)
                logger.info(f"Megatron-LM Model , Optimizer and Scheduler loaded from input dir {input_dir}")
            else:
                models.append(model)

        # We need to load the scaler state before the optimizer for FSDP2
        # (`torch.distributed.checkpoint.set_optimizer_state_dict`) which we use to set the state of the optimizer calls `optimizer.step` on
        # a dummy tensor, but since the scaler is not initialized, it will raise an error (the scaler exists but its `_scale` is None)
        scaler = None
        if self.scaler is not None and self.is_fsdp2:
            input_scaler_file = os.path.join(input_dir, SCALER_NAME)
            scaler_state = torch.load(input_scaler_file)
            self.scaler.load_state_dict(scaler_state)
            # We also need to call the `_lazy_init_scale_growth_tracker` to initialize the scaler, as it would else be called
            # on the first call to scale
            self.scaler._lazy_init_scale_growth_tracker(self.scaler._device)
            logger.info("GradScaler state loaded successfully")
        else:
            scaler = self.scaler

        # Load the optimizers taking care of FSDP and DeepSpeed nuances
        optimizers = []
        if self.distributed_type == DistributedType.FSDP:
            for i, opt in enumerate(self._optimizers):
                logger.info("Loading FSDP Optimizer")
                load_fsdp_optimizer(self.state.fsdp_plugin, self, opt, self._models[i], input_dir, i)
                logger.info(f"FSDP Optimizer loaded from input dir {input_dir}")
        elif self.distributed_type not in [DistributedType.DEEPSPEED, DistributedType.MEGATRON_LM]:
            optimizers = self._optimizers

        # Load the lr schedulers taking care of DeepSpeed nuances
        schedulers = []
        if self.distributed_type == DistributedType.DEEPSPEED:
            for i, scheduler in enumerate(self._schedulers):
                if isinstance(scheduler, DeepSpeedSchedulerWrapper):
                    continue
                schedulers.append(scheduler)
        elif self.distributed_type not in [DistributedType.MEGATRON_LM]:
            schedulers = self._schedulers

        dataloaders = self._dataloaders

        # Call model loading hooks that might have been registered with
        # accelerator.register_model_state_hook
        for hook in self._load_model_state_pre_hook.values():
            hook(models, input_dir)

        map_location = load_model_func_kwargs.pop("map_location", None)
        if map_location is None:
            if self.num_processes > 1 and self.multi_device and self.distributed_type != DistributedType.MULTI_XPU:
                map_location = "on_device"
            else:
                map_location = "cpu"

        override_attributes = load_accelerator_state(
            input_dir,
            models,
            optimizers,
            schedulers,
            dataloaders,
            self.state.process_index,
            scaler,
            map_location,
            load_kwargs,
            **load_model_func_kwargs,
        )
        if "step" in override_attributes:
            self.step = override_attributes["step"]
        custom_checkpoints = [
            f for f in os.listdir(input_dir) if re.search(r"^custom_checkpoint_\d+\.pkl$", f) is not None
        ]
        if len(custom_checkpoints) != len(self._custom_objects):
            err = (
                f"Number of custom checkpoints in folder {input_dir} does not match the number of registered objects:"
            )
            err += f"\n\tFound checkpoints: {len(custom_checkpoints)}"
            err += f"\n\tRegistered objects: {len(self._custom_objects)}\n"
            err += "Please make sure to only load checkpoints from folders that were created with the same set of registered objects,"
            err += "or avoid using `custom_checkpoint` in the filename for files in that same directory and load them in manually."
            raise RuntimeError(err)
        else:
            logger.info(f"Loading in {len(custom_checkpoints)} custom states")
            for index, obj in enumerate(self._custom_objects):
                load_custom_state(obj, input_dir, index)

    def free_memory(self, *objects):
        """
        Will release all references to the internal objects stored and call the garbage collector. You should call this
        method between two trainings with different models/optimizers. Also will reset `Accelerator.step` to 0.

        Example:

        ```python
        >>> from accelerate import Accelerator

        >>> accelerator = Accelerator()
        >>> model, optimizer, scheduler = ...
        >>> model, optimizer, scheduler = accelerator.prepare(model, optimizer, scheduler)
        >>> model, optimizer, scheduler = accelerator.free_memory(model, optimizer, scheduler)
        ```
        """
        # Deepspeed needs a bit more prep that should be done first
        if hasattr(self, "deepspeed_engine_wrapped"):
            if self.deepspeed_engine_wrapped is not None:
                self.deepspeed_engine_wrapped.engine.destroy()
            self.deepspeed_engine_wrapped = None
        objects = release_memory(*objects)
        self._schedulers = []
        self._optimizers = []
        self._models = []
        self._dataloaders = []
        self.step = 0
        return objects

    def clear(self, *objects):
        """
        Alias for [`Accelerate.free_memory`], releases all references to the internal objects stored and call the
        garbage collector. You should call this method between two trainings with different models/optimizers.

        Example:

        ```python
        >>> from accelerate import Accelerator

        >>> accelerator = Accelerator()
        >>> model, optimizer, scheduler = ...
        >>> model, optimizer, scheduler = accelerator.prepare(model, optimizer, scheduler)
        >>> model, optimizer, scheduler = accelerator.clear(model, optimizer, scheduler)
        ```
        """
        return self.free_memory(*objects)

    def _get_named_parameters(self, *args, drop_refs=False):
        named_parameters = {}
        accessor_mapping = {}
        for obj in args:
            if isinstance(obj, torch.nn.Module):
                obj = extract_model_from_parallel(obj)
                if not drop_refs:
                    named_parameters.update({n: p for n, p in obj.named_parameters()})
                    continue

                # we need this bit as `WeightWithDynamic...` returns 0 when `data_ptr()` is called,
                # the underlying pointer is actually hidden in `_tensor` attribute
                if self.fp8_backend == FP8BackendType.AO:
                    from torchao.float8.fsdp_utils import WeightWithDynamicFloat8CastTensor

                    accessor_mapping[WeightWithDynamicFloat8CastTensor] = "_tensor"

                named_parameters.update(
                    {
                        n: getattr(p, accessor_mapping[type(p)]).data_ptr()
                        if type(p) in accessor_mapping
                        else p.data_ptr()
                        for n, p in obj.named_parameters()
                    }
                )
        return named_parameters

    def _get_devices(self, *args):
        model_device = None
        optimizer_device = None
        for obj in args:
            # Loop through model parameters and stop at the first once we have its device.
            if isinstance(obj, torch.nn.Module):
                for param in obj.parameters():
                    model_device = param.device
                    break
            # Loop through optimizer parameters groups and stop at the first once we have its device.
            if isinstance(obj, torch.optim.Optimizer):
                for param_group in obj.param_groups:
                    if len(param_group["params"]) > 0:
                        optimizer_device = param_group["params"][0].device
                        break
        return (model_device, optimizer_device)

    def get_state_dict(self, model, unwrap=True):
        """
        Returns the state dictionary of a model sent through [`Accelerator.prepare`] potentially without full
        precision.

        Args:
            model (`torch.nn.Module`):
                A PyTorch model sent through [`Accelerator.prepare`]
            unwrap (`bool`, *optional*, defaults to `True`):
                Whether to return the original underlying state_dict of `model` or to return the wrapped state_dict

        Returns:
            `dict`: The state dictionary of the model potentially without full precision.

        Example:

        ```python
        >>> import torch
        >>> from accelerate import Accelerator

        >>> accelerator = Accelerator()
        >>> net = torch.nn.Linear(2, 2)
        >>> net = accelerator.prepare(net)
        >>> state_dict = accelerator.get_state_dict(net)
        ```
        """

        if self.distributed_type == DistributedType.DEEPSPEED:
            zero3_sharding = self.deepspeed_config["zero_optimization"]["stage"] == 3
            tp_sharding = self.deepspeed_config.get("tensor_parallel", {}).get("autotp_size", 0) > 1
            if zero3_sharding or tp_sharding:
                if model.zero_gather_16bit_weights_on_model_save():
                    if tp_sharding and not compare_versions("deepspeed", ">=", "0.16.4"):
                        raise ImportError(
                            "Deepspeed TP requires deepspeed >= 0.16.4, Please update DeepSpeed via `pip install deepspeed -U`."
                        )
                    state_dict = (
                        model._consolidated_16bit_state_dict()
                        if tp_sharding
                        else model._zero3_consolidated_16bit_state_dict()
                    )
                else:
                    raise ValueError(
                        "Cannot get 16bit model weights because `stage3_gather_16bit_weights_on_model_save` in DeepSpeed config is False. "
                        "To save the model weights in 16bit, set `stage3_gather_16bit_weights_on_model_save` to True in DeepSpeed config file or "
                        "set `zero3_save_16bit_model` to True when using `accelerate config`. "
                        "To save the full checkpoint, run `model.save_checkpoint(save_dir)` and use `zero_to_fp32.py` to recover weights."
                    )
            else:
                from deepspeed.checkpoint.utils import clone_tensors_for_torch_save

                state_dict = clone_tensors_for_torch_save(self.unwrap_model(model).state_dict())
        elif self.is_fsdp2:
            from torch.distributed.checkpoint.state_dict import StateDictOptions, get_model_state_dict

            options = StateDictOptions(full_state_dict=True, broadcast_from_rank0=True, cpu_offload=True)
            state_dict = get_model_state_dict(model, options=options)
        elif self.distributed_type == DistributedType.FSDP:
            from torch.distributed.fsdp import FullStateDictConfig, StateDictType
            from torch.distributed.fsdp import FullyShardedDataParallel as FSDP

            full_state_dict_config = FullStateDictConfig(offload_to_cpu=True, rank0_only=True)
            with FSDP.state_dict_type(model, StateDictType.FULL_STATE_DICT, full_state_dict_config):
                state_dict = model.state_dict()
        else:
            if unwrap:
                model = self.unwrap_model(model)
            state_dict = model.state_dict()

        return state_dict

    def register_for_checkpointing(self, *objects):
        """
        Makes note of `objects` and will save or load them in during `save_state` or `load_state`.

        These should be utilized when the state is being loaded or saved in the same script. It is not designed to be
        used in different scripts.

        <Tip>

        Every `object` must have a `load_state_dict` and `state_dict` function to be stored.

        </Tip>

        Example:

        ```python
        >>> from accelerate import Accelerator

        >>> accelerator = Accelerator()
        >>> # Assume `CustomObject` has a `state_dict` and `load_state_dict` function.
        >>> obj = CustomObject()
        >>> accelerator.register_for_checkpointing(obj)
        >>> accelerator.save_state("checkpoint.pt")
        ```
        """
        invalid_objects = []
        for obj in objects:
            if not hasattr(obj, "state_dict") or not hasattr(obj, "load_state_dict"):
                invalid_objects.append(obj)
        if len(invalid_objects) > 0:
            err = "All `objects` must include a `state_dict` and `load_state_dict` function to be stored. The following inputs are invalid:"
            for index, obj in enumerate(invalid_objects):
                err += f"\n\t- Item at index {index}, `{get_pretty_name(obj)}`"
            raise ValueError(err)
        self._custom_objects.extend(objects)

    @contextmanager
    def autocast(self, autocast_handler: AutocastKwargs = None):
        """
        Will apply automatic mixed-precision inside the block inside this context manager, if it is enabled. Nothing
        different will happen otherwise.

        A different `autocast_handler` can be passed in to override the one set in the `Accelerator` object. This is
        useful in blocks under `autocast` where you want to revert to fp32.

        Example:

        ```python
        >>> from accelerate import Accelerator

        >>> accelerator = Accelerator(mixed_precision="fp16")
        >>> with accelerator.autocast():
        ...     train()
        ```
        """
        if autocast_handler is None:
            autocast_handler = self.autocast_handler
        autocast_context = get_mixed_precision_context_manager(self.native_amp, autocast_handler)
        autocast_context.__enter__()
        # TODO: should the `yield` be in a try/finally block?
        yield
        autocast_context.__exit__(*sys.exc_info())

    @contextmanager
    def profile(self, profile_handler: ProfileKwargs | None = None):
        """
        Will profile the code inside the context manager. The profile will be saved to a Chrome Trace file if
        `profile_handler.output_trace_dir` is set.

        A different `profile_handler` can be passed in to override the one set in the `Accelerator` object.

        Args:
            profile_handler (`ProfileKwargs`, *optional*):
                The profile handler to use for this context manager. If not passed, will use the one set in the
                `Accelerator` object.

        Example:

        ```python
        # Profile with default settings
        from accelerate import Accelerator
        from accelerate.utils import ProfileKwargs

        accelerator = Accelerator()
        with accelerator.profile() as prof:
            train()
        accelerator.print(prof.key_averages().table())


        # Profile with the custom handler
        def custom_handler(prof):
            print(prof.key_averages().table(sort_by="self_cpu_time_total", row_limit=10))


        kwargs = ProfileKwargs(schedule_option=dict(wait=1, warmup=1, active=1), on_trace_ready=custom_handler)
        accelerator = Accelerator(kwarg_handler=[kwargs])
        with accelerator.profile() as prof:
            for _ in range(10):
                train_iteration()
                prof.step()


        # Profile and export to Chrome Trace
        kwargs = ProfileKwargs(output_trace_dir="output_trace")
        accelerator = Accelerator(kwarg_handler=[kwargs])
        with accelerator.profile():
            train()
        ```
        """
        profile_handler = profile_handler or self.profile_handler or ProfileKwargs()

        with profile_handler.build() as profiler:
            yield profiler

        if profile_handler.output_trace_dir is None:
            return

        os.makedirs(profile_handler.output_trace_dir, exist_ok=True)
        profiler.export_chrome_trace(
            os.path.join(profile_handler.output_trace_dir, PROFILE_PATTERN_NAME.format(suffix=self.process_index))
        )
        self.wait_for_everyone()

    @property
    def optimizer_step_was_skipped(self):
        """
        Whether or not the optimizer update was skipped (because of gradient overflow in mixed precision), in which
        case the learning rate should not be changed.
        """
        for optimizer in self._optimizers:
            if optimizer.step_was_skipped:
                return True
        return False

    def skip_first_batches(self, dataloader, num_batches: int = 0):
        """
        Creates a new `torch.utils.data.DataLoader` that will efficiently skip the first `num_batches`.

        Args:
            dataloader (`torch.utils.data.DataLoader`): The data loader in which to skip batches.
            num_batches (`int`, *optional*, defaults to 0): The number of batches to skip

        Example:

        ```python
        >>> from accelerate import Accelerator

        >>> accelerator = Accelerator()
        >>> dataloader, model, optimizer, scheduler = accelerator.prepare(dataloader, model, optimizer, scheduler)
        >>> skipped_dataloader = accelerator.skip_first_batches(dataloader, num_batches=2)
        >>> # for the first epoch only
        >>> for input, target in skipped_dataloader:
        ...     optimizer.zero_grad()
        ...     output = model(input)
        ...     loss = loss_func(output, target)
        ...     accelerator.backward(loss)
        ...     optimizer.step()

        >>> # subsequent epochs
        >>> for input, target in dataloader:
        ...     optimizer.zero_grad()
        ...     ...
        ```
        """
        return skip_first_batches(dataloader, num_batches=num_batches)

    def __deepcopy__(self, memo):
        logger.info("Deep copying the `Accelerator` object, note that this will point to the same original object.")
        return self

    def verify_device_map(self, model: torch.nn.Module) -> bool:
        """
        Verifies that `model` has not been prepared with big model inference with a device-map resembling `auto`.
        """
        # Checks if any of the child modules has the attribute `hf_device_map` and this map has more than one entry.
        for m in model.modules():
            if hasattr(m, "hf_device_map") and len(m.hf_device_map) > 1:
                return True

        return False

    def lomo_backward(self, loss: torch.Tensor, learning_rate: float) -> None:
        """
        Runs backward pass on LOMO optimizers.
        """
        if is_lomo_available():
            # We need to import locally to avoid circular imports since lomo imports stuff from
            # transformers & accelerate
            from lomo_optim import AdaLomo, Lomo

        if learning_rate is None:
            raise ValueError("A learning rate must be passed in order to call backward pass with LOMO optimizers.")

        _backward_called = False

        for optimizer in self._optimizers:
            if isinstance(optimizer.optimizer, (Lomo, AdaLomo)):
                optimizer.optimizer.fused_backward(loss, learning_rate)
                _backward_called = True

        if not _backward_called:
            raise ValueError(
                "Backward pass not properly called on LOMO optimizers. Are you sure you passed a LOMO optimizer in accelerator.prepare()?"
            )

    @property
    def fp8_backend(self) -> FP8BackendType:
        "Returns the configured backend for training in FP8"
        if self.has_fp8_handler:
            if self.fp8_recipe_handler is not None:
                return FP8BackendType(self.fp8_recipe_handler.backend)
            elif self.ao_recipe_handler is not None:
                return FP8BackendType.AO
            elif self.te_recipe_handler is not None:
                return FP8BackendType.TE
            elif self.msamp_recipe_handler is not None:
                return FP8BackendType.MSAMP
        elif self.state.deepspeed_plugin is not None and self.state.deepspeed_plugin.enable_msamp:
            return FP8BackendType.MSAMP

        return FP8BackendType(parse_choice_from_env("ACCELERATE_FP8_BACKEND", "NO"))<|MERGE_RESOLUTION|>--- conflicted
+++ resolved
@@ -1670,23 +1670,11 @@
         elif device_placement and not self.verify_device_map(model):
             model = model.to(self.device)
         if not evaluation_mode:
-<<<<<<< HEAD
             if self.multi_device and not self.parallelism_config.tp_enabled:
-=======
-            if self.distributed_type in (
-                DistributedType.MULTI_GPU,
-                DistributedType.MULTI_MLU,
-                DistributedType.MULTI_SDAA,
-                DistributedType.MULTI_MUSA,
-                DistributedType.MULTI_NPU,
-                DistributedType.MULTI_XPU,
-                DistributedType.MULTI_HPU,
-            ):
                 if model_has_dtensor(model):
                     raise ValueError(
                         "Your model contains `DTensor` parameters, which is incompatible with DDP. Maybe you loaded your model with `device_map='auto'`? Specify `device_map='cuda'` or 'cpu' instead."
                     )
->>>>>>> 847ae58c
                 if any(p.requires_grad for p in model.parameters()):
                     kwargs = self.ddp_handler.to_kwargs() if self.ddp_handler is not None else {}
                     # TODO: Look at enabling native TP training directly with a proper config
