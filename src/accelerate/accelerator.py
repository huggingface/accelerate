--- conflicted
+++ resolved
@@ -2447,11 +2447,7 @@
         >>> accelerator.save(arr, "array.pkl")
         ```
         """
-<<<<<<< HEAD
-        save(obj, f, self.project_configuration.save_on_each_node)
-=======
-        save(obj, f, safe_serialization=safe_serialization)
->>>>>>> 937e08ce
+        save(obj, f, save_on_each_node=self.project_configuration.save_on_each_node, safe_serialization=safe_serialization)
 
     def save_model(
         self,
