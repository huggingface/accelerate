--- conflicted
+++ resolved
@@ -980,7 +980,6 @@
                 )
         return tuple(result)
 
-<<<<<<< HEAD
     def _prepare_megatron_lm(self, *args):
         megatron_lm_plugin = self.state.megatron_lm_plugin
         batch_sizes = [obj.batch_size for obj in args if hasattr(obj, "batch_size")]
@@ -1076,8 +1075,6 @@
             )
         return tuple(result)
 
-    def prepare_data_loader(self, data_loader):
-=======
     def prepare_data_loader(self, data_loader: torch.utils.data.DataLoader, device_placement=None):
         """
         Prepares a PyTorch DataLoader for training in any distributed setup. It is recommended to use
@@ -1092,7 +1089,6 @@
         """
         if device_placement is None:
             device_placement = self.device_placement if self.distributed_type != DistributedType.TPU else False
->>>>>>> 9e4fe78b
         return prepare_data_loader(
             data_loader,
             self.device,
