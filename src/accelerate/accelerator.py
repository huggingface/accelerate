--- conflicted
+++ resolved
@@ -1345,19 +1345,11 @@
                 "You can't train a model that has been loaded with `device_map='auto'` in any distributed mode."
                 " Please rerun your script specifying `--num_processes=1` or by launching with `python {{myscript.py}}`."
             )
-<<<<<<< HEAD
 
         if self.native_amp:
             model._original_forward = model.forward
             model_forward_func = model.forward.__func__ if hasattr(model.forward, "__func__") else model.forward
             autocast_context = get_mixed_precision_context_manager(True, self.autocast_handler)
-=======
-        if self.native_amp or self.mixed_precision == "fp8":
-            enabled = self.native_amp or self.mixed_precision == "fp8"
-            model._original_forward = model.forward
-            model_forward_func = model.forward.__func__ if hasattr(model.forward, "__func__") else model.forward
-            autocast_context = get_mixed_precision_context_manager(enabled, self.autocast_handler)
->>>>>>> fe04ee80
             new_forward = autocast_context(model_forward_func)
             if hasattr(model.forward, "__func__"):
                 model.forward = MethodType(new_forward, model)
