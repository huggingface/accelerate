--- conflicted
+++ resolved
@@ -1,16 +1,6 @@
 - sections:
   - local: index
     title: 🤗 Accelerate
-<<<<<<< HEAD
-  - local: quicktour
-    title: Quicktour of 🤗 Accelerate
-  title: Getting started
-- sections:
-  - local: basic_tutorials/overview
-    title: Overview
-  - local: basic_tutorials/install
-    title: Installation
-=======
   - local: basic_tutorials/install
     title: Installation
   - local: quicktour
@@ -19,7 +9,6 @@
 - sections:
   - local: basic_tutorials/overview
     title: Overview
->>>>>>> 088077bb
   - local: basic_tutorials/migration
     title: Migrating to 🤗 Accelerate
   - local: basic_tutorials/launch
@@ -42,10 +31,6 @@
     title: How to avoid CUDA Out-of-Memory
   - local: usage_guides/sagemaker
     title: Using Accelerate on SageMaker
-<<<<<<< HEAD
-
-=======
->>>>>>> 088077bb
   title: How-To Guides
 - sections:
   - local: concept_guides/gradient_synchronization
