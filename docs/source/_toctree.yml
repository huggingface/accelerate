--- conflicted
+++ resolved
@@ -64,13 +64,10 @@
       title: Apple M1 GPUs
     - local: usage_guides/ipex
       title: IPEX training with CPU
-<<<<<<< HEAD
     - local: usage_guides/gaudi
       title: Intel Gaudi
-=======
     - local: usage_guides/compilation
       title: Compilation
->>>>>>> 3524a504
     title: Training
   - isExpanded: true
     sections:
