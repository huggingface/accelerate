--- conflicted
+++ resolved
@@ -27,141 +27,8 @@
 
 Accelerate automatically selects the appropriate configuration values for any given distributed training framework (DeepSpeed, FSDP, etc.) through a unified configuration file generated from the [`accelerate config`](../../docs/source/package_reference/cli#accelerate-config) command. You could also pass the configuration values explicitly to the command line which is helpful in certain situations like if you're using SLURM.
 
-<<<<<<< HEAD
-1. Import the [`Accelerator`] main class and instantiate one in an `accelerator` object.
 
-```python
-from accelerate import Accelerator
-
-accelerator = Accelerator()
-```
-
-Add this at the beginning of your training script as it will initialize everything necessary for distributed training. 
-You don't need to indicate the kind of environment you are in (a single machine with a GPU, a machine with several GPUs, 
-or several machines with multiple GPUs or a TPU), the library will detect this automatically.
-
-2. Remove the `.to(device)` or `.cuda()` calls for your model and input data.
-
-The `accelerator` object will handle placing these objects on the right device for you. 
-If you choose to leave those `.to(device)` calls, make sure to use the device provided by the `accelerator` object: `accelerator.device`.
-
-<Tip warning={true}>
-
-    You can fully deactivate the automatic device placement by passing along `device_placement=False` when 
-    initializing the [`Accelerator`].
-    However, if you place your objects manually on the proper device, be careful to create your optimizer after putting your
-    model on `accelerator.device` or your training will fail on TPU.
-
-</Tip>
-
-3. Pass all PyTorch objects relevant to training (optimizer, model, dataloader(s), learning rate scheduler) to the
-[`~Accelerator.prepare`] method as soon as these objects are created, before starting your actual
-training loop:
-
-```python
-model, optimizer, train_dataloader, lr_scheduler = accelerator.prepare(
-    model, optimizer, train_dataloader, lr_scheduler
-)
-```
-
-**Important notes**:
-
-* You should always pass the learning rate scheduler to [`~Accelerator.prepare`], however if the scheduler should *not* be stepped at each optimization step, pass `step_with_optimizer=False` to the [`Accelerator`] init.
-* While you can send your dataloader to [`~Accelerator.prepare`] on its own (and there are cases for doing so, such as distributed inference), it's best to send it to [`~Accelerator.prepare`] together with the model and optimizer.
-* If you wish to run distributed evaluation, send your validation dataloader to [`~Accelerator.prepare`] as well. There are some nuances to distributed validation, check the [Distributed evaluation](#add-distributed-evaluation) section of the guide.
-* Any instruction using your training dataloader length (for instance if you want to log the number of total training
-steps) should go after the call to [`~Accelerator.prepare`].
-
-Passing `DataLoader` objects to the [`~Accelerator.prepare`] method ensures that your dataloader will be sharded across 
-all GPUs/TPU cores available so that each one sees a different portion of the training dataset. In other words, if there are 8 processes and a dataset of 64 items, each process will see 8 of these items per iteration. Also, the random states 
-of all processes will be synchronized at the beginning of each iteration through your dataloader, to make sure the data 
-is shuffled the same way (if you decided to use `shuffle=True` or any kind of random sampler).
-
-<Tip>
-
-    The actual batch size for your training will be the number of devices used multiplied by the batch size you set in
-    your script. For instance, training on 4 GPUs with a batch size of 16 set when creating the training dataloader will
-    train at an actual batch size of 64 (4 * 16).
-    If you want the batch size to remain the same regardless of how many GPUs the script is run on, you can use the 
-    option `split_batches=True` when creating and initializing [`Accelerator`] by passing in a [`utils.DataLoaderConfiguration`].
-    Your training dataloader may change length when going through this method: if you run on X GPUs, it will have its
-    length divided by X (since your actual batch size will be multiplied by X), unless you set
-    `split_batches=True`.
-
-</Tip>
-
-
-4. Replace the `loss.backward()` line with `accelerator.backward(loss)`.
-
-And you're all set! With all these changes, your script will run on your local machine as well as on multiple GPUs or a
-TPU! You can either use your favorite tool to launch the distributed training, or you can use the 🤗 Accelerate
-launcher.
-
-### Add distributed evaluation
-
-You can perform regular evaluation in your training script if you leave your validation dataloader out of the
-[`~Accelerator.prepare`] method. In this case, you will need to put the input data on the
-`accelerator.device` manually.
-
-To perform distributed evaluation, send along your validation dataloader to the [`~Accelerator.prepare`]
-method:
-
-```python
-validation_dataloader = accelerator.prepare(validation_dataloader)
-```
-
-Same as with your training dataloader, each device will only see part of the evaluation data should you run your script 
-on multiple devices. This means you will need to group your predictions together which you can do with 
-the [`~Accelerator.gather_for_metrics`] method.
-
-```python
-for inputs, targets in validation_dataloader:
-    predictions = model(inputs)
-    # Gather all predictions and targets
-    all_predictions, all_targets = accelerator.gather_for_metrics((predictions, targets))
-    # Example of use with a *Datasets.Metric*
-    metric.add_batch(all_predictions, all_targets)
-```
-
-<Tip warning={true}>
-
-    Similar to the training dataloader, passing your validation dataloader through
-    [`~Accelerator.prepare`] may change it: if you run on X GPUs, it will have its length divided by X
-    (since your actual batch size will be multiplied by X), unless you set `split_batches=True`.
-
-</Tip>
-
-Some data at the end of the dataset may be duplicated so the batch can be divided equally among all workers. As a result, 
-metrics should be calculated through the [`~Accelerator.gather_for_metrics`] method to automatically remove the duplicated 
-data while gathering and provide a more accurate metric.
-
-<Tip>
-
-    If for some reason you don't wish to have this automatically done, [`~Accelerator.gather`] can be used instead to gather 
-    the data across all processes and this can manually be done instead.
-
-</Tip>
-
-
-<Tip warning={true}>
-
-    The [`~Accelerator.gather`] and [`~Accelerator.gather_for_metrics`] methods require the tensors to be all the same size on each process. If
-    you have tensors of different sizes on each process (for instance when dynamically padding to the maximum length in
-    a batch), you should use the [`~Accelerator.pad_across_processes`] method to pad your tensor to the
-    biggest size across processes.
-
-</Tip>
-
-### Launch your distributed script
-
-You can use the regular commands to launch your distributed training (like `torch.distributed.run` for
-PyTorch) - they are fully compatible with 🤗 Accelerate.
-
-Alternatively, 🤗 Accelerate provides a CLI tool that unifies all launchers, so you only have to remember one command. \
-To use it, run a quick configuration setup first on your machine and answer the questions:
-=======
 But in most cases, you should always run [`accelerate config`](../../docs/source/package_reference/cli#accelerate-config) first to help Accelerate learn about your training setup.
->>>>>>> ca37b0e4
 
 ```bash
 accelerate config
