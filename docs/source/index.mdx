<!--Copyright 2022 The HuggingFace Team. All rights reserved.

Licensed under the Apache License, Version 2.0 (the "License"); you may not use this file except in compliance with
the License. You may obtain a copy of the License at

http://www.apache.org/licenses/LICENSE-2.0

Unless required by applicable law or agreed to in writing, software distributed under the License is distributed on
an "AS IS" BASIS, WITHOUT WARRANTIES OR CONDITIONS OF ANY KIND, either express or implied. See the License for the
specific language governing permissions and limitations under the License.
-->

# Accelerate

🤗 Accelerate is a library that enables the same PyTorch code to be run across any distributed configuration by adding just four lines of code! In short, training and inference at scale made simple, efficient and adaptable.

```diff
+ from accelerate import Accelerator
+ accelerator = Accelerator()

+ model, optimizer, training_dataloader, scheduler = accelerator.prepare(
+     model, optimizer, training_dataloader, scheduler
+ )

  for batch in training_dataloader:
    optimizer.zero_grad()
    inputs, targets = batch
-   inputs = inputs.to(device)
-   targets = targets.to(device)
    outputs = model(inputs)
    loss = loss_function(outputs, targets)
+   accelerator.backward(loss)
    optimizer.step()
    scheduler.step()
```

Built on `torch_xla` and `torch.distributed`, 🤗 Accelerate takes care of the heavy lifting, so you don't have to write any custom code to adapt to these platforms.
<<<<<<< HEAD
platforms separately so you don't have to. Convert existing codebases to utilize [DeepSpeed](https://huggingface.co/docs/accelerate/deepspeed), perform [fully sharded data parallelism](https://huggingface.co/docs/accelerate/fsdp), and have automatic support for mixed-precision training! 
=======
Convert existing codebases to utilize [DeepSpeed](https://huggingface.co/docs/accelerate/deepspeed), perform [fully sharded data parallelism](https://huggingface.co/docs/accelerate/fsdp), and have automatic support for mixed-precision training! 
>>>>>>> 088077bb

<Tip> 

To get a better idea of this process, make sure to check out the [Tutorials](https://huggingface.co/docs/accelerate/basic_tutorials/overview)! 

</Tip>


This code can then be launched on any system through Accelerate's CLI interface:
```bash
accelerate launch {my_script.py}
```

<div class="mt-10">
  <div class="w-full flex flex-col space-y-4 md:space-y-0 md:grid md:grid-cols-2 md:gap-y-4 md:gap-x-5">
    <a class="!no-underline border dark:border-gray-700 p-5 rounded-lg shadow hover:shadow-lg" href="/docs/accelerate/basic_tutorials/overview"
      ><div class="w-full text-center bg-gradient-to-br from-blue-400 to-blue-500 rounded-lg py-1.5 font-semibold mb-5 text-white text-lg leading-relaxed">Tutorials</div>
      <p class="text-gray-700">Learn the basics and become familiar with using 🤗 Accelerate. Start here if you are using 🤗 Accelerate for the first time!</p>
    </a>
    <a class="!no-underline border dark:border-gray-700 p-5 rounded-lg shadow hover:shadow-lg" href="/docs/accelerate/utility_guides/gradient_accumulation"
      ><div class="w-full text-center bg-gradient-to-br from-indigo-400 to-indigo-500 rounded-lg py-1.5 font-semibold mb-5 text-white text-lg leading-relaxed">How-to guides</div>
      <p class="text-gray-700">Practical guides to help you achieve a specific goal. Take a look at these guides to learn how to use 🤗 Accelerate to solve real-world problems.</p>
    </a>
    <a class="!no-underline border dark:border-gray-700 p-5 rounded-lg shadow hover:shadow-lg" href="/docs/accelerate/concept_guides/gradient_synchronization"
      ><div class="w-full text-center bg-gradient-to-br from-pink-400 to-pink-500 rounded-lg py-1.5 font-semibold mb-5 text-white text-lg leading-relaxed">Conceptual guides</div>
      <p class="text-gray-700">High-level explanations for building a better understanding of important topics such as avoiding subtle nuances and pitfalls in distributed training and DeepSpeed.</p>
   </a>
    <a class="!no-underline border dark:border-gray-700 p-5 rounded-lg shadow hover:shadow-lg" href="/docs/accelerate/package_reference/accelerator"
      ><div class="w-full text-center bg-gradient-to-br from-purple-400 to-purple-500 rounded-lg py-1.5 font-semibold mb-5 text-white text-lg leading-relaxed">Reference</div>
      <p class="text-gray-700">Technical descriptions of how 🤗 Accelerate classes and methods work.</p>
    </a>
  </div>
</div><|MERGE_RESOLUTION|>--- conflicted
+++ resolved
@@ -35,11 +35,7 @@
 ```
 
 Built on `torch_xla` and `torch.distributed`, 🤗 Accelerate takes care of the heavy lifting, so you don't have to write any custom code to adapt to these platforms.
-<<<<<<< HEAD
-platforms separately so you don't have to. Convert existing codebases to utilize [DeepSpeed](https://huggingface.co/docs/accelerate/deepspeed), perform [fully sharded data parallelism](https://huggingface.co/docs/accelerate/fsdp), and have automatic support for mixed-precision training! 
-=======
 Convert existing codebases to utilize [DeepSpeed](https://huggingface.co/docs/accelerate/deepspeed), perform [fully sharded data parallelism](https://huggingface.co/docs/accelerate/fsdp), and have automatic support for mixed-precision training! 
->>>>>>> 088077bb
 
 <Tip> 
 
