--- conflicted
+++ resolved
@@ -216,15 +216,6 @@
     output = model(*args)
 ```
 
-<<<<<<< HEAD
-When finished, all the data will be on the CPU on each node:
-
-```{python}
-print(output)
-```
-
-And that's it! To explore more, please check out the inference examples in the [Accelerate repo](https://github.com/huggingface/accelerate/tree/main/examples/inference) and our [documentation](../package_reference/inference) as we work to improving this integration. 
-=======
 When finished all the data will be on the last process only:
 
 ```{python}
@@ -241,5 +232,4 @@
     
 </Tip>
 
-And that's it! To explore more, please check out the examples in [this repository](https://github.com/muellerzr/pippy-device-map-playground/) and our documentation as we work to improving this integration. 
->>>>>>> 9467a627
+And that's it! To explore more, please check out the inference examples in the [Accelerate repo](https://github.com/huggingface/accelerate/tree/main/examples/inference) and our [documentation](../package_reference/inference) as we work to improving this integration. 