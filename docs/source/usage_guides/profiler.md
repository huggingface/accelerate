--- conflicted
+++ resolved
@@ -187,10 +187,6 @@
 ```python
 model = models.resnet18()
 inputs = torch.randn(5, 3, 224, 224).cuda()
-<<<<<<< HEAD
-
-=======
->>>>>>> 5f963691
 profile_kwargs = ProfileKwargs(
     activities=["cpu", "cuda"],
     output_trace_dir="trace"
@@ -204,11 +200,7 @@
 
 # The trace will be saved to the specified directory
 ```
-<<<<<<< HEAD
-For other hardware accelerators, e.g. XPU, you need to change `cuda` to `xpu` in the above example code.
-=======
 For other hardware accelerators, e.g. XPU, you can change `cuda` to `xpu` in the above example code.
->>>>>>> 5f963691
 
 </hfoption>
 </hfoptions>
