<!--Copyright 2021 The HuggingFace Team. All rights reserved.

Licensed under the Apache License, Version 2.0 (the "License"); you may not use this file except in compliance with
the License. You may obtain a copy of the License at

http://www.apache.org/licenses/LICENSE-2.0

Unless required by applicable law or agreed to in writing, software distributed under the License is distributed on
an "AS IS" BASIS, WITHOUT WARRANTIES OR CONDITIONS OF ANY KIND, either express or implied. See the License for the
specific language governing permissions and limitations under the License.
-->

# Quick tour

Let's have a look at the 🤗 Accelerate main features and traps to avoid.

## Main use

To use 🤗 Accelerate in your own script, you have to change four things:

1. Import the [`Accelerator`] main class instantiate one in an `accelerator` object:

```python
from accelerate import Accelerator

accelerator = Accelerator()
```

This should happen as early as possible in your training script as it will initialize everything necessary for
distributed training. You don't need to indicate the kind of environment you are in (just one machine with a GPU, one
match with several GPUs, several machines with multiple GPUs or a TPU), the library will detect this automatically.

2. Remove the call `.to(device)` or `.cuda()` for your model and input data. The `accelerator` object
will handle this for you and place all those objects on the right device for you. If you know what you're doing, you
can leave those `.to(device)` calls but you should use the device provided by the `accelerator` object:
`accelerator.device`.

To fully deactivate the automatic device placement, pass along `device_placement=False` when initializing your
[`Accelerator`].

<Tip warning={true}>

If you place your objects manually on the proper device, be careful to create your optimizer after putting your
model on `accelerator.device` or your training will fail on TPU.

</Tip>

3. Pass all objects relevant to training (optimizer, model, training dataloader, learning rate scheduler) to the
[`~Accelerator.prepare`] method. This will make sure everything is ready for training.

```python
model, optimizer, train_dataloader, lr_scheduler = accelerator.prepare(
    model, optimizer, train_dataloader, lr_scheduler
)
```

In particular, your training dataloader will be sharded across all GPUs/TPU cores available so that each one sees a
different portion of the training dataset. Also, the random states of all processes will be synchronized at the
beginning of each iteration through your dataloader, to make sure the data is shuffled the same way (if you decided to
use `shuffle=True` or any kind of random sampler).

<Tip>

The actual batch size for your training will be the number of devices used multiplied by the batch size you set in
your script: for instance training on 4 GPUs with a batch size of 16 set when creating the training dataloader will
train at an actual batch size of 64.

</Tip>

Alternatively, you can use the option `split_batches=True` when creating initializing your
[`Accelerator`], in which case the batch size will always stay the same, whether your run your
script on 1, 2, 4 or 64 GPUs.

You should execute this instruction as soon as all objects for training are created, before starting your actual
training loop.

<Tip warning={true}>

You should only pass the learning rate scheduler to [`~Accelerator.prepare`] when the scheduler needs to be stepped
at each optimizer step.

</Tip>

<Tip warning={true}>

Your training dataloader may change length when going through this method: if you run on X GPUs, it will have its
length divided by X (since your actual batch size will be multiplied by X), unless you set
`split_batches=True`.

</Tip>

Any instruction using your training dataloader length (for instance if you want to log the number of total training
steps) should go after the call to [`~Accelerator.prepare`].

You can perfectly send your dataloader to [`~Accelerator.prepare`] on its own, but it's best to send the
model and optimizer to [`~Accelerator.prepare`] together.

You may or may not want to send your validation dataloader to [`~Accelerator.prepare`], depending on
whether you want to run distributed evaluation or not (see below).

4. Replace the line `loss.backward()` by `accelerator.backward(loss)`.

And you're all set! With all these changes, your script will run on your local machine as well as on multiple GPUs or a
TPU! You can either use your favorite tool to launch the distributed training, or you can use the 🤗 Accelerate
launcher.


## Distributed evaluation

You can perform regular evaluation in your training script, if you leave your validation dataloader out of the
[`~Accelerator.prepare`] method. In this case, you will need to put the input data on the
`accelerator.device` manually.

To perform distributed evaluation, send along your validation dataloader to the [`~Accelerator.prepare`]
method:

```python
validation_dataloader = accelerator.prepare(validation_dataloader)
```

As for your training dataloader, it will mean that (should you run your script on multiple devices) each device will
only see part of the evaluation data. This means you will need to group your predictions together. This is very easy to
do with the [`~Accelerator.gather_for_metrics`] method.

```python
for inputs, targets in validation_dataloader:
    predictions = model(inputs)
    # Gather all predictions and targets
    all_predictions, all_targets = accelerator.gather_for_metrics((predictions, targets))
    # Example of use with a *Datasets.Metric*
    metric.add_batch(all_predictions, all_targets)
```

<Tip warning={true}>

As for the training dataloader, passing your validation dataloader through
[`~Accelerator.prepare`] may change it: if you run on X GPUs, it will have its length divided by X
(since your actual batch size will be multiplied by X), unless you set `split_batches=True`.

</Tip>

Any instruction using your training dataloader length (for instance if you need the number of total training steps
to create a learning rate scheduler) should go after the call to [`~Accelerator.prepare`]. 

<<<<<<< HEAD
Some data at the end of the dataset may be duplicated so the batch can divide equally to all workers. As a result metrics
=======
Some data at the end of the dataset may be duplicated so the batch can be divided equally among all workers. As a result, metrics
>>>>>>> 088077bb
should be calculated through the [`~Accelerator.gather_for_metrics`] method to automatically remove the duplicated data while gathering.

<Tip>

If for some reason you don't wish to have this automatically done, [`~Accelerator.gather`] can be used instead to gather 
the data across all processes and this can manually be done instead.

</Tip>


<Tip warning={true}>

The [`~Accelerator.gather`] and [`~Accelerator.gather_for_metrics`] methods require the tensors to be all the same size on each process. If
you have tensors of different sizes on each process (for instance when dynamically padding to the maximum length in
a batch), you should use the [`~Accelerator.pad_across_processes`] method to pad you tensor to the
biggest size across processes.

</Tip>

## Launching your distributed script

You can use the regular commands to launch your distributed training (like `torch.distributed.launch` for
PyTorch), they are fully compatible with 🤗 Accelerate. The only caveat here is that 🤗 Accelerate uses the environment
to determine all useful information, so `torch.distributed.launch` should be used with the flag `--use_env`.

🤗 Accelerate also provides a CLI tool that unifies all launcher, so you only have to remember one command. To use it,
just run:

```bash
accelerate config
```

on your machine and reply to the questions asked. This will save a *default_config.yaml* file in your cache folder for
🤗 Accelerate. That cache folder is (with decreasing order of priority):

- The content of your environment variable `HF_HOME` suffixed with *accelerate*.
- If it does not exist, the content of your environment variable `XDG_CACHE_HOME` suffixed with
  *huggingface/accelerate*.
- If this does not exist either, the folder *~/.cache/huggingface/accelerate*

You can also specify with the flag `--config_file` the location of the file you want to save.

Once this is done, you can test everything is going well on your setup by running:

```bash
accelerate test
```

This will launch a short script that will test the distributed environment. If it runs fine, you are ready for the next
step!

Note that if you specified a location for the config file in the previous step, you need to pass it here as well:

```bash
accelerate test --config_file path_to_config.yaml
```

Now that this is done, you can run your script with the following command:

```bash
accelerate launch path_to_script.py --args_for_the_script
```

If you stored the config file in a non-default location, you can indicate it to the launcher like his:

```bash
accelerate launch --config_file path_to_config.yaml path_to_script.py --args_for_the_script
```

You can also override any of the arguments determined by your config file, see TODO: insert ref here.

Check out the [Launch tutorial](https://huggingface.co/docs/accelerate/basic_tutorials/launch) for more information about launching your scripts. 


## Launching training from a notebook

In Accelerate 0.3.0, a new [`notebook_launcher`] has been introduced to help you launch your training
function from a notebook. This launcher supports launching a training with TPUs on Colab or Kaggle, as well as training
on several GPUs (if the machine on which you are running your notebook has them).

Just define a function responsible for your whole training and/or evaluation in a cell of the notebook, then execute a
cell with the following code:

```python
from accelerate import notebook_launcher

notebook_launcher(training_function)
```

<Tip warning={true}>

Your `Accelerator` object should only be defined inside the training function. This is because the
initialization should be done inside the launcher only.

</Tip>

Check out the [Notebook Launcher tutorial](https://huggingface.co/docs/accelerate/basic_tutorials/notebook) for more information about training on TPUs. 


## Training on TPU

If you want to launch your script on TPUs, there are a few caveats you should be aware of. Behind the scenes, the TPUs
will create a graph of all the operations happening in your training step (forward pass, backward pass and optimizer
step). This is why your first step of training will always be very long as building and compiling this graph for
optimizations takes some time.

The good news is that this compilation will be cached so the second step and all the following will be much faster. The
bad news is that it only applies if all of your steps do exactly the same operations, which implies:

- having all tensors of the same length in all your lengths
- having static code (i.e., not a for loop of length that could change from step to step)

Having any of the things above change between two steps will trigger a new compilation which will, once again, take a
lot of time. In practice, that means you must take special care to have all your tensors in your inputs of the same
shape (so no dynamic padding for instance if you are in an NLP problem) and should not use layers with for loops that
have different lengths depending on the inputs (such as an LSTM) or the training will be excruciatingly slow.

To introduce special behavior in your script for TPUs you can check the `distributed_type` of your
`accelerator`:

```python docstyle-ignore
from accelerate import DistributedType

if accelerator.distributed_type == DistributedType.TPU:
    # do something of static shape
else:
    # go crazy and be dynamic
```

The [NLP example](https://github.com/huggingface/accelerate/blob/main/examples/nlp_example.py) shows an example in a 
situation with dynamic padding.

One last thing to pay close attention to: if your model has tied weights (such as language models which tie the weights
of the embedding matrix with the weights of the decoder), moving this model to the TPU (either yourself or after you
passed your model to [`~Accelerator.prepare`]) will break the tying. You will need to retie the weights
after. You can find an example of this in the [run_clm_no_trainer](https://github.com/huggingface/transformers/blob/master/examples/pytorch/language-modeling/run_clm.py) script in
the Transformers repository.

Check out the [TPU tutorial](https://huggingface.co/docs/accelerate/concept_guides/training_tpu) for more information about training on TPUs. 


## Other caveats

We list here all smaller issues you could have in your script conversion and how to resolve them.

### Execute a statement only on one processes

Some of your instructions only need to run for one process on a given server: for instance a data download or a log
statement. To do this, wrap the statement in a test like this:

```python docstyle-ignore
if accelerator.is_local_main_process:
    # Is executed once per server
```

Another example is progress bars: to avoid having multiple progress bars in your output, you should only display one on
the local main process:

```python
from tqdm.auto import tqdm

progress_bar = tqdm(range(args.max_train_steps), disable=not accelerator.is_local_main_process)
```

The *local* means per machine: if you are running your training on two servers with several GPUs, the instruction will
be executed once on each of those servers. If you need to execute something only once for all processes (and not per
machine) for instance, uploading the final model to the 🤗 model hub, wrap it in a test like this:

```python docstyle-ignore
if accelerator.is_main_process:
    # Is executed once only
```

For printing statements you only want executed once per machine, you can just replace the `print` function by
`accelerator.print`.


### Defer execution

When you run your usual script, instructions are executed in order. Using 🤗 Accelerate to deploy your script on several
GPUs at the same time introduces a complication: while each process executes all instructions in order, some may be
faster than others.

You might need to wait for all processes to have reached a certain point before executing a given instruction. For
instance, you shouldn't save a model before being sure every process is done with training. To do this, just write the
following line in your code:

```
accelerator.wait_for_everyone()
```

This instruction will block all the processes that arrive first until all the other processes have reached that
point (if you run your script on just one GPU or CPU, this won't do anything).


### Saving/loading a model

Saving the model you trained might need a bit of adjustment: first you should wait for all processes to reach that
point in the script as shown above, and then, you should unwrap your model before saving it. This is because when going
through the [`~Accelerator.prepare`] method, your model may have been placed inside a bigger model,
which deals with the distributed training. This in turn means that saving your model state dictionary without taking
any precaution will take that potential extra layer into account, and you will end up with weights you can't load back
in your base model.

This is why it's recommended to *unwrap* your model first. Here is an example:

```
accelerator.wait_for_everyone()
unwrapped_model = accelerator.unwrap_model(model)
accelerator.save(unwrapped_model.state_dict(), filename)
```

If your script contains logic to load a checkpoint, we also recommend you load your weights in the unwrapped model
(this is only useful if you use the load function after making your model go through
[`~Accelerator.prepare`]). Here is an example:

```
unwrapped_model = accelerator.unwrap_model(model)
unwrapped_model.load_state_dict(torch.load(filename))
```

Note that since all the model parameters are references to tensors, this will load your weights inside `model`.

## Saving/loading entire states

When training your model, you may want to save the current state of the model, optimizer, random generators, and potentially LR schedulers to be restored in the _same script_.
You can use `accelerator.save_state` and `accelerator.load_state` respectively to do so, just by simply passing in a save location. 
If you have registered any other stateful items to be stored through `accelerator.register_for_checkpointing` they will also be saved and/or loaded.
<Tip>
    Every object passed to `register_for_checkpointing` must have a `load_state_dict` and `save_dict` function to be stored
</Tip>


### Gradient clipping

If you are using gradient clipping in your script, you should replace the calls to
`torch.nn.utils.clip_grad_norm_` or `torch.nn.utils.clip_grad_value_` with `accelerator.clip_grad_norm_`
and `accelerator.clip_grad_value_` respectively.


### Mixed Precision training

If you are running your training in Mixed Precision with 🤗 Accelerate, you will get the best result with your loss being
computed inside your model (like in Transformer models for instance). Every computation outside of the model will be
executed in full precision (which is generally what you want for loss computation, expecially if it involves a
softmax). However you might want to put your loss computation inside the *accelerator.autocast* context manager:

```
with accelerator.autocast():
    loss = complex_loss_function(outputs, target):
```

Another caveat with Mixed Precision training is that the gradient will skip a few updates at the beginning and
sometimes during training: because of the dynamic loss scaling strategy, there are points during training where the
gradients have overflown, and the loss scaling factor is reduced to avoid this happening again at the next step.

This means that you may update your learning rate scheduler when there was no update, which is fine in general, but may
have an impact when you have very little training data, or if the first learning rate values of your scheduler are very
important. In this case, you can skip the learning rate scheduler updates when the optimizer step was not done like
this:

```
if not accelerator.optimizer_step_was_skipped:
    lr_scheduler.step()
```

### Gradient Accumulation 

To perform gradient accumulation use [`~Accelerator.accumulate`] and specify a `gradient_accumulation_steps`. 
This will also automatically ensure the gradients are synced or unsynced when on multi-device training, check if the step should
actually be performed, and auto-scale the loss:

```python
accelerator = Accelerator(gradient_accumulation_steps=2)
model, optimizer, training_dataloader = accelerator.prepare(model, optimizer, training_dataloader)

for input, label in training_dataloader:
    with accelerator.accumulate(model):
        predictions = model(input)
        loss = loss_function(predictions, label)
        accelerator.backward(loss)
        optimizer.step()
        scheduler.step()
        optimizer.zero_grad()
```

### DeepSpeed

DeepSpeed support is experimental, so the underlying API will evolve in the near future and may have some slight
breaking changes. In particular, 🤗 Accelerate does not support DeepSpeed config you have written yourself yet, this
will be added in a next version.

<Tip warning={true}>

The [`notebook_launcher`] does not support the DeepSpeed integration yet.

</Tip>

## Internal mechanism

Internally, the library works by first analyzing the environment in which the script is launched to determine which
kind of distributed setup is used, how many different processes there are and which one the current script is in. All
that information is stored in the [`~AcceleratorState`].

This class is initialized the first time you instantiate a [`Accelerator`] as well as performing any
specific initialization your distributed setup needs. Its state is then uniquely shared through all instances of
[`~state.AcceleratorState`].

Then, when calling [`~Accelerator.prepare`], the library:

- wraps your model(s) in the container adapted for the distributed setup,
- wraps your optimizer(s) in a [`~optimizer.AcceleratedOptimizer`],
- creates a new version of your dataloader(s) in a [`~data_loader.DataLoaderShard`].

While the model(s) and optimizer(s) are just put in simple wrappers, the dataloader(s) are re-created. This is mostly
because PyTorch does not let the user change the `batch_sampler` of a dataloader once it's been created and the
library handles the sharding of your data between processes by changing that `batch_sampler` to yield every other
`num_processes` batches.

The [`~data_loader.DataLoaderShard`] subclasses `DataLoader` to add the following functionality:

- it synchronizes the appropriate random number generator of all processes at each new iteration, to ensure any
  randomization (like shuffling) is done the exact same way across processes.
- it puts the batches on the proper device before yielding them (unless you have opted out of
  `device_placement=True`).

The random number generator synchronization will by default synchronize:

- the `generator` attribute of a given sampler (like the PyTorch `RandomSampler`) for PyTorch >= 1.6
- the main random number generator in PyTorch <=1.5.1

You can choose which random number generator(s) to synchronize with the `rng_types` argument of the main
[`Accelerator`]. In PyTorch >= 1.6, it is recommended to rely on a local `generator` to avoid
setting the same seed in the main random number generator in all processes.

<Tip warning={true}>

Synchronization of the main torch (or CUDA or XLA) random number generator will affect any other potential random
artifacts you could have in your dataset (like random data augmentation) in the sense that all processes will get
the same random numbers from the torch random modules (so will apply the same random data augmentation if it's
controlled by torch).

</Tip>

<Tip>

The randomization part of your custom sampler, batch sampler or iterable dataset should be done using a local
`torch.Generator` object (in PyTorch >= 1.6), see the traditional `RandomSampler`, as an example.

</Tip>

For more details about the internals, see the [Internals page](internal).<|MERGE_RESOLUTION|>--- conflicted
+++ resolved
@@ -142,11 +142,7 @@
 Any instruction using your training dataloader length (for instance if you need the number of total training steps
 to create a learning rate scheduler) should go after the call to [`~Accelerator.prepare`]. 
 
-<<<<<<< HEAD
-Some data at the end of the dataset may be duplicated so the batch can divide equally to all workers. As a result metrics
-=======
 Some data at the end of the dataset may be duplicated so the batch can be divided equally among all workers. As a result, metrics
->>>>>>> 088077bb
 should be calculated through the [`~Accelerator.gather_for_metrics`] method to automatically remove the duplicated data while gathering.
 
 <Tip>
