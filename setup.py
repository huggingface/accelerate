# Copyright 2021 The HuggingFace Team. All rights reserved.
#
# Licensed under the Apache License, Version 2.0 (the "License");
# you may not use this file except in compliance with the License.
# You may obtain a copy of the License at
#
#     http://www.apache.org/licenses/LICENSE-2.0
#
# Unless required by applicable law or agreed to in writing, software
# distributed under the License is distributed on an "AS IS" BASIS,
# WITHOUT WARRANTIES OR CONDITIONS OF ANY KIND, either express or implied.
# See the License for the specific language governing permissions and
# limitations under the License.

from setuptools import setup
from setuptools import find_packages

extras = {}
extras["quality"] = ["black ~= 22.0", "isort >= 5.5.4", "flake8 >= 3.8.3"]
extras["docs"] = []
extras["test"] = [
<<<<<<< HEAD
    "psutil", 
=======
    "psutil",
>>>>>>> 13b30cfc
    "pytest",
    "pytest-xdist",
    "pytest-subtests",
    "datasets",
    "transformers",
    "scipy",
    "sklearn"
]
extras["test_trackers"] = ["wandb", "comet-ml", "tensorflow>=2.8.0", "tensorboard"]
extras["dev"] = extras["quality"] + extras["test"]

extras["sagemaker"] = [
    "sagemaker",  # boto3 is a required package in sagemaker
]

setup(
    name="accelerate",
    version="0.10.0.dev0",
    description="Accelerate",
    long_description=open("README.md", "r", encoding="utf-8").read(),
    long_description_content_type="text/markdown",
    keywords="deep learning",
    license="Apache",
    author="The HuggingFace team",
    author_email="sylvain@huggingface.co",
    url="https://github.com/huggingface/accelerate",
    package_dir={"": "src"},
    packages=find_packages("src"),
    entry_points={
        "console_scripts": [
            "accelerate=accelerate.commands.accelerate_cli:main",
            "accelerate-config=accelerate.commands.config:main",
            "accelerate-launch=accelerate.commands.launch:main",
        ]
    },
    python_requires=">=3.6.0",
    install_requires=["numpy>=1.17", "packaging>=20.0", "pyyaml", "torch>=1.4.0"],
    extras_require=extras,
    classifiers=[
        "Development Status :: 5 - Production/Stable",
        "Intended Audience :: Developers",
        "Intended Audience :: Education",
        "Intended Audience :: Science/Research",
        "License :: OSI Approved :: Apache Software License",
        "Operating System :: OS Independent",
        "Programming Language :: Python :: 3",
        "Programming Language :: Python :: 3.6",
        "Programming Language :: Python :: 3.7",
        "Topic :: Scientific/Engineering :: Artificial Intelligence",
    ],
)

# Release checklist
# 1. Change the version in __init__.py and setup.py.
# 2. Commit these changes with the message: "Release: VERSION"
# 3. Add a tag in git to mark the release: "git tag VERSION -m 'Adds tag VERSION for pypi' "
#    Push the tag to git: git push --tags origin main
# 4. Run the following commands in the top-level directory:
#      python setup.py bdist_wheel
#      python setup.py sdist
# 5. Upload the package to the pypi test server first:
#      twine upload dist/* -r pypitest
#      twine upload dist/* -r pypitest --repository-url=https://test.pypi.org/legacy/
# 6. Check that you can install it in a virtualenv by running:
#      pip install -i https://testpypi.python.org/pypi accelerate
#      accelerate env
#      accelerate test
# 7. Upload the final version to actual pypi:
#      twine upload dist/* -r pypi
# 8. Add release notes to the tag in github once everything is looking hunky-dory.
# 9. Update the version in __init__.py, setup.py to the new version "-dev" and push to master<|MERGE_RESOLUTION|>--- conflicted
+++ resolved
@@ -19,11 +19,7 @@
 extras["quality"] = ["black ~= 22.0", "isort >= 5.5.4", "flake8 >= 3.8.3"]
 extras["docs"] = []
 extras["test"] = [
-<<<<<<< HEAD
-    "psutil", 
-=======
     "psutil",
->>>>>>> 13b30cfc
     "pytest",
     "pytest-xdist",
     "pytest-subtests",
