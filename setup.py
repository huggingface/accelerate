# Copyright 2021 The HuggingFace Team. All rights reserved.
#
# Licensed under the Apache License, Version 2.0 (the "License");
# you may not use this file except in compliance with the License.
# You may obtain a copy of the License at
#
#     http://www.apache.org/licenses/LICENSE-2.0
#
# Unless required by applicable law or agreed to in writing, software
# distributed under the License is distributed on an "AS IS" BASIS,
# WITHOUT WARRANTIES OR CONDITIONS OF ANY KIND, either express or implied.
# See the License for the specific language governing permissions and
# limitations under the License.

from setuptools import setup
from setuptools import find_packages

extras = {}
extras["quality"] = ["black ~= 22.0", "isort >= 5.5.4", "flake8 >= 3.8.3", "hf-doc-builder >= 0.3.0"]
extras["docs"] = []
<<<<<<< HEAD
extras["testing"] = [
    "pytest",
    "pytest-xdist",
    "pytest-subtests",
    "datasets<=2.2.2",
    "evaluate",
    "transformers",
    "scipy",
    "sklearn",
    "parameterized",
    "deepspeed",
]
=======
extras["test_prod"] = ["pytest", "pytest-xdist", "pytest-subtests", "parameterized"]
extras["test_dev"] = ["datasets<=2.2.2", "evaluate", "transformers", "scipy", "sklearn", "deepspeed"]
extras["test"] = extras["test_prod"] + extras["test_dev"]
>>>>>>> fdf47151

extras["test_trackers"] = ["wandb", "comet-ml", "tensorboard"]
extras["dev"] = extras["quality"] + extras["testing"]

extras["sagemaker"] = [
    "sagemaker",  # boto3 is a required package in sagemaker
]

setup(
    name="accelerate",
    version="0.12.0.dev0",
    description="Accelerate",
    long_description=open("README.md", "r", encoding="utf-8").read(),
    long_description_content_type="text/markdown",
    keywords="deep learning",
    license="Apache",
    author="The HuggingFace team",
    author_email="sylvain@huggingface.co",
    url="https://github.com/huggingface/accelerate",
    package_dir={"": "src"},
    packages=find_packages("src"),
    entry_points={
        "console_scripts": [
            "accelerate=accelerate.commands.accelerate_cli:main",
            "accelerate-config=accelerate.commands.config:main",
            "accelerate-launch=accelerate.commands.launch:main",
        ]
    },
    python_requires=">=3.7.0",
    install_requires=["numpy>=1.17", "packaging>=20.0", "psutil", "pyyaml", "torch>=1.4.0"],
    extras_require=extras,
    classifiers=[
        "Development Status :: 5 - Production/Stable",
        "Intended Audience :: Developers",
        "Intended Audience :: Education",
        "Intended Audience :: Science/Research",
        "License :: OSI Approved :: Apache Software License",
        "Operating System :: OS Independent",
        "Programming Language :: Python :: 3",
        "Programming Language :: Python :: 3.7",
        "Topic :: Scientific/Engineering :: Artificial Intelligence",
    ],
)

# Release checklist
# 1. Change the version in __init__.py and setup.py.
# 2. Commit these changes with the message: "Release: VERSION"
# 3. Add a tag in git to mark the release: "git tag VERSION -m 'Adds tag VERSION for pypi' "
#    Push the tag to git: git push --tags origin main
# 4. Run the following commands in the top-level directory:
#      python setup.py bdist_wheel
#      python setup.py sdist
# 5. Upload the package to the pypi test server first:
#      twine upload dist/* -r pypitest
#      twine upload dist/* -r pypitest --repository-url=https://test.pypi.org/legacy/
# 6. Check that you can install it in a virtualenv by running:
#      pip install -i https://testpypi.python.org/pypi accelerate
#      accelerate env
#      accelerate test
# 7. Upload the final version to actual pypi:
#      twine upload dist/* -r pypi
# 8. Add release notes to the tag in github once everything is looking hunky-dory.
# 9. Update the version in __init__.py, setup.py to the new version "-dev" and push to master<|MERGE_RESOLUTION|>--- conflicted
+++ resolved
@@ -18,24 +18,9 @@
 extras = {}
 extras["quality"] = ["black ~= 22.0", "isort >= 5.5.4", "flake8 >= 3.8.3", "hf-doc-builder >= 0.3.0"]
 extras["docs"] = []
-<<<<<<< HEAD
-extras["testing"] = [
-    "pytest",
-    "pytest-xdist",
-    "pytest-subtests",
-    "datasets<=2.2.2",
-    "evaluate",
-    "transformers",
-    "scipy",
-    "sklearn",
-    "parameterized",
-    "deepspeed",
-]
-=======
 extras["test_prod"] = ["pytest", "pytest-xdist", "pytest-subtests", "parameterized"]
 extras["test_dev"] = ["datasets<=2.2.2", "evaluate", "transformers", "scipy", "sklearn", "deepspeed"]
-extras["test"] = extras["test_prod"] + extras["test_dev"]
->>>>>>> fdf47151
+extras["testing"] = extras["test_prod"] + extras["test_dev"]
 
 extras["test_trackers"] = ["wandb", "comet-ml", "tensorboard"]
 extras["dev"] = extras["quality"] + extras["testing"]
