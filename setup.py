--- conflicted
+++ resolved
@@ -30,11 +30,7 @@
     "transformers",
     "scipy",
     "scikit-learn",
-<<<<<<< HEAD
-    "deepspeed",
-=======
     "deepspeed<=0.14.0",
->>>>>>> fd0dcd1c
     "tqdm",
     "bitsandbytes",
     "timm",
