# Copyright 2021 The HuggingFace Team. All rights reserved.
#
# Licensed under the Apache License, Version 2.0 (the "License");
# you may not use this file except in compliance with the License.
# You may obtain a copy of the License at
#
#     http://www.apache.org/licenses/LICENSE-2.0
#
# Unless required by applicable law or agreed to in writing, software
# distributed under the License is distributed on an "AS IS" BASIS,
# WITHOUT WARRANTIES OR CONDITIONS OF ANY KIND, either express or implied.
# See the License for the specific language governing permissions and
# limitations under the License.

from setuptools import find_packages, setup


extras = {}
extras["quality"] = [
    "black ~= 23.1",  # hf-doc-builder has a hidden dependency on `black`
    "hf-doc-builder >= 0.3.0",
    "ruff ~= 0.2.1",
]
extras["docs"] = []
extras["test_prod"] = ["pytest>=7.2.0,<=8.0.0", "pytest-xdist", "pytest-subtests", "parameterized"]
extras["test_dev"] = [
    "datasets",
    "diffusers",
    "evaluate",
    "torchpippy>=0.2.0",
    "transformers",
    "scipy",
    "scikit-learn",
<<<<<<< HEAD
    "deepspeed",
=======
>>>>>>> 2b1e7bd4
    "tqdm",
    "bitsandbytes",
    "timm",
]
extras["testing"] = extras["test_prod"] + extras["test_dev"]
extras["deepspeed"] = ["deepspeed<=0.14.0"]
extras["rich"] = ["rich"]

extras["test_trackers"] = ["wandb", "comet-ml", "tensorboard", "dvclive"]
extras["dev"] = extras["quality"] + extras["testing"] + extras["rich"]

extras["sagemaker"] = [
    "sagemaker",  # boto3 is a required package in sagemaker
]

setup(
    name="accelerate",
    version="0.30.0.dev",
    description="Accelerate",
    long_description=open("README.md", encoding="utf-8").read(),
    long_description_content_type="text/markdown",
    keywords="deep learning",
    license="Apache",
    author="The HuggingFace team",
    author_email="zach.mueller@huggingface.co",
    url="https://github.com/huggingface/accelerate",
    package_dir={"": "src"},
    packages=find_packages("src"),
    entry_points={
        "console_scripts": [
            "accelerate=accelerate.commands.accelerate_cli:main",
            "accelerate-config=accelerate.commands.config:main",
            "accelerate-estimate-memory=accelerate.commands.estimate:main",
            "accelerate-launch=accelerate.commands.launch:main",
        ]
    },
    python_requires=">=3.8.0",
    install_requires=[
        "numpy>=1.17",
        "packaging>=20.0",
        "psutil",
        "pyyaml",
        "torch>=1.10.0",
        "huggingface_hub",
        "safetensors>=0.3.1",
    ],
    extras_require=extras,
    classifiers=[
        "Development Status :: 5 - Production/Stable",
        "Intended Audience :: Developers",
        "Intended Audience :: Education",
        "Intended Audience :: Science/Research",
        "License :: OSI Approved :: Apache Software License",
        "Operating System :: OS Independent",
        "Programming Language :: Python :: 3",
        "Programming Language :: Python :: 3.8",
        "Topic :: Scientific/Engineering :: Artificial Intelligence",
    ],
)

# Release checklist
# 1. Checkout the release branch (for a patch the current release branch, for a new minor version, create one):
#      git checkout -b vXX.xx-release
#    The -b is only necessary for creation (so remove it when doing a patch)
# 2. Change the version in __init__.py and setup.py to the proper value.
# 3. Commit these changes with the message: "Release: v<VERSION>"
# 4. Add a tag in git to mark the release:
#      git tag v<VERSION> -m 'Adds tag v<VERSION> for pypi'
#    Push the tag and release commit to git: git push --tags origin vXX.xx-release
# 5. Run the following commands in the top-level directory:
#      rm -rf dist
#      rm -rf build
#      python setup.py bdist_wheel
#      python setup.py sdist
# 6. Upload the package to the pypi test server first:
#      twine upload dist/* -r testpypi
# 7. Check that you can install it in a virtualenv by running:
#      pip install accelerate
#      pip uninstall accelerate
#      pip install -i https://testpypi.python.org/pypi accelerate
#      accelerate env
#      accelerate test
# 8. Upload the final version to actual pypi:
#      twine upload dist/* -r pypi
# 9. Add release notes to the tag in github once everything is looking hunky-dory.
# 10. Go back to the main branch and update the version in __init__.py, setup.py to the new version ".dev" and push to
#     main.<|MERGE_RESOLUTION|>--- conflicted
+++ resolved
@@ -31,10 +31,6 @@
     "transformers",
     "scipy",
     "scikit-learn",
-<<<<<<< HEAD
-    "deepspeed",
-=======
->>>>>>> 2b1e7bd4
     "tqdm",
     "bitsandbytes",
     "timm",
