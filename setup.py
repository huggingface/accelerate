# Copyright 2021 The HuggingFace Team. All rights reserved.
#
# Licensed under the Apache License, Version 2.0 (the "License");
# you may not use this file except in compliance with the License.
# You may obtain a copy of the License at
#
#     http://www.apache.org/licenses/LICENSE-2.0
#
# Unless required by applicable law or agreed to in writing, software
# distributed under the License is distributed on an "AS IS" BASIS,
# WITHOUT WARRANTIES OR CONDITIONS OF ANY KIND, either express or implied.
# See the License for the specific language governing permissions and
# limitations under the License.

from setuptools import setup
from setuptools import find_packages

extras = {}
extras["quality"] = ["black ~= 23.1", "ruff >= 0.0.241", "hf-doc-builder >= 0.3.0", "urllib3 < 2.0.0"]
extras["docs"] = []
extras["test_prod"] = ["pytest", "pytest-xdist", "pytest-subtests", "parameterized"]
extras["test_dev"] = ["datasets", "evaluate", "transformers", "scipy", "scikit-learn", "deepspeed", "tqdm"]
extras["testing"] = extras["test_prod"] + extras["test_dev"]
extras["rich"] = ["rich"]

extras["test_trackers"] = ["wandb", "comet-ml", "tensorboard"]
extras["dev"] = extras["quality"] + extras["testing"] + extras["rich"]

extras["sagemaker"] = [
    "sagemaker",  # boto3 is a required package in sagemaker
]

setup(
    name="accelerate",
    version="0.21.0.dev0",
    description="Accelerate",
    long_description=open("README.md", "r", encoding="utf-8").read(),
    long_description_content_type="text/markdown",
    keywords="deep learning",
    license="Apache",
    author="The HuggingFace team",
    author_email="sylvain@huggingface.co",
    url="https://github.com/huggingface/accelerate",
    package_dir={"": "src"},
    packages=find_packages("src"),
    entry_points={
        "console_scripts": [
            "accelerate=accelerate.commands.accelerate_cli:main",
            "accelerate-config=accelerate.commands.config:main",
            "accelerate-launch=accelerate.commands.launch:main",
        ]
    },
<<<<<<< HEAD
    python_requires=">=3.7.0",
    install_requires=["numpy>=1.17", "packaging>=20.0", "psutil", "pyyaml", "torch>=1.10.0"],
=======
    python_requires=">=3.8.0",
    install_requires=["numpy>=1.17", "packaging>=20.0", "psutil", "pyyaml", "torch>=1.6.0"],
>>>>>>> b8649466
    extras_require=extras,
    classifiers=[
        "Development Status :: 5 - Production/Stable",
        "Intended Audience :: Developers",
        "Intended Audience :: Education",
        "Intended Audience :: Science/Research",
        "License :: OSI Approved :: Apache Software License",
        "Operating System :: OS Independent",
        "Programming Language :: Python :: 3",
        "Programming Language :: Python :: 3.8",
        "Topic :: Scientific/Engineering :: Artificial Intelligence",
    ],
)

# Release checklist
# 1. Change the version in __init__.py and setup.py.
# 2. Commit these changes with the message: "Release: VERSION"
# 3. Add a tag in git to mark the release: "git tag VERSION -m 'Adds tag VERSION for pypi' "
#    Push the tag to git: git push --tags origin main
# 4. Run the following commands in the top-level directory:
#      python setup.py bdist_wheel
#      python setup.py sdist
# 5. Upload the package to the pypi test server first:
#      twine upload dist/* -r pypitest
#      twine upload dist/* -r pypitest --repository-url=https://test.pypi.org/legacy/
# 6. Check that you can install it in a virtualenv by running:
#      pip install -i https://testpypi.python.org/pypi accelerate
#      accelerate env
#      accelerate test
# 7. Upload the final version to actual pypi:
#      twine upload dist/* -r pypi
# 8. Add release notes to the tag in github once everything is looking hunky-dory.
# 9. Update the version in __init__.py, setup.py to the new version "-dev" and push to master<|MERGE_RESOLUTION|>--- conflicted
+++ resolved
@@ -50,13 +50,8 @@
             "accelerate-launch=accelerate.commands.launch:main",
         ]
     },
-<<<<<<< HEAD
-    python_requires=">=3.7.0",
+    python_requires=">=3.8.0",
     install_requires=["numpy>=1.17", "packaging>=20.0", "psutil", "pyyaml", "torch>=1.10.0"],
-=======
-    python_requires=">=3.8.0",
-    install_requires=["numpy>=1.17", "packaging>=20.0", "psutil", "pyyaml", "torch>=1.6.0"],
->>>>>>> b8649466
     extras_require=extras,
     classifiers=[
         "Development Status :: 5 - Production/Stable",
