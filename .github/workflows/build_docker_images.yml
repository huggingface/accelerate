name: Build Docker images (scheduled)

on:
  workflow_dispatch:
  workflow_call:
  schedule:
    - cron: "0 1 * * *"

concurrency:
  group: docker-image-builds
  cancel-in-progress: false

jobs:
  clean-storage:
    name: "Clean docker image storage"
    runs-on: [self-hosted, docker-gpu, multi-gpu]
    steps:
      - name: Clean storage
        run: |
          docker image prune --all -f --filter "until=48h"
          docker system prune --all -f --filter "until=48h"

  latest-cpu:
    name: "Latest Accelerate CPU [dev]"
    runs-on: [self-hosted, docker-gpu, multi-gpu]
    needs: clean-storage
    steps:
      - name: Set up Docker Buildx
        uses: docker/setup-buildx-action@v2
      - name: Login to DockerHub
        uses: docker/login-action@v2
        with:
          username: ${{ secrets.DOCKERHUB_USERNAME }}
          password: ${{ secrets.DOCKERHUB_PASSWORD }}
      - name: Build and Push CPU
<<<<<<< HEAD
        uses: docker/build-push-action@v4
        with:
          file: docker/accelerate-cpu/Dockerfile          
          push: true
          tags: huggingface/accelerate-cpu
=======
        run: |
          docker build -t huggingface/accelerate-cpu -f ./docker/accelerate-cpu/Dockerfile .
          docker push huggingface/accelerate-cpu:latest
>>>>>>> 7befe580

  latest-cuda:
    name: "Latest Accelerate GPU [dev]"
    runs-on: [self-hosted, docker-gpu, multi-gpu]
    needs: clean-storage
    steps:
      - name: Set up Docker Buildx
        uses: docker/setup-buildx-action@v2
      - name: Login to DockerHub
        uses: docker/login-action@v2
        with:
          username: ${{ secrets.DOCKERHUB_USERNAME }}
          password: ${{ secrets.DOCKERHUB_PASSWORD }}

      - name: Build and Push GPU
<<<<<<< HEAD
        uses: docker/build-push-action@v4
        with:
          file: docker/accelerate-gpu/Dockerfile          
          push: true
          tags: huggingface/accelerate-gpu
=======
        run: |
          docker build -t huggingface/accelerate-gpu -f ./docker/accelerate-gpu/Dockerfile .
          docker push huggingface/accelerate-gpu:latest
>>>>>>> 7befe580
<|MERGE_RESOLUTION|>--- conflicted
+++ resolved
@@ -33,17 +33,11 @@
           username: ${{ secrets.DOCKERHUB_USERNAME }}
           password: ${{ secrets.DOCKERHUB_PASSWORD }}
       - name: Build and Push CPU
-<<<<<<< HEAD
         uses: docker/build-push-action@v4
         with:
           file: docker/accelerate-cpu/Dockerfile          
           push: true
           tags: huggingface/accelerate-cpu
-=======
-        run: |
-          docker build -t huggingface/accelerate-cpu -f ./docker/accelerate-cpu/Dockerfile .
-          docker push huggingface/accelerate-cpu:latest
->>>>>>> 7befe580
 
   latest-cuda:
     name: "Latest Accelerate GPU [dev]"
@@ -59,14 +53,8 @@
           password: ${{ secrets.DOCKERHUB_PASSWORD }}
 
       - name: Build and Push GPU
-<<<<<<< HEAD
         uses: docker/build-push-action@v4
         with:
           file: docker/accelerate-gpu/Dockerfile          
           push: true
-          tags: huggingface/accelerate-gpu
-=======
-        run: |
-          docker build -t huggingface/accelerate-gpu -f ./docker/accelerate-gpu/Dockerfile .
-          docker push huggingface/accelerate-gpu:latest
->>>>>>> 7befe580
+          tags: huggingface/accelerate-gpu