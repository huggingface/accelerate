--- conflicted
+++ resolved
@@ -39,14 +39,9 @@
     - name: Install the library
       run: |
         pip install --upgrade pip
-<<<<<<< HEAD
-        pip install -e .[testing,test_trackers]
-        if [ ${{ matrix.test-kind }} = test_rest ]; then pip uninstall comet_ml -y; fi
-=======
         if [[ ${{ matrix.test-kind }} = test_prod ]]; then pip install -e .[test_prod]; fi
-        if [[ ${{ matrix.test-kind }} != test_prod ]]; then pip install -e .[test,test_trackers]; fi
+        if [[ ${{ matrix.test-kind }} != test_prod ]]; then pip install -e .[testing,test_trackers]; fi
         if [[ ${{ matrix.test-kind }} = test_rest ]]; then pip uninstall comet_ml -y; fi
->>>>>>> fdf47151
     
     - name: Run Tests
       run: |
