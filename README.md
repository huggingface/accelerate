<!---
Copyright 2021 The HuggingFace Team. All rights reserved.

Licensed under the Apache License, Version 2.0 (the "License");
you may not use this file except in compliance with the License.
You may obtain a copy of the License at

    http://www.apache.org/licenses/LICENSE-2.0

Unless required by applicable law or agreed to in writing, software
distributed under the License is distributed on an "AS IS" BASIS,
WITHOUT WARRANTIES OR CONDITIONS OF ANY KIND, either express or implied.
See the License for the specific language governing permissions and
limitations under the License.
-->

<p align="center">
    <br>
    <img src="https://raw.githubusercontent.com/huggingface/accelerate/main/docs/source/imgs/accelerate_logo.png" width="400"/>
    <br>
<p>

<p align="center">
    <!-- Uncomment when CircleCI is set up
    <a href="https://circleci.com/gh/huggingface/accelerate">
        <img alt="Build" src="https://img.shields.io/circleci/build/github/huggingface/transformers/master">
    </a>
    -->
    <a href="https://github.com/huggingface/accelerate/blob/main/LICENSE">
        <img alt="License" src="https://img.shields.io/github/license/huggingface/accelerate.svg?color=blue">
    </a>
    <a href="https://huggingface.co/docs/accelerate/index.html">
        <img alt="Documentation" src="https://img.shields.io/website/http/huggingface.co/docs/accelerate/index.html.svg?down_color=red&down_message=offline&up_message=online">
    </a>
    <a href="https://github.com/huggingface/accelerate/releases">
        <img alt="GitHub release" src="https://img.shields.io/github/release/huggingface/accelerate.svg">
    </a>
    <a href="https://github.com/huggingface/accelerate/blob/main/CODE_OF_CONDUCT.md">
        <img alt="Contributor Covenant" src="https://img.shields.io/badge/Contributor%20Covenant-v2.0%20adopted-ff69b4.svg">
    </a>
</p>

<h3 align="center">
<p>Run your *raw* PyTorch training script on any kind of device
</h3>

<h3 align="center">
    <a href="https://hf.co/course"><img src="https://raw.githubusercontent.com/huggingface/accelerate/main/docs/source/imgs/course_banner.png"></a>
</h3>

## Easy to integrate

🤗 Accelerate was created for PyTorch users who like to write the training loop of PyTorch models but are reluctant to write and maintain the boilerplate code needed to use multi-GPUs/TPU/fp16.

🤗 Accelerate abstracts exactly and only the boilerplate code related to multi-GPUs/TPU/fp16 and leaves the rest of your code unchanged.

Here is an example:

```diff
  import torch
  import torch.nn.functional as F
  from datasets import load_dataset
+ from accelerate import Accelerator

+ accelerator = Accelerator()
- device = 'cpu'
+ device = accelerator.device

  model = torch.nn.Transformer().to(device)
  optimizer = torch.optim.Adam(model.parameters())

  dataset = load_dataset('my_dataset')
  data = torch.utils.data.DataLoader(dataset, shuffle=True)

+ model, optimizer, data = accelerator.prepare(model, optimizer, data)

  model.train()
  for epoch in range(10):
      for source, targets in data:
          source = source.to(device)
          targets = targets.to(device)

          optimizer.zero_grad()

          output = model(source)
          loss = F.cross_entropy(output, targets)

-         loss.backward()
+         accelerator.backward(loss)

          optimizer.step()
```

As you can see in this example, by adding 5-lines to any standard PyTorch training script you can now run on any kind of single or distributed node setting (single CPU, single GPU, multi-GPUs and TPUs) as well as with or without mixed precision (fp16).

In particular, the same code can then be run without modification on your local machine for debugging or your training environment.

🤗 Accelerate even handles the device placement for you (which requires a few more changes to your code, but is safer in general), so you can even simplify your training loop further:

```diff
  import torch
  import torch.nn.functional as F
  from datasets import load_dataset
+ from accelerate import Accelerator

- device = 'cpu'
+ accelerator = Accelerator()

- model = torch.nn.Transformer().to(device)
+ model = torch.nn.Transformer()
  optimizer = torch.optim.Adam(model.parameters())

  dataset = load_dataset('my_dataset')
  data = torch.utils.data.DataLoader(dataset, shuffle=True)

+ model, optimizer, data = accelerator.prepare(model, optimizer, data)

  model.train()
  for epoch in range(10):
      for source, targets in data:
-         source = source.to(device)
-         targets = targets.to(device)

          optimizer.zero_grad()

          output = model(source)
          loss = F.cross_entropy(output, targets)

-         loss.backward()
+         accelerator.backward(loss)

          optimizer.step()
```

Want to learn more? Check out the [documentation](https://huggingface.co/docs/accelerate) or have a look at our [examples](https://github.com/huggingface/accelerate/tree/main/examples).

## Launching script

🤗 Accelerate also provides an optional CLI tool that allows you to quickly configure and test your training environment before launching the scripts. No need to remember how to use `torch.distributed.run` or to write a specific launcher for TPU training!
On your machine(s) just run:

```bash
accelerate config
```

and answer the questions asked. This will generate a config file that will be used automatically to properly set the default options when doing

```bash
accelerate launch my_script.py --args_to_my_script
``` 

For instance, here is how you would run the GLUE example on the MRPC task (from the root of the repo):

```bash
accelerate launch examples/nlp_example.py
```

This CLI tool is **optional**, and you can still use `python my_script.py` or `python -m torchrun my_script.py` at your convenience.

## Launching multi-CPU run using MPI

🤗 Here is another way to launch multi-CPU run using MPI. You can learn how to install Open MPI on [this page](https://www.open-mpi.org/faq/?category=building#easy-build). You can use Intel MPI or MVAPICH as well.
Once you have MPI setup on your cluster, just run:

```bash
mpirun -np 2 python examples/nlp_example.py
```

## Launching training using DeepSpeed

🤗 Accelerate supports training on single/multiple GPUs using DeepSpeed. To use it, you don't need to change anything in your training code; you can set everything using just `accelerate config`. However, if you desire to tweak your DeepSpeed related args from your Python script, we provide you the `DeepSpeedPlugin`.

```python
from accelerate import Accelerator, DeepSpeedPlugin

# deepspeed needs to know your gradient accumulation steps beforehand, so don't forget to pass it
# Remember you still need to do gradient accumulation by yourself, just like you would have done without deepspeed
deepspeed_plugin = DeepSpeedPlugin(zero_stage=2, gradient_accumulation_steps=2)
accelerator = Accelerator(mixed_precision='fp16', deepspeed_plugin=deepspeed_plugin)

# How to save your 🤗 Transformer?
accelerator.wait_for_everyone()
unwrapped_model = accelerator.unwrap_model(model)
unwrapped_model.save_pretrained(save_dir, save_function=accelerator.save, state_dict=accelerator.get_state_dict(model))
```

Note: DeepSpeed support is experimental for now. In case you get into some problem, please open an issue.

## Launching your training from a notebook

🤗 Accelerate also provides a `notebook_launcher` function you can use in a notebook to launch a distributed training. This is especially useful for Colab or Kaggle notebooks with a TPU backend. Just define your training loop in a `training_function` then in your last cell, add:

```python
from accelerate import notebook_launcher

notebook_launcher(training_function)
```

An example can be found in [this notebook](https://github.com/huggingface/notebooks/blob/main/examples/accelerate_examples/simple_nlp_example.ipynb). [![Open In Colab](https://colab.research.google.com/assets/colab-badge.svg)](https://colab.research.google.com/github/huggingface/notebooks/blob/main/examples/accelerate_examples/simple_nlp_example.ipynb)

## Why should I use 🤗 Accelerate?

You should use 🤗 Accelerate when you want to easily run your training scripts in a distributed environment without having to renounce full control over your training loop. This is not a high-level framework above PyTorch, just a thin wrapper so you don't have to learn a new library. In fact, the whole API of 🤗 Accelerate is in one class, the `Accelerator` object.

## Why shouldn't I use 🤗 Accelerate?

You shouldn't use 🤗 Accelerate if you don't want to write a training loop yourself. There are plenty of high-level libraries above PyTorch that will offer you that, 🤗 Accelerate is not one of them.

## Frameworks using 🤗 Accelerate

If you like the simplicity of 🤗 Accelerate but would prefer a higher-level abstraction around its capabilities, some frameworks and libraries that are built on top of 🤗 Accelerate are listed below:

* [Animus](https://github.com/Scitator/animus) is a minimalistic framework to run machine learning experiments. Animus highlights common "breakpoints" in ML experiments and provides a unified interface for them within [IExperiment](https://github.com/Scitator/animus/blob/main/animus/core.py#L76).
* [Catalyst](https://github.com/catalyst-team/catalyst#getting-started) is a PyTorch framework for Deep Learning Research and Development. It focuses on reproducibility, rapid experimentation, and codebase reuse so you can create something new rather than write yet another train loop. Catalyst provides a [Runner](https://catalyst-team.github.io/catalyst/api/core.html#runner) to connect all parts of the experiment: hardware backend, data transformations, model training, and inference logic.
* [fastai](https://github.com/fastai/fastai#installing) is a PyTorch framework for Deep Learning that simplifies training fast and accurate neural nets using modern best practices. fastai provides a [Learner](https://docs.fast.ai/learner.html#Learner) to handle the training, fine-tuning, and inference of deep learning algorithms.
* [Finetuner](https://github.com/jina-ai/finetuner) is a service that enables models to create higher-quality embeddings for semantic search, visual similarity search, cross-modal text<->image search, recommendation systems, clustering, duplication detection, anomaly detection, or other uses.
* [InvokeAI](https://github.com/invoke-ai/InvokeAI) is a creative engine for Stable Diffusion models, offering industry-leading WebUI, terminal usage support, and serves as the foundation for many commercial products.
* [Kornia](https://kornia.readthedocs.io/en/latest/get-started/introduction.html) is a differentiable library that allows classical computer vision to be integrated into deep learning models. Kornia provides a [Trainer](https://kornia.readthedocs.io/en/latest/x.html#kornia.x.Trainer) with the specific purpose to train and fine-tune the supported deep learning algorithms within the library.
* [Open Assistant](https://projects.laion.ai/Open-Assistant/) is a chat-based assistant that understands tasks, can interact with their party systems, and retrieve information dynamically to do so. 
* [pytorch-accelerated](https://github.com/Chris-hughes10/pytorch-accelerated) is a lightweight training library, with a streamlined feature set centered around a general-purpose [Trainer](https://pytorch-accelerated.readthedocs.io/en/latest/trainer.html), that places a huge emphasis on simplicity and transparency; enabling users to understand exactly what is going on under the hood, but without having to write and maintain the boilerplate themselves!
* [Stable Diffusion web UI](https://github.com/AUTOMATIC1111/stable-diffusion-webui) is an open-source browser-based easy-to-use interface based on the Gradio library for Stable Diffusion.
* [torchkeras](https://github.com/lyhue1991/torchkeras)  is a simple tool for training pytorch model just in a keras style, a dynamic and beautiful plot is provided in notebook to monitor your loss or metric.


## Installation

<<<<<<< HEAD
This repository is tested on Python 3.7+ and PyTorch 1.10.0+
=======
This repository is tested on Python 3.8+ and PyTorch 1.6.0+
>>>>>>> b8649466

You should install 🤗 Accelerate in a [virtual environment](https://docs.python.org/3/library/venv.html). If you're unfamiliar with Python virtual environments, check out the [user guide](https://packaging.python.org/guides/installing-using-pip-and-virtual-environments/).

First, create a virtual environment with the version of Python you're going to use and activate it.

Then, you will need to install PyTorch: refer to the [official installation page](https://pytorch.org/get-started/locally/#start-locally) regarding the specific install command for your platform. Then 🤗 Accelerate can be installed using pip as follows:

```bash
pip install accelerate
```

## Supported integrations

- CPU only
- multi-CPU on one node (machine)
- multi-CPU on several nodes (machines)
- single GPU
- multi-GPU on one node (machine)
- multi-GPU on several nodes (machines)
- TPU
- FP16/BFloat16 mixed precision
- FP8 mixed precision with [Transformer Engine](https://github.com/NVIDIA/TransformerEngine)
- DeepSpeed support (Experimental)
- PyTorch Fully Sharded Data Parallel (FSDP) support (Experimental)
- Megatron-LM support (Experimental)

## Citing 🤗 Accelerate

If you use 🤗 Accelerate in your publication, please cite it by using the following BibTeX entry.

```bibtex
@Misc{accelerate,
  title =        {Accelerate: Training and inference at scale made simple, efficient and adaptable.},
  author =       {Sylvain Gugger, Lysandre Debut, Thomas Wolf, Philipp Schmid, Zachary Mueller, Sourab Mangrulkar},
  howpublished = {\url{https://github.com/huggingface/accelerate}},
  year =         {2022}
}
```<|MERGE_RESOLUTION|>--- conflicted
+++ resolved
@@ -224,11 +224,7 @@
 
 ## Installation
 
-<<<<<<< HEAD
-This repository is tested on Python 3.7+ and PyTorch 1.10.0+
-=======
-This repository is tested on Python 3.8+ and PyTorch 1.6.0+
->>>>>>> b8649466
+This repository is tested on Python 3.8+ and PyTorch 1.10.0+
 
 You should install 🤗 Accelerate in a [virtual environment](https://docs.python.org/3/library/venv.html). If you're unfamiliar with Python virtual environments, check out the [user guide](https://packaging.python.org/guides/installing-using-pip-and-virtual-environments/).
 
